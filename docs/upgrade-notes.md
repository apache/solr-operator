<!--
    Licensed to the Apache Software Foundation (ASF) under one or more
    contributor license agreements.  See the NOTICE file distributed with
    this work for additional information regarding copyright ownership.
    The ASF licenses this file to You under the Apache License, Version 2.0
    the "License"); you may not use this file except in compliance with
    the License.  You may obtain a copy of the License at

        http://www.apache.org/licenses/LICENSE-2.0

    Unless required by applicable law or agreed to in writing, software
    distributed under the License is distributed on an "AS IS" BASIS,
    WITHOUT WARRANTIES OR CONDITIONS OF ANY KIND, either express or implied.
    See the License for the specific language governing permissions and
    limitations under the License.
 -->

# Solr Operator Upgrade Notes

Please carefully read the entries for all versions between the version you are running and the version you want to upgrade to.

Ensure to read the [Upgrade Warnings and Notes](#upgrade-warnings-and-notes) for the version you are upgrading to as well as the versions you are skipping.

If you want to skip versions when upgrading, be sure to check out the [upgrading minor versions](#upgrading-minor-versions-v_x_) and [upgrading patch versions](#upgrading-patch-versions-v__x) sections.

## Version Compatibility Matrixes

### Kubernetes Versions

| Solr Operator Version | `1.15` | `1.16` - `1.18` |  `1.19` - `1.21`   | `1.22`+ |
|:---------------------:| :---: | :---: |:------------------:| :---: |
|       `v0.2.6`        | :heavy_check_mark: | :heavy_check_mark: | :heavy_check_mark: | :x: |
|       `v0.2.7`        | :x: | :heavy_check_mark: | :heavy_check_mark: | :x: |
|       `v0.2.8`        | :x: | :heavy_check_mark: | :heavy_check_mark: | :x: |
|       `v0.3.x`        | :x: | :heavy_check_mark: | :heavy_check_mark: | :x: |
|       `v0.4.x`        | :x: | :heavy_check_mark: | :heavy_check_mark: | :x: |
|       `v0.5.x`        | :x: | :x: | :heavy_check_mark: | :heavy_check_mark: |
|       `v0.6.x`        | :x: | :x: | :heavy_check_mark: | :heavy_check_mark: |
|       `v0.7.x`        | :x: | :x: |        :x:         | :heavy_check_mark: |

### Solr Versions

| Solr Operator Version | `6.6` | `7.7` | `8.0` - `8.5` | `8.6`+ |
|:---------------------:| :---: | :---: | :---: | :---: |
|       `v0.2.6`        | :grey_question: | :heavy_check_mark: | :heavy_check_mark: | :x: |
|       `v0.2.7`        | :grey_question: | :heavy_check_mark: | :heavy_check_mark: | :heavy_check_mark: |
|       `v0.2.8`        | :grey_question: | :heavy_check_mark: | :heavy_check_mark: | :heavy_check_mark: |
|       `v0.3.x`        | :grey_question: | :heavy_check_mark: | :heavy_check_mark: | :heavy_check_mark: |
|       `v0.4.x`        | :grey_question: | :heavy_check_mark: | :heavy_check_mark: | :heavy_check_mark: |
|       `v0.5.x`        | :grey_question: | :heavy_check_mark: | :heavy_check_mark: | :heavy_check_mark: |
|       `v0.6.x`        | :grey_question: | :heavy_check_mark: | :heavy_check_mark: | :heavy_check_mark: |
|       `v0.7.x`        | :grey_question: | :heavy_check_mark: | :heavy_check_mark: | :heavy_check_mark: |

Please note that this represents basic compatibility with the Solr Operator.
There may be options and features that require newer versions of Solr.
(e.g. S3/GCS Backup Support)

Please test to make sure the features you plan to use are compatible with the version of Solr you choose to run.


### Upgrading from `v0.2.x` to `v0.3.x`
If you are upgrading from `v0.2.x` to `v0.3.x`, please follow the [Upgrading to Apache guide](upgrading-to-apache.md).
This is a special upgrade that requires different instructions.

### Upgrading minor versions (`v_.X._`)

In order to upgrade minor versions (e.g. `v0.2.5` -> `v0.3.0`), you must upgrade one minor version at a time (e.g. `v0.2.0` -> `v0.3.0` -> `v0.4.0`).
It is also necessary to upgrade to the latest patch version before upgrading to the next minor version.
Therefore if you are running `v0.2.5` and you want to upgrade to `v0.3.0`, you must first upgrade to `v0.2.8` before upgrading to `v0.3.0`.

### Upgrading patch versions (`v_._.X`)

You should be able to upgrade from a version to any patch version with the same minor and major versions.
It is always encouraged to upgrade to the latest patch version of the minor and major version you are running.
There is no need to upgrade one patch version at a time (e.g. `v0.2.5` -> `v0.2.6` -> `v0.2.7` -> `v0.2.8`),
instead you can leap to the latest patch version (e.g. `v0.2.5` -> `v0.2.8`).

## Installing the Solr Operator vs Solr CRDs

Installing the Solr Operator, especially via the [Helm Chart](https://artifacthub.io/packages/helm/apache-solr/solr-operator),
does not necessarily mean that you are installing the required CRDs for that version of the Solr Operator.

If the Solr CRDs already exist in your Kubernetes cluster, then Helm will not update them even if the CRDs have changed between the Helm chart versions.
Instead, you will need to manually install the CRDs whenever upgrading your Solr Operator.  
**You should always upgrade your CRDs before upgrading the Operator**

You can do this via the following command, replacing `<version>` with the version of the Solr Operator you are installing:
```bash
# Just replace the Solr CRDs
kubectl replace -f "http://solr.apache.org/operator/downloads/crds/<version>/all.yaml"
# Just replace the Solr CRDs and all CRDs it might depend on (e.g. ZookeeperCluster)
kubectl replace -f "http://solr.apache.org/operator/downloads/crds/<version>/all-with-dependencies.yaml"
```

It is **strongly recommended** to use `kubectl create` or `kubectl replace`, instead of `kubectl apply` when creating/updating CRDs.

### Upgrading the Zookeeper Operator

When upgrading the Solr Operator, you may need to upgrade the [Zookeeper Operator](https://github.com/pravega/zookeeper-operator) at the same time.
If you are using the Solr Helm chart to deploy the Zookeeper operator, then you won't need to do anything besides installing the CRD's with dependencies, and upgrade the Solr Operator helm deployment.

```bash
# Just replace the Solr CRDs and all CRDs it might depend on (e.g. ZookeeperCluster)
kubectl replace -f "http://solr.apache.org/operator/downloads/crds/v0.7.0-prerelease/all-with-dependencies.yaml"
helm upgrade solr-operator apache-solr/solr-operator --version 0.7.0-prerelease
```

_Note that the Helm chart version does not contain a `v` prefix, which the downloads version does. The Helm chart version is the only part of the Solr Operator release that does not use the `v` prefix._

## Upgrade Warnings and Notes

### v0.7.0
- **Kubernetes support is now limited to 1.21+.**  
  If you are unable to use a newer version of Kubernetes, please install the `v0.6.0` version of the Solr Operator for use with Kubernetes `1.20` and below.
  See the [version compatibility matrix](#kubernetes-versions) for more information.

<<<<<<< HEAD
- `PodDisruptionBudgets` are now created by default alongside SolrCloud instances.
=======
- The required version of the [Zookeeper Operator](https://github.com/pravega/zookeeper-operator) to use with this version has been upgraded from `v0.2.14` to `v0.2.15`.
  If you use the Solr Operator helm chart, then by default the new version of the Zookeeper Operator will be installed as well.
  Refer to the helm chart documentation if you want to manage the Zookeeper Operator installation yourself.  
  Please refer to the [Zookeeper Operator release notes](https://github.com/pravega/zookeeper-operator/releases) before upgrading.
  Make sure to install the correct version of the Zookeeper Operator CRDs, as [shown above](#upgrading-the-zookeeper-operator).

- `PodDisruptionBudgets` are now created alongside SolrCloud instances.
>>>>>>> 19967355
  The maximum number of pods allowed down at any given time is aligned with the [Managed Update settings](solr-cloud/solr-cloud-crd.md#update-strategy) provided in the spec.
  If this is not provided, the default setting (`25%`) is used.
  `PodDisruptionBudget` creation can be disabled for a solrcloud resource, by setting `spec.availability.podDisruptionBudget.enabled` to false.

- Provided Zookeeper pods use the `IfNotPresent` pullPolicy by default. Users that specify this field manually will not see a change.

- The Solr Operator now tries to limit connectivity to pods before they are deleted, for rolling updates or other reasons.
  Before the pod is killed, and evicted of replicas if ephemeral storage is used, a readinessCondition will be set to `false`.
  The Headless Service does not use readiness, so internode traffic will not be affected, however the ClusterIP (common) service will no longer include these nodes until they have been restarted.
  This change will improve request success rates during a rolling restart.
  Refer to the [Managed Updates documentation](solr-cloud/managed-updates.md#pod-readiness-during-updates).

### v0.6.0
- The default Solr version for the `SolrCloud` and `SolrPrometheusExporter` resources has been upgraded from `8.9` to `8.11`.
  This will not affect any existing resources, as default versions are hard-written to the resources immediately.
  Only new resources created after the Solr Operator is upgraded to `v0.6.0` will be affected.

- The required version of the [Zookeeper Operator](https://github.com/pravega/zookeeper-operator) to use with this version has been upgraded from `v0.2.12` to `v0.2.14`.
  If you use the Solr Operator helm chart, then by default the new version of the Zookeeper Operator will be installed as well.
  Refer to the helm chart documentation if you want to manage the Zookeeper Operator installation yourself.  
  Please refer to the [Zookeeper Operator release notes](https://github.com/pravega/zookeeper-operator/releases) before upgrading.
  Make sure to install the correct version of the Zookeeper Operator CRDS, as [shown above](#upgrading-the-zookeeper-operator).

- The SolrCloud CRD field `Spec.solrAddressability.external.additionalDomains` has been renamed to `additionalDomainNames`.
  In this release `additionalDomains` is still accepted, but all values will automatically be added to `additionalDomainNames` and the field will be set to `nil` by the operator.
  The `additionalDomains` option will be removed in a future version.

- The SolrCloud CRD field `Spec.solrAddressability.external.ingressTLSTerminationSecret` has been moved to `Spec.solrAddressability.external.ingressTLSTermination.tlsSecret`.
  In this release `ingressTLSTerminationSecret` is still accepted, but all values will automatically be changed to `ingressTLSTermination.tlsSecret` and the original field will be set to `nil` by the operator.
  The `ingressTLSTerminationSecret` option will be removed in a future version.

- `SolrPrometheusExporter` resources without any image specifications (`SolrPrometheusExporter.Spec.image.*`) will use the referenced `SolrCloud` image, if the reference is by `name`, not `zkConnectionString`.
  If any `SolrPrometheusExporter.Spec.image.*` option is provided, then those values will be defaulted by the Solr Operator and the `SolrCloud` image will not be used.
  When upgrading from `v0.5.*` to `v0.6.0`, only new `SolrPrometheusExporter` resources will use this new feature.
  To enable it on existing resources, update the resources and remove the `SolrPrometheusExporter.Spec.image` section.

- CRD options deprecated in `v0.5.0` have been removed.
  This includes field `SolrCloud.spec.dataStorage.backupRestoreOptions`, `SolrBackup.spec.persistence` and `SolrBackup.status.persistenceStatus`.
  Upgrading to `v0.5.*` will remove these options on existing and new SolrCloud and SolrBackup resources.
  However, once the Solr CRDs are upgraded to `v0.6.0`, you will no longer be able to submit resources with the options listed above.
  Please migrate your systems to use the new options while running `v0.5.*`, before upgrading to `v0.6.0`. 

### v0.5.0
- Due to the deprecation and removal of `networking.k8s.io/v1beta1` in Kubernetes v1.22, `networking.k8s.io/v1` will be used for Ingresses.

  **This means that Kubernetes support is now limited to 1.19+.**  
  If you are unable to use a newer version of Kubernetes, please install the `v0.4.0` version of the Solr Operator for use with Kubernetes 1.18 and below.
  See the [version compatibility matrix](#kubernetes-versions) for more information.

  This also means that if you specify a custom `ingressClass` via an annotation, you should change to use the `SolrCloud.spec.customSolrKubeOptions.ingressOptions.ingressClassName` instead.
  The ability to set the class through annotations is now deprecated in Kubernetes and will be removed in future versions.

- The legacy way of specifying a backupRepository has been **DEPRECATED**.
  Instead of using `SolrCloud.spec.dataStorage.backupRestoreOptions`, use `SolrCloud.spec.backupRepositories`.
  The `SolrCloud.spec.dataStorage.backupRestoreOptions` option **will be removed in `v0.6.0`**.  
  **Note**: Do not take backups while upgrading from the Solr Operator `v0.4.0` to `v0.5.0`.
  Wait for the SolrClouds to be updated, after the Solr Operator is upgraded, and complete their rolling restarts before continuing to use the Backup functionality.

- The location of Solr backup data as well as the name of the Solr backups have been changed, when using volume repositories.
  Previously the name of the backup (in solr) was set to the name of the collection.
  Now the name given to the backup in Solr will be set to `<backup-resource-name>-<collection-name>`, without the `<` or `>` characters, where the `backup-resource-name` is the name of the SolrBackup resource.

  The directory in the Read-Write-Many Volume, required for volume repositories, that backups are written to is now `/cloud/<solr-cloud-name>/backups` by default, instead of `/cloud/<solr-cloud-name>/backups/<backup-name>`.
  Because the backup name in Solr uses both the SolrBackup resource name and the collection name, there should be no collisions in this directory.
  However, this can be overridden using the `SolrBackup.spec.location` option, which is appended to `/cloud/<solr-cloud-name>`.

- The SolrBackup persistence option has been removed as of `v0.5.0`.
  Users should plan to keep their backup data in the shared volume if using a Volume Backup repository.
  If `SolrBackup.spec.persistence` is provided, it will be removed and written back to Kubernetes.

  Users using the S3 persistence option should try to use the [S3 backup repository](solr-backup/README.md#s3-backup-repositories) instead. This requires Solr 8.10 or higher.

- Default ports when using TLS are now set to 443 instead of 80.
  This affects `solrCloud.Spec.SolrAddressability.CommonServicePort` and `solrCloud.Spec.SolrAddressability.CommonServicePort` field defaulting.
  Users already explicitly setting these values will not be affected.

### v0.4.0
- The required version of the [Zookeeper Operator](https://github.com/pravega/zookeeper-operator) to use with this version has been upgraded from `v0.2.9` to `v0.2.12`.
  If you use the Solr Operator helm chart, then by default the new version of the Zookeeper Operator will be installed as well.
  Refer to the helm chart documentation if you want to manage the Zookeeper Operator installation yourself.  
  Please refer to the [Zookeeper Operator release notes](https://github.com/pravega/zookeeper-operator/releases) before upgrading.
  Make sure to install the correct version of the Zookeeper Operator CRDS, as [shown above](#upgrading-the-zookeeper-operator).

- The deprecated Solr Operator Helm chart option `useZkOperator` has been removed, use `zookeeper-operator.use` instead.  
  **Note**: The old option takes a _string_ `"true"`/`"false"`, while the new option takes a _boolean_ `true`/`false`.

- The default Solr version for `SolrCloud` and `SolrPrometheusExporter` resources has been upgraded from `7.7.0` to `8.9`.
  This will not affect any existing resources, as default versions are hard-written to the resources immediately.
  Only new resources created after the Solr Operator is upgraded to `v0.4.0` will be affected.

- In previous versions of the Solr Operator, the provided Zookeeper instances could only use Persistent Storage.
  Now ephemeral storage is enabled, and used by default if Solr is using ephemeral storage.
  The ZK storage type can be explicitly set via `Spec.zookeeperRef.provided.ephemeral` or `Spec.zookeeperRef.provided.persistence`,
  however if neither is set, the Solr Operator will default to use the type of storage (persistent or ephemeral) that Solr is using.  
  **This means that the default Zookeeper Storage type can change for users using ephemeral storage for Solr.
  If you require ephemeral Solr storage and persistent Zookeeper Storage, be sure to explicitly set that starting in `v0.4.0`.**

### v0.3.0
- All deprecated CRD fields and Solr Operator options from `v0.2.*` have been removed.

- The `SolrCollection` and `SolrCollectionAlias` have been removed. Please use the Solr APIs to manage these resources instead.
  Discussion around the removal can be found in [Issue #204](https://github.com/apache/solr-operator/issues/204).

- The required version of the [Zookeeper Operator](https://github.com/pravega/zookeeper-operator) to use with this version has been upgraded from `v0.2.6` to `v0.2.9`.
  If you use the Solr Operator helm chart, then by default the new version of the Zookeeper Operator will be installed as well.
  Refer to the helm chart documentation if you want to manage the Zookeeper Operator installation yourself.  
  Please refer to the [Zookeeper Operator release notes](https://github.com/pravega/zookeeper-operator/releases) before upgrading.

### v0.2.7
- Due to the addition of possible sidecar/initContainers for SolrClouds, the version of CRDs used had to be upgraded to `apiextensions.k8s.io/v1`.

  **This means that Kubernetes support is now limited to 1.16+.**  
  If you are unable to use a newer version of Kubernetes, please install the `v0.2.6` version of the Solr Operator for use with Kubernetes 1.15 and below.

- The location of backup-restore volume mounts in Solr containers has changed from `/var/solr/solr-backup-restore` to `/var/solr/data/backup-restore`.
  This change was made to ensure that there were no issues using the backup API with solr 8.6+, which restricts the locations that backup data can be saved to and read from.
  This change should be transparent if you are merely using the SolrBackup CRD.
  All files permissions issues with SolrBackups should now be addressed.

- The default `PodManagementPolicy` for StatefulSets has been changed to `Parallel` from `OrderedReady`.
  This change will not affect existing StatefulSets, as `PodManagementPolicy` cannot be updated.
  In order to continue using `OrderedReady` on new SolrClouds, please use the following setting:  
  `SolrCloud.spec.customSolrKubeOptions.statefulSetOptions.podManagementPolicy`

- The `SolrCloud` and `SolrPrometheusExporter` services' portNames have changed to `"solr-client"` and `"solr-metrics"` from `"ext-solr-client"` and `"ext-solr-metrics"`, respectively.
  This is due to a bug in Kubernetes where `portName` and `targetPort` must match for services.

- Support for `etcd`/`zetcd` deployments has been removed.  
  The section for a Zookeeper cluster Spec `SolrCloud.spec.zookeeperRef.provided.zookeeper` has been **DEPRECATED**.
  The same fields (except for the deprecated `persistentVolumeClaimSpec` option) are now available under `SolrCloud.spec.zookeeperRef.provided`.

- Data Storage options have been expanded, and moved from their old locations.
    - `SolrCloud.spec.dataPvcSpec` has been **DEPRECATED**.  
      Please instead use the following instead: `SolrCloud.spec.dataStorage.persistent.pvcTemplate.spec=<spec>`
    - `SolrCloud.spec.backupRestoreVolume` has been **DEPRECATED**.  
      Please instead use the following instead: `SolrCloud.spec.dataStorage.backupRestoreOptions.Volume=<volume-source>`

### v0.2.6
- The solr-operator argument `--ingressBaseDomain` has been **DEPRECATED**.
  In order to set the external baseDomain of your clouds, please begin to use `SolrCloud.spec.solrAddressability.external.domainName` instead.
  You will also need to set `SolrCloud.spec.solrAddressability.external.method` to `Ingress`.
  The `--ingressBaseDomain` argument is backwards compatible, and all existing SolrCloud objects will be auto-updated once your operator is upgraded to `v0.2.6`.
  The argument will be removed in a future version (`v0.3.0`).

### v0.2.4
- The default supported version of the Zookeeper Operator has been upgraded to `v0.2.6`.  
  If you are using the provided zookeeper option for your SolrClouds, then you will want to upgrade your zookeeper operator version as well as the version and image of the zookeeper that you are running.
  You can find examples of the zookeeper operator as well as solrClouds that use provided zookeepers in the [examples](/example) directory.  
  Please refer to the [Zookeeper Operator release notes](https://github.com/pravega/zookeeper-operator/releases) before upgrading.

### v0.2.3
- If you do not use an ingress with the Solr Operator, the Solr Hostname and Port will change when upgrading to this version. This is to fix an outstanding bug. Because of the headless service port change, you will likely see an outage for inter-node communication until all pods have been restarted.

### v0.2.2
- `SolrCloud.spec.solrPodPolicy` has been **DEPRECATED** in favor of the `SolrCloud.spec.customSolrKubeOptions.podOptions` option.  
  This option is backwards compatible, but will be removed in a future version (`v0.3.0`).

- `SolrPrometheusExporter.spec.solrPodPolicy` has been **DEPRECATED** in favor of the `SolrPrometheusExporter.spec.customKubeOptions.podOptions` option.  
  This option is backwards compatible, but will be removed in a future version (`v0.3.0`).

### v0.2.1
- The zkConnectionString used for provided zookeepers changed from using the string provided in the `ZkCluster.Status`, which used an IP, to using the service name. This will cause a rolling restart of your solrs using the provided zookeeper option, but there will be no data loss.

### v0.2.0
- Uses `gomod` instead of `dep`
- `SolrCloud.spec.zookeeperRef.provided.zookeeper.persistentVolumeClaimSpec` has been **DEPRECATED** in favor of the `SolrCloud.zookeeperRef.provided.zookeeper.persistence` option.  
  This option is backwards compatible, but will be removed in a future version (`v0.3.0`).
- An upgrade to the ZKOperator version `0.2.4` is required.<|MERGE_RESOLUTION|>--- conflicted
+++ resolved
@@ -114,17 +114,13 @@
   If you are unable to use a newer version of Kubernetes, please install the `v0.6.0` version of the Solr Operator for use with Kubernetes `1.20` and below.
   See the [version compatibility matrix](#kubernetes-versions) for more information.
 
-<<<<<<< HEAD
+- The required version of the [Zookeeper Operator](https://github.com/pravega/zookeeper-operator) to use with this version has been upgraded from `v0.2.14` to `v0.2.15`.
+  If you use the Solr Operator helm chart, then by default the new version of the Zookeeper Operator will be installed as well.
+  Refer to the helm chart documentation if you want to manage the Zookeeper Operator installation yourself.  
+  Please refer to the [Zookeeper Operator release notes](https://github.com/pravega/zookeeper-operator/releases) before upgrading.
+  Make sure to install the correct version of the Zookeeper Operator CRDs, as [shown above](#upgrading-the-zookeeper-operator).
+
 - `PodDisruptionBudgets` are now created by default alongside SolrCloud instances.
-=======
-- The required version of the [Zookeeper Operator](https://github.com/pravega/zookeeper-operator) to use with this version has been upgraded from `v0.2.14` to `v0.2.15`.
-  If you use the Solr Operator helm chart, then by default the new version of the Zookeeper Operator will be installed as well.
-  Refer to the helm chart documentation if you want to manage the Zookeeper Operator installation yourself.  
-  Please refer to the [Zookeeper Operator release notes](https://github.com/pravega/zookeeper-operator/releases) before upgrading.
-  Make sure to install the correct version of the Zookeeper Operator CRDs, as [shown above](#upgrading-the-zookeeper-operator).
-
-- `PodDisruptionBudgets` are now created alongside SolrCloud instances.
->>>>>>> 19967355
   The maximum number of pods allowed down at any given time is aligned with the [Managed Update settings](solr-cloud/solr-cloud-crd.md#update-strategy) provided in the spec.
   If this is not provided, the default setting (`25%`) is used.
   `PodDisruptionBudget` creation can be disabled for a solrcloud resource, by setting `spec.availability.podDisruptionBudget.enabled` to false.
