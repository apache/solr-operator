<!--
    Licensed to the Apache Software Foundation (ASF) under one or more
    contributor license agreements.  See the NOTICE file distributed with
    this work for additional information regarding copyright ownership.
    The ASF licenses this file to You under the Apache License, Version 2.0
    the "License"); you may not use this file except in compliance with
    the License.  You may obtain a copy of the License at

        http://www.apache.org/licenses/LICENSE-2.0

    Unless required by applicable law or agreed to in writing, software
    distributed under the License is distributed on an "AS IS" BASIS,
    WITHOUT WARRANTIES OR CONDITIONS OF ANY KIND, either express or implied.
    See the License for the specific language governing permissions and
    limitations under the License.
 -->

# Solr Operator Upgrade Notes

Please carefully read the entries for all versions between the version you are running and the version you want to upgrade to.

Ensure to read the [Upgrade Warnings and Notes](#upgrade-warnings-and-notes) for the version you are upgrading to as well as the versions you are skipping.

If you want to skip versions when upgrading, be sure to check out the [upgrading minor versions](#upgrading-minor-versions-v_x_) and [upgrading patch versions](#upgrading-patch-versions-v__x) sections.

## Version Compatibility Matrixes

### Kubernetes Versions

| Solr Operator Version | `1.15` | `1.16` - `1.18` |  `1.19` - `1.20`   |       `1.21`       |      `1.22`+       |
|:---------------------:| :---: | :---: |:------------------:|:------------------:|:------------------:|
|       `v0.2.6`        | :heavy_check_mark: | :heavy_check_mark: | :heavy_check_mark: | :heavy_check_mark: |        :x:         |
|       `v0.2.7`        | :x: | :heavy_check_mark: | :heavy_check_mark: | :heavy_check_mark: |        :x:         |
|       `v0.2.8`        | :x: | :heavy_check_mark: | :heavy_check_mark: | :heavy_check_mark: |        :x:         |
|       `v0.3.x`        | :x: | :heavy_check_mark: | :heavy_check_mark: | :heavy_check_mark: |        :x:         |
|       `v0.4.x`        | :x: | :heavy_check_mark: | :heavy_check_mark: | :heavy_check_mark: |        :x:         |
|       `v0.5.x`        | :x: | :x: | :heavy_check_mark: | :heavy_check_mark: | :heavy_check_mark: |
|       `v0.6.x`        | :x: | :x: | :heavy_check_mark: | :heavy_check_mark: | :heavy_check_mark: |
|       `v0.7.x`        | :x: | :x: |        :x:         | :heavy_check_mark: | :heavy_check_mark: |
|       `v0.8.x`        | :x: | :x: |        :x:         |        :x:         | :heavy_check_mark: |

### Solr Versions

| Solr Operator Version |       `7.7`        |   `8.0` - `8.10`   |       `8.11`       |      `9.0` - `9.3`       |          `9.4`+          |
|:---------------------:|:------------------:|:------------------:|:------------------:|:------------------------:|:------------------------:|
|       `v0.2.7`        | :heavy_check_mark: | :heavy_check_mark: | :heavy_check_mark: |           :x:            |           :x:            |
|       `v0.2.8`        | :heavy_check_mark: | :heavy_check_mark: | :heavy_check_mark: |           :x:            |           :x:            |
|       `v0.3.x`        | :heavy_check_mark: | :heavy_check_mark: | :heavy_check_mark: |           :x:            |           :x:            |
|       `v0.4.x`        | :heavy_check_mark: | :heavy_check_mark: | :heavy_check_mark: |           :x:            |           :x:            |
|       `v0.5.x`        | :heavy_check_mark: | :heavy_check_mark: | :heavy_check_mark: |           :x:            |           :x:            |
|       `v0.6.x`        | :heavy_check_mark: | :heavy_check_mark: | :heavy_check_mark: | :heavy_check_mark: :one: | :heavy_check_mark: :one: |
|       `v0.7.x`        | :heavy_check_mark: | :heavy_check_mark: | :heavy_check_mark: | :heavy_check_mark: :one: | :heavy_check_mark: :one: |
|       `v0.8.x`        |        :x:         |        :x:         | :heavy_check_mark: | :heavy_check_mark: :one: |    :heavy_check_mark:    |

**Exceptions**
* :one: `SolrTLS` and `SolrClientTLS` are not supported

Please note that this represents basic compatibility with the Solr Operator.
There may be options and features that require newer versions of Solr.
(e.g. S3/GCS Backup Support)

Please test to make sure the features you plan to use are compatible with the version of Solr you choose to run.


### Upgrading from `v0.2.x` to `v0.3.x`
If you are upgrading from `v0.2.x` to `v0.3.x`, please follow the [Upgrading to Apache guide](upgrading-to-apache.md).
This is a special upgrade that requires different instructions.

### Upgrading minor versions (`v_.X._`)

In order to upgrade minor versions (e.g. `v0.2.5` -> `v0.3.0`), you must upgrade one minor version at a time (e.g. `v0.2.0` -> `v0.3.0` -> `v0.4.0`).
It is also necessary to upgrade to the latest patch version before upgrading to the next minor version.
Therefore if you are running `v0.2.5` and you want to upgrade to `v0.3.0`, you must first upgrade to `v0.2.8` before upgrading to `v0.3.0`.

### Upgrading patch versions (`v_._.X`)

You should be able to upgrade from a version to any patch version with the same minor and major versions.
It is always encouraged to upgrade to the latest patch version of the minor and major version you are running.
There is no need to upgrade one patch version at a time (e.g. `v0.2.5` -> `v0.2.6` -> `v0.2.7` -> `v0.2.8`),
instead you can leap to the latest patch version (e.g. `v0.2.5` -> `v0.2.8`).

## Installing the Solr Operator vs Solr CRDs

Installing the Solr Operator, especially via the [Helm Chart](https://artifacthub.io/packages/helm/apache-solr/solr-operator),
does not necessarily mean that you are installing the required CRDs for that version of the Solr Operator.

If the Solr CRDs already exist in your Kubernetes cluster, then Helm will not update them even if the CRDs have changed between the Helm chart versions.
Instead, you will need to manually install the CRDs whenever upgrading your Solr Operator.  
**You should always upgrade your CRDs before upgrading the Operator**

You can do this via the following command, replacing `<version>` with the version of the Solr Operator you are installing:
```bash
# Just replace the Solr CRDs
kubectl replace -f "http://solr.apache.org/operator/downloads/crds/<version>/all.yaml"
# Just replace the Solr CRDs and all CRDs it might depend on (e.g. ZookeeperCluster)
kubectl replace -f "http://solr.apache.org/operator/downloads/crds/<version>/all-with-dependencies.yaml"
```

It is **strongly recommended** to use `kubectl create` or `kubectl replace`, instead of `kubectl apply` when creating/updating CRDs.

### Upgrading the Zookeeper Operator

When upgrading the Solr Operator, you may need to upgrade the [Zookeeper Operator](https://github.com/pravega/zookeeper-operator) at the same time.
If you are using the Solr Helm chart to deploy the Zookeeper operator, then you won't need to do anything besides installing the CRD's with dependencies, and upgrade the Solr Operator helm deployment.

```bash
# Just replace the Solr CRDs and all CRDs it might depend on (e.g. ZookeeperCluster)
kubectl replace -f "http://solr.apache.org/operator/downloads/crds/v0.8.0-prerelease/all-with-dependencies.yaml"
helm upgrade solr-operator apache-solr/solr-operator --version 0.8.0-prerelease
```

_Note that the Helm chart version does not contain a `v` prefix, which the downloads version does. The Helm chart version is the only part of the Solr Operator release that does not use the `v` prefix._

## Upgrade Warnings and Notes

### v0.8.0
- **The minimum supported Solr version is now 8.11**
  If you are unable to use a newer version of Solr, please install the `v0.7.1` version of the Solr Operator.
  However, it is strongly suggested to upgrade to newer versions of Solr that are actively supported.q
  See the [version compatibility matrix](#solr-versions) for more information.

- **Kubernetes support is now limited to 1.22+.**  
  If you are unable to use a newer version of Kubernetes, please install the `v0.7.1` version of the Solr Operator for use with Kubernetes `1.21`.
  See the [version compatibility matrix](#kubernetes-versions) for more information.

- The new `SolrCloud.spec.scaling.vacatePodsOnScaleDown` option is enabled by default.
  This means that any SolrCloud that has its `spec.replicas` decreased will have the replicas migrated off of the soon-to-be-deleted pods by default.
  Set this value to `false` to retain the previous functionality.
  More information can be found in the [Solr Pod Scale-Down](solr-cloud/scaling.md#solr-pod-scale-down) documentation.

- The `POD_HOSTNAME` envVar in SolrCloud Pods has been deprecated. Use `POD_NAME` instead.

<<<<<<< HEAD
- By default `solrcloud` resources will now use `/admin/info/system` and `/admin/info/health` for liveness and readiness checks, respectively.
  Administrators that provide custom `security.json` files for their clusters should either exempt both of these endpoints from authentication entirely, or configure permissions ensuring the relevant Solr user account can access them without issue.
=======
- Use of the `hostPort` system property placeholder in custom solr.xml files has been deprecated.  Use `<int name="hostPort">${solr.port.advertise:80}</int>`, the default value used by Solr, instead.
>>>>>>> e9d85f06

### v0.7.0
- **Kubernetes support is now limited to 1.21+.**  
  If you are unable to use a newer version of Kubernetes, please install the `v0.6.0` version of the Solr Operator for use with Kubernetes `1.20` and below.
  See the [version compatibility matrix](#kubernetes-versions) for more information.

- The required version of the [Zookeeper Operator](https://github.com/pravega/zookeeper-operator) to use with this version has been upgraded from `v0.2.14` to `v0.2.15`.
  If you use the Solr Operator helm chart, then by default the new version of the Zookeeper Operator will be installed as well.
  Refer to the helm chart documentation if you want to manage the Zookeeper Operator installation yourself.  
  Please refer to the [Zookeeper Operator release notes](https://github.com/pravega/zookeeper-operator/releases) before upgrading.
  Make sure to install the correct version of the Zookeeper Operator CRDs, as [shown above](#upgrading-the-zookeeper-operator).

- `PodDisruptionBudgets` are now created by default alongside SolrCloud instances.
  The maximum number of pods allowed down at any given time is aligned with the [Managed Update settings](solr-cloud/solr-cloud-crd.md#update-strategy) provided in the spec.
  If this is not provided, the default setting (`25%`) is used.
  `PodDisruptionBudget` creation can be disabled for a solrcloud resource, by setting `spec.availability.podDisruptionBudget.enabled` to false.

- Provided Zookeeper pods use the `IfNotPresent` pullPolicy by default. Users that specify this field manually will not see a change.

- The Solr Operator now tries to limit connectivity to pods before they are deleted, for rolling updates or other reasons.
  Before the pod is killed, and evicted of replicas if ephemeral storage is used, a readinessCondition will be set to `false`.
  The Headless Service does not use readiness, so internode traffic will not be affected, however the ClusterIP (common) service will no longer include these nodes until they have been restarted.
  This change will improve request success rates during a rolling restart.
  Refer to the [Managed Updates documentation](solr-cloud/managed-updates.md#pod-readiness-during-updates).

- The deprecated SolrCloud CRD field `Spec.solrAddressability.external.ingressTLSTerminationSecret` has been removed, please use `Spec.solrAddressability.external.ingressTLSTermination.tlsSecret` instead.
  In order to have these fields changed automatically, upgrade to the `v0.6.0` version of the Solr operator before upgrading to the `v0.7.0` version.
  However, all new SolrCloud resources will need to respect this field change.

- The deprecated SolrCloud CRD field `Spec.solrAddressability.external.additionalDomains` has been removed, please use `Spec.solrAddressability.external.additionalDomainNames` instead.
  In order to have these fields changed automatically, upgrade to the `v0.6.0` version of the Solr operator before upgrading to the `v0.7.0` version.
  However, all new SolrCloud resources will need to respect this field change.

### v0.6.0
- The default Solr version for the `SolrCloud` and `SolrPrometheusExporter` resources has been upgraded from `8.9` to `8.11`.
  This will not affect any existing resources, as default versions are hard-written to the resources immediately.
  Only new resources created after the Solr Operator is upgraded to `v0.6.0` will be affected.

- The required version of the [Zookeeper Operator](https://github.com/pravega/zookeeper-operator) to use with this version has been upgraded from `v0.2.12` to `v0.2.14`.
  If you use the Solr Operator helm chart, then by default the new version of the Zookeeper Operator will be installed as well.
  Refer to the helm chart documentation if you want to manage the Zookeeper Operator installation yourself.  
  Please refer to the [Zookeeper Operator release notes](https://github.com/pravega/zookeeper-operator/releases) before upgrading.
  Make sure to install the correct version of the Zookeeper Operator CRDS, as [shown above](#upgrading-the-zookeeper-operator).

- The SolrCloud CRD field `Spec.solrAddressability.external.additionalDomains` has been renamed to `additionalDomainNames`.
  In this release `additionalDomains` is still accepted, but all values will automatically be added to `additionalDomainNames` and the field will be set to `nil` by the operator.
  The `additionalDomains` option will be removed in a future version.

- The SolrCloud CRD field `Spec.solrAddressability.external.ingressTLSTerminationSecret` has been moved to `Spec.solrAddressability.external.ingressTLSTermination.tlsSecret`.
  In this release `ingressTLSTerminationSecret` is still accepted, but all values will automatically be changed to `ingressTLSTermination.tlsSecret` and the original field will be set to `nil` by the operator.
  The `ingressTLSTerminationSecret` option will be removed in a future version.

- `SolrPrometheusExporter` resources without any image specifications (`SolrPrometheusExporter.Spec.image.*`) will use the referenced `SolrCloud` image, if the reference is by `name`, not `zkConnectionString`.
  If any `SolrPrometheusExporter.Spec.image.*` option is provided, then those values will be defaulted by the Solr Operator and the `SolrCloud` image will not be used.
  When upgrading from `v0.5.*` to `v0.6.0`, only new `SolrPrometheusExporter` resources will use this new feature.
  To enable it on existing resources, update the resources and remove the `SolrPrometheusExporter.Spec.image` section.

- CRD options deprecated in `v0.5.0` have been removed.
  This includes field `SolrCloud.spec.dataStorage.backupRestoreOptions`, `SolrBackup.spec.persistence` and `SolrBackup.status.persistenceStatus`.
  Upgrading to `v0.5.*` will remove these options on existing and new SolrCloud and SolrBackup resources.
  However, once the Solr CRDs are upgraded to `v0.6.0`, you will no longer be able to submit resources with the options listed above.
  Please migrate your systems to use the new options while running `v0.5.*`, before upgrading to `v0.6.0`. 

### v0.5.0
- Due to the deprecation and removal of `networking.k8s.io/v1beta1` in Kubernetes v1.22, `networking.k8s.io/v1` will be used for Ingresses.

  **This means that Kubernetes support is now limited to 1.19+.**  
  If you are unable to use a newer version of Kubernetes, please install the `v0.4.0` version of the Solr Operator for use with Kubernetes 1.18 and below.
  See the [version compatibility matrix](#kubernetes-versions) for more information.

  This also means that if you specify a custom `ingressClass` via an annotation, you should change to use the `SolrCloud.spec.customSolrKubeOptions.ingressOptions.ingressClassName` instead.
  The ability to set the class through annotations is now deprecated in Kubernetes and will be removed in future versions.

- The legacy way of specifying a backupRepository has been **DEPRECATED**.
  Instead of using `SolrCloud.spec.dataStorage.backupRestoreOptions`, use `SolrCloud.spec.backupRepositories`.
  The `SolrCloud.spec.dataStorage.backupRestoreOptions` option **will be removed in `v0.6.0`**.  
  **Note**: Do not take backups while upgrading from the Solr Operator `v0.4.0` to `v0.5.0`.
  Wait for the SolrClouds to be updated, after the Solr Operator is upgraded, and complete their rolling restarts before continuing to use the Backup functionality.

- The location of Solr backup data as well as the name of the Solr backups have been changed, when using volume repositories.
  Previously the name of the backup (in solr) was set to the name of the collection.
  Now the name given to the backup in Solr will be set to `<backup-resource-name>-<collection-name>`, without the `<` or `>` characters, where the `backup-resource-name` is the name of the SolrBackup resource.

  The directory in the Read-Write-Many Volume, required for volume repositories, that backups are written to is now `/cloud/<solr-cloud-name>/backups` by default, instead of `/cloud/<solr-cloud-name>/backups/<backup-name>`.
  Because the backup name in Solr uses both the SolrBackup resource name and the collection name, there should be no collisions in this directory.
  However, this can be overridden using the `SolrBackup.spec.location` option, which is appended to `/cloud/<solr-cloud-name>`.

- The SolrBackup persistence option has been removed as of `v0.5.0`.
  Users should plan to keep their backup data in the shared volume if using a Volume Backup repository.
  If `SolrBackup.spec.persistence` is provided, it will be removed and written back to Kubernetes.

  Users using the S3 persistence option should try to use the [S3 backup repository](solr-backup/README.md#s3-backup-repositories) instead. This requires Solr 8.10 or higher.

- Default ports when using TLS are now set to 443 instead of 80.
  This affects `solrCloud.Spec.SolrAddressability.CommonServicePort` and `solrCloud.Spec.SolrAddressability.CommonServicePort` field defaulting.
  Users already explicitly setting these values will not be affected.

### v0.4.0
- The required version of the [Zookeeper Operator](https://github.com/pravega/zookeeper-operator) to use with this version has been upgraded from `v0.2.9` to `v0.2.12`.
  If you use the Solr Operator helm chart, then by default the new version of the Zookeeper Operator will be installed as well.
  Refer to the helm chart documentation if you want to manage the Zookeeper Operator installation yourself.  
  Please refer to the [Zookeeper Operator release notes](https://github.com/pravega/zookeeper-operator/releases) before upgrading.
  Make sure to install the correct version of the Zookeeper Operator CRDS, as [shown above](#upgrading-the-zookeeper-operator).

- The deprecated Solr Operator Helm chart option `useZkOperator` has been removed, use `zookeeper-operator.use` instead.  
  **Note**: The old option takes a _string_ `"true"`/`"false"`, while the new option takes a _boolean_ `true`/`false`.

- The default Solr version for `SolrCloud` and `SolrPrometheusExporter` resources has been upgraded from `7.7.0` to `8.9`.
  This will not affect any existing resources, as default versions are hard-written to the resources immediately.
  Only new resources created after the Solr Operator is upgraded to `v0.4.0` will be affected.

- In previous versions of the Solr Operator, the provided Zookeeper instances could only use Persistent Storage.
  Now ephemeral storage is enabled, and used by default if Solr is using ephemeral storage.
  The ZK storage type can be explicitly set via `Spec.zookeeperRef.provided.ephemeral` or `Spec.zookeeperRef.provided.persistence`,
  however if neither is set, the Solr Operator will default to use the type of storage (persistent or ephemeral) that Solr is using.  
  **This means that the default Zookeeper Storage type can change for users using ephemeral storage for Solr.
  If you require ephemeral Solr storage and persistent Zookeeper Storage, be sure to explicitly set that starting in `v0.4.0`.**

### v0.3.0
- All deprecated CRD fields and Solr Operator options from `v0.2.*` have been removed.

- The `SolrCollection` and `SolrCollectionAlias` have been removed. Please use the Solr APIs to manage these resources instead.
  Discussion around the removal can be found in [Issue #204](https://github.com/apache/solr-operator/issues/204).

- The required version of the [Zookeeper Operator](https://github.com/pravega/zookeeper-operator) to use with this version has been upgraded from `v0.2.6` to `v0.2.9`.
  If you use the Solr Operator helm chart, then by default the new version of the Zookeeper Operator will be installed as well.
  Refer to the helm chart documentation if you want to manage the Zookeeper Operator installation yourself.  
  Please refer to the [Zookeeper Operator release notes](https://github.com/pravega/zookeeper-operator/releases) before upgrading.

### v0.2.7
- Due to the addition of possible sidecar/initContainers for SolrClouds, the version of CRDs used had to be upgraded to `apiextensions.k8s.io/v1`.

  **This means that Kubernetes support is now limited to 1.16+.**  
  If you are unable to use a newer version of Kubernetes, please install the `v0.2.6` version of the Solr Operator for use with Kubernetes 1.15 and below.

- The location of backup-restore volume mounts in Solr containers has changed from `/var/solr/solr-backup-restore` to `/var/solr/data/backup-restore`.
  This change was made to ensure that there were no issues using the backup API with solr 8.6+, which restricts the locations that backup data can be saved to and read from.
  This change should be transparent if you are merely using the SolrBackup CRD.
  All files permissions issues with SolrBackups should now be addressed.

- The default `PodManagementPolicy` for StatefulSets has been changed to `Parallel` from `OrderedReady`.
  This change will not affect existing StatefulSets, as `PodManagementPolicy` cannot be updated.
  In order to continue using `OrderedReady` on new SolrClouds, please use the following setting:  
  `SolrCloud.spec.customSolrKubeOptions.statefulSetOptions.podManagementPolicy`

- The `SolrCloud` and `SolrPrometheusExporter` services' portNames have changed to `"solr-client"` and `"solr-metrics"` from `"ext-solr-client"` and `"ext-solr-metrics"`, respectively.
  This is due to a bug in Kubernetes where `portName` and `targetPort` must match for services.

- Support for `etcd`/`zetcd` deployments has been removed.  
  The section for a Zookeeper cluster Spec `SolrCloud.spec.zookeeperRef.provided.zookeeper` has been **DEPRECATED**.
  The same fields (except for the deprecated `persistentVolumeClaimSpec` option) are now available under `SolrCloud.spec.zookeeperRef.provided`.

- Data Storage options have been expanded, and moved from their old locations.
    - `SolrCloud.spec.dataPvcSpec` has been **DEPRECATED**.  
      Please instead use the following instead: `SolrCloud.spec.dataStorage.persistent.pvcTemplate.spec=<spec>`
    - `SolrCloud.spec.backupRestoreVolume` has been **DEPRECATED**.  
      Please instead use the following instead: `SolrCloud.spec.dataStorage.backupRestoreOptions.Volume=<volume-source>`

### v0.2.6
- The solr-operator argument `--ingressBaseDomain` has been **DEPRECATED**.
  In order to set the external baseDomain of your clouds, please begin to use `SolrCloud.spec.solrAddressability.external.domainName` instead.
  You will also need to set `SolrCloud.spec.solrAddressability.external.method` to `Ingress`.
  The `--ingressBaseDomain` argument is backwards compatible, and all existing SolrCloud objects will be auto-updated once your operator is upgraded to `v0.2.6`.
  The argument will be removed in a future version (`v0.3.0`).

### v0.2.4
- The default supported version of the Zookeeper Operator has been upgraded to `v0.2.6`.  
  If you are using the provided zookeeper option for your SolrClouds, then you will want to upgrade your zookeeper operator version as well as the version and image of the zookeeper that you are running.
  You can find examples of the zookeeper operator as well as solrClouds that use provided zookeepers in the [examples](/example) directory.  
  Please refer to the [Zookeeper Operator release notes](https://github.com/pravega/zookeeper-operator/releases) before upgrading.

### v0.2.3
- If you do not use an ingress with the Solr Operator, the Solr Hostname and Port will change when upgrading to this version. This is to fix an outstanding bug. Because of the headless service port change, you will likely see an outage for inter-node communication until all pods have been restarted.

### v0.2.2
- `SolrCloud.spec.solrPodPolicy` has been **DEPRECATED** in favor of the `SolrCloud.spec.customSolrKubeOptions.podOptions` option.  
  This option is backwards compatible, but will be removed in a future version (`v0.3.0`).

- `SolrPrometheusExporter.spec.solrPodPolicy` has been **DEPRECATED** in favor of the `SolrPrometheusExporter.spec.customKubeOptions.podOptions` option.  
  This option is backwards compatible, but will be removed in a future version (`v0.3.0`).

### v0.2.1
- The zkConnectionString used for provided zookeepers changed from using the string provided in the `ZkCluster.Status`, which used an IP, to using the service name. This will cause a rolling restart of your solrs using the provided zookeeper option, but there will be no data loss.

### v0.2.0
- Uses `gomod` instead of `dep`
- `SolrCloud.spec.zookeeperRef.provided.zookeeper.persistentVolumeClaimSpec` has been **DEPRECATED** in favor of the `SolrCloud.zookeeperRef.provided.zookeeper.persistence` option.  
  This option is backwards compatible, but will be removed in a future version (`v0.3.0`).
- An upgrade to the ZKOperator version `0.2.4` is required.<|MERGE_RESOLUTION|>--- conflicted
+++ resolved
@@ -130,12 +130,11 @@
 
 - The `POD_HOSTNAME` envVar in SolrCloud Pods has been deprecated. Use `POD_NAME` instead.
 
-<<<<<<< HEAD
+- Use of the `hostPort` system property placeholder in custom solr.xml files has been deprecated.
+  Use `<int name="hostPort">${solr.port.advertise:80}</int>`, the default value used by Solr, instead.
+
 - By default `solrcloud` resources will now use `/admin/info/system` and `/admin/info/health` for liveness and readiness checks, respectively.
   Administrators that provide custom `security.json` files for their clusters should either exempt both of these endpoints from authentication entirely, or configure permissions ensuring the relevant Solr user account can access them without issue.
-=======
-- Use of the `hostPort` system property placeholder in custom solr.xml files has been deprecated.  Use `<int name="hostPort">${solr.port.advertise:80}</int>`, the default value used by Solr, instead.
->>>>>>> e9d85f06
 
 ### v0.7.0
 - **Kubernetes support is now limited to 1.21+.**  
