<!--
    Licensed to the Apache Software Foundation (ASF) under one or more
    contributor license agreements.  See the NOTICE file distributed with
    this work for additional information regarding copyright ownership.
    The ASF licenses this file to You under the Apache License, Version 2.0
    the "License"); you may not use this file except in compliance with
    the License.  You may obtain a copy of the License at

        http://www.apache.org/licenses/LICENSE-2.0

    Unless required by applicable law or agreed to in writing, software
    distributed under the License is distributed on an "AS IS" BASIS,
    WITHOUT WARRANTIES OR CONDITIONS OF ANY KIND, either express or implied.
    See the License for the specific language governing permissions and
    limitations under the License.
 -->

# The SolrCloud CRD

The SolrCloud CRD allows users to spin up a Solr cloud in a very configurable way.
Those configuration options are laid out on this page.

## Solr Options

The SolrCloud CRD gives users the ability to customize how Solr is run.

### Solr Modules and Additional Libraries
_Since v0.5.0_

Solr comes packaged with modules that can be loaded optionally, known as either Solr Modules or Solr Contrib Modules.
By default they are not included in the classpath of Solr, so they have to be explicitly enabled.
Use the **`SolrCloud.spec.solrModules`** property to add a list of module names, not paths, and they will automatically be enabled for the solrCloud.

However, users might want to include custom code that is not an official Solr Module.
In order to facilitate this, the **`SolrCloud.spec.additionalLibs`** property takes a list of paths to folders, containing jars to load in the classpath of the SolrCloud.

## Data Storage

The SolrCloud CRD gives the option for users to use either
persistent storage, through [PVCs](https://kubernetes.io/docs/concepts/storage/persistent-volumes/),
or ephemeral storage, through [emptyDir volumes](https://kubernetes.io/docs/concepts/storage/volumes/#emptydir),
to store Solr data.
Ephemeral and persistent storage cannot be used together, if both are provided, the `persistent` options take precedence.
If neither is provided, ephemeral storage will be used by default.

These options can be found in `SolrCloud.spec.dataStorage`

- **`persistent`**
  - **`reclaimPolicy`** -
    _Since v0.2.7_ -
    Either `Retain`, the default, or `Delete`.
    This describes the lifecycle of PVCs that are deleted after the SolrCloud is deleted, or the SolrCloud is scaled down and the pods that the PVCs map to no longer exist.
    `Retain` is used by default, as that is the default Kubernetes policy, to leave PVCs in case pods, or StatefulSets are deleted accidentally.
    
    Note: If reclaimPolicy is set to `Delete`, PVCs will not be deleted if pods are merely deleted. They will only be deleted once the `SolrCloud.spec.replicas` is scaled down or deleted.
  - **`pvcTemplate`** - The template of the PVC to use for the solr data PVCs. By default the name will be "data".
    Only the `pvcTemplate.spec` field is required, metadata is optional.
    
    Note: This template cannot be changed unless the SolrCloud is deleted and recreated.
    This is a [limitation of StatefulSets and PVCs in Kubernetes](https://github.com/kubernetes/enhancements/issues/661).
- **`ephemeral`**

  There are two types of ephemeral volumes that can be specified.
  Both are optional, and if none are specified then an empty `emptyDir` volume source is used.
  If both are specified then the `hostPath` volume source will take precedence.
  - **`emptyDir`** - An [`emptyDir` volume source](https://kubernetes.io/docs/concepts/storage/volumes/#emptydir) that describes the desired emptyDir volume to use in each SolrCloud pod to store data.
  - **`hostPath`** - A [`hostPath` volume source](https://kubernetes.io/docs/concepts/storage/volumes/#hostpath) that describes the desired hostPath volume to use in each SolrCloud pod to store data.
    
- **`backupRestoreOptions`** (Required for integration with [`SolrBackups`](../solr-backup/README.md))
  - **`volume`** - This is a [volume source](https://kubernetes.io/docs/concepts/storage/volumes/), that supports `ReadWriteMany` access.
  This is critical because this single volume will be loaded into all pods at the same path.
  - **`directory`** - A custom directory to store backup/restore data, within the volume described above.
  This is optional, and defaults to the name of the SolrCloud.
  Only use this option when you require restoring the same backup to multiple SolrClouds.

## Update Strategy
_Since v0.2.7_

The SolrCloud CRD provides users the ability to define how Pod updates should be managed, through `SolrCloud.Spec.updateStrategy`.
This provides the following options:

Under `SolrCloud.Spec.updateStrategy`:

- **`method`** - The method in which Solr pods should be updated. Enum options are as follows:
  - `Managed` - (Default) The Solr Operator will take control over deleting pods for updates. This process is [documented here](managed-updates.md).
  - `StatefulSet` - Use the default StatefulSet rolling update logic, one pod at a time waiting for all pods to be "ready".
  - `Manual` - Neither the StatefulSet or the Solr Operator will delete pods in need of an update. The user will take responsibility over this.
- **`managed`** - Options for rolling updates managed by the Solr Operator.
  - **`maxPodsUnavailable`** - (Defaults to `"25%"`) The number of Solr pods in a Solr Cloud that are allowed to be unavailable during the rolling restart.
  More pods may become unavailable during the restart, however the Solr Operator will not kill pods if the limit has already been reached.  
  - **`maxShardReplicasUnavailable`** - (Defaults to `1`) The number of replicas for each shard allowed to be unavailable during the restart.
- **`restartSchedule`** - A [CRON](https://en.wikipedia.org/wiki/Cron) schedule for automatically restarting the Solr Cloud.
  [Multiple CRON syntaxes](https://pkg.go.dev/github.com/robfig/cron/v3?utm_source=godoc#hdr-CRON_Expression_Format) are supported, such as intervals (e.g. `@every 10h`) or predefined schedules (e.g. `@yearly`, `@weekly`, etc.).

**Note:** Both `maxPodsUnavailable` and `maxShardReplicasUnavailable` are intOrString fields. So either an int or string can be provided for the field.
- **int** - The parameter is treated as an absolute value, unless the value is <= 0 which is interpreted as unlimited.
- **string** - Only percentage string values (`"0%"` - `"100%"`) are accepted, all other values will be ignored.
  - **`maxPodsUnavailable`** - The `maximumPodsUnavailable` is calculated as the percentage of the total pods configured for that Solr Cloud.
  - **`maxShardReplicasUnavailable`** - The `maxShardReplicasUnavailable` is calculated independently for each shard, as the percentage of the number of replicas for that shard.

## Addressability
_Since v0.2.6_

The SolrCloud CRD provides users the ability to define how it is addressed, through the following options:

Under `SolrCloud.Spec.solrAddressability`:

- **`podPort`** - The port on which the pod is listening. This is also that the port that the Solr Jetty service will listen on. (Defaults to `8983`)
- **`commonServicePort`** - The port on which the common service is exposed. (Defaults to `80`)
- **`kubeDomain`** - Specifies an override of the default Kubernetes cluster domain name, `cluster.local`. This option should only be used if the Kubernetes cluster has been setup with a custom domain name.
- **`external`** - Expose the cloud externally, outside of the kubernetes cluster in which it is running.
  - **`method`** - (Required) The method by which your cloud will be exposed externally.
  Currently available options are [`Ingress`](https://kubernetes.io/docs/concepts/services-networking/ingress/) and [`ExternalDNS`](https://github.com/kubernetes-sigs/external-dns).
  The goal is to support more methods in the future, such as LoadBalanced Services.
  - **`domainName`** - (Required) The primary domain name to open your cloud endpoints on. If `useExternalAddress` is set to `true`, then this is the domain that will be used in Solr Node names.
  - **`additionalDomainNames`** - You can choose to listen on additional domains for each endpoint, however Solr will not register itself under these names.
  - **`useExternalAddress`** - Use the external address to advertise the SolrNode. If a domain name is required for the chosen external `method`, then the one provided in `domainName` will be used.
  - **`hideCommon`** - Do not externally expose the common service (one endpoint for all solr nodes).
  - **`hideNodes`** - Do not externally expose each node. (This cannot be set to `true` if the cloud is running across multiple kubernetes clusters)
  - **`nodePortOverride`** - Make the Node Service(s) override the podPort. This is only available for the `Ingress` external method. If `hideNodes` is set to `true`, then this option is ignored. If provided, this port will be used to advertise the Solr Node. \
  If `method: Ingress` and `hideNodes: false`, then this value defaults to `80` since that is the default port that ingress controllers listen on.

**Note:** Unless both `external.method=Ingress` and `external.hideNodes=false`, a headless service will be used to make each Solr Node in the statefulSet addressable.
If both of those criteria are met, then an individual ClusterIP Service will be created for each Solr Node/Pod.

## Zookeeper Reference

Solr Clouds require an Apache Zookeeper to connect to.

The Solr operator gives a few options.

- Connecting to an already running zookeeper ensemble via [connection strings](#zk-connection-info)
- [Spinning up a provided](#provided-instance) Zookeeper Ensemble in the same namespace via the [Zookeeper Operator](https://github.com/pravega/zookeeper-operator)

These options are configured under `spec.zookeeperRef`

#### Chroot

Both options below come with options to specify a `chroot`, or a ZNode path for solr to use as it's base "directory" in Zookeeper.
Before the operator creates or updates a StatefulSet with a given `chroot`, it will first ensure that the given ZNode path exists and if it doesn't the operator will create all necessary ZNodes in the path.
If no chroot is given, a default of `/` will be used, which doesn't require the existence check previously mentioned.
If a chroot is provided without a prefix of `/`, the operator will add the prefix, as it is required by Zookeeper.

### ZK Connection Info

This is an external/internal connection string as well as an optional chRoot to an already running Zookeeeper ensemble.
If you provide an external connection string, you do not _have_ to provide an internal one as well.

Under `spec.zookeeperRef`:

- **`connectionInfo`**
  - **`externalConnectionString`** - The ZK connection string to the external Zookeeper cluster, e.g. `zoo1:2181`
  - **`chroot`** - The chroot to use for the cluster

#### ACLs
_Since v0.2.7_

The Solr Operator allows for users to specify ZK ACL references in their Solr Cloud CRDs.
The user must specify the name of a secret that resides in the same namespace as the cloud, that contains an ACL username value and an ACL password value.
This ACL must have admin permissions for the [chroot](#chroot) given.

The ACL information can be provided through an ADMIN acl and a READ ONLY acl.  
- Admin: `SolrCloud.spec.zookeeperRef.connectionInfo.acl`
- Read Only: `SolrCloud.spec.zookeeperRef.connectionInfo.readOnlyAcl`

All ACL fields are **required** if an ACL is used.

- **`secret`** - The name of the secret, in the same namespace as the SolrCloud, that contains the admin ACL username and password.
- **`usernameKey`** - The name of the key in the provided secret that stores the admin ACL username.
- **`passwordKey`** - The name of the key in the provided secret that stores the admin ACL password.

### Provided Instance

If you do not require the Solr cloud to run cross-kube cluster, and do not want to manage your own Zookeeper ensemble,
the solr-operator can manage Zookeeper ensemble(s) for you.

Using the [zookeeper-operator](https://github.com/pravega/zookeeper-operator), a new Zookeeper ensemble can be spun up for 
each solrCloud that has this option specified.

The startup parameter `zookeeper-operator` must be provided on startup of the solr-operator for this parameter to be available.

#### Zookeeper Storage Options
_Since v0.4.0_

The Zookeeper Operator allows for both ephemeral and persistent storage, and the Solr Operator supports both as of `v0.4.0`.

```yaml
spec:
  zookeeperRef:
    provided:
      ephemeral:
        emptydirvolumesource: {}
      persistence:
        reclaimPolicy: "Retain" # Either Retain or Delete
        spec: {} # PVC Spec for the Zookeeper volumes
```

By default, if you do not provide either `ephemeral` or `persistence`, the Solr Operator will default to the type of storage you are using for your Solr pods.

However, if you provide either object above, even if the object is empty, that storage type will be used for the created Zookeeper pods.
If both `ephemeral` and `persistence` is provided, then `persistence` is preferred.

#### ACLs for Provided Ensembles
_Since v0.3.0_

If you want Solr to set ZK ACLs for znodes it creates in the `provided` ensemble, you can supply ACL credentials for an ADMIN and optionally a READ ONLY user using the following config settings: 
- Admin: `SolrCloud.spec.zookeeperRef.provided.acl`
- Read Only: `SolrCloud.spec.zookeeperRef.provided.readOnlyAcl`

All ACL fields are **required** if an ACL is used.

- **`secret`** - The name of the secret, in the same namespace as the SolrCloud, that contains the ACL username and password.
- **`usernameKey`** - The name of the key in the provided secret that stores the admin ACL username.
- **`passwordKey`** - The name of the key in the provided secret that stores the admin ACL password.

**Warning**: There is a known issue with the Zookeeper operator where it deploys pods with `skipACL=yes`, see: https://github.com/pravega/zookeeper-operator/issues/316.
This means that even if Solr sets the ACLs on znodes, they will not be enforced by Zookeeper. If your organization requires Solr to use ZK ACLs, then you'll need to 
deploy Zookeeper to Kubernetes using another approach, such as using a Helm chart. 

## Override Built-in Solr Configuration Files
_Since v0.2.7_

The Solr operator deploys well-configured SolrCloud instances with minimal input required from human operators. 
As such, the operator installs various configuration files automatically, including `solr.xml` for node-level settings and `log4j2.xml` for logging. 
However, there may come a time when you need to override the built-in configuration files with custom settings.

In general, users can provide custom config files by providing a ConfigMap in the same namespace as the SolrCloud instance; 
all custom config files should be stored in the same user-provided ConfigMap under different keys.
Point your SolrCloud definition to a user-provided ConfigMap using the following structure:
```yaml
spec:
  ...
  customSolrKubeOptions:
    configMapOptions:
      providedConfigMap: <Custom-ConfigMap-Here>
```

### Custom solr.xml

Solr pods load node-level configuration settings from `/var/solr/data/solr.xml`. 
This important configuration file gets created by the `cp-solr-xml` initContainer which bootstraps the `solr.home` directory on each pod before starting the main container.
The default `solr.xml` is mounted into the `cp-solr-xml` initContainer from a ConfigMap named `<INSTANCE>-solrcloud-configmap` (where `<INSTANCE>` is the name of your SolrCloud instance) created by the Solr operator.

_Note: The data in the default ConfigMap is not editable! Any changes to the `solr.xml` in the default ConfigMap created by the operator will be overwritten during the next reconcile cycle._

Many of the specific values in `solr.xml` can be set using Java system properties; for instance, the following setting controls the read timeout for the HTTP client used by Solr's `HttpShardHandlerFactory`:
```xml
<int name="socketTimeout">${socketTimeout:600000}</int>
```
The `${socketTimeout:600000}` syntax means pull the value from a Java system property named `socketTimeout` with default `600000` if not set.

You can set Java system properties using the `solrOpts` string in your SolrCloud definition, such as:
```yaml
spec:
  solrOpts: -DsocketTimeout=300000
```
This same approach works for a number of settings in `solrconfig.xml` as well.

However, if you need to customize `solr.xml` beyond what can be accomplished with Java system properties, 
then you need to supply your own `solr.xml` in a ConfigMap in the same namespace where you deploy your SolrCloud instance.
Provide your custom XML in the ConfigMap using `solr.xml` as the key as shown in the example below:
```yaml
---
kind: ConfigMap
apiVersion: v1
metadata:
  name: custom-solr-xml
data:
  solr.xml: |
    <?xml version="1.0" encoding="UTF-8" ?>
    <solr>
      ... CUSTOM CONFIG HERE ...
    </solr>
```
**Important: Your custom `solr.xml` must include `<int name="hostPort">${hostPort:0}</int>` as the operator relies on this element to set the port Solr pods advertise to ZooKeeper. If this element is missing, then your Solr pods will not be created.**

You can get the default `solr.xml` from a Solr pod as a starting point for creating a custom config using `kubectl cp` as shown in the example below:
```bash
SOLR_POD_ID=$(kubectl get pod -l technology=solr-cloud --no-headers -o custom-columns=":metadata.name" | head -1)
kubectl cp $SOLR_POD_ID:/var/solr/data/solr.xml ./custom-solr.xml
```
This copies the default config from the first Solr pod found in the namespace and names it `custom-solr.xml`. Customize the settings in `custom-solr.xml` as needed and then create a ConfigMap using YAML. 

_Note: Using `kubectl create configmap --from-file` scrambles the XML formatting, so we recommend defining the configmap YAML as shown above to keep the XML formatted properly._

Point your SolrCloud instance at the custom ConfigMap using:
```yaml
spec:
  customSolrKubeOptions:
    configMapOptions:
      providedConfigMap: custom-solr-xml
```
_Note: If you set `providedConfigMap`, then the ConfigMap must include the `solr.xml` or `log4j2.xml` key, otherwise the SolrCloud will fail to reconcile._

#### Changes to Custom Config Trigger Rolling Restarts

The Solr operator stores the MD5 hash of your custom XML in the StatefulSet's pod spec annotations (`spec.template.metadata.annotations`). To see the current annotations for your Solr pods, you can do:
```bash
kubectl annotate pod -l technology=solr-cloud --list=true
```
If the custom `solr.xml` changes in the user-provided ConfigMap, then the operator triggers a rolling restart of Solr pods to apply the updated configuration settings automatically.

To summarize, if you need to customize `solr.xml`, provide your own version in a ConfigMap and changes made to the XML in the ConfigMap are automatically applied to your Solr pods.

### Custom Log Configuration
_Since v0.3.0_

By default, the Solr Docker image configures Solr to load its log configuration from `/var/solr/log4j2.xml`. 
If you need to fine-tune the log configuration, then you can provide a custom `log4j2.xml` in a ConfigMap using the same basic process as described in the previous section for customizing `solr.xml`. If supplied, the operator overrides the log config using the `LOG4J_PROPS` env var.

As with custom `solr.xml`, the operator can track the MD5 hash of your `log4j2.xml` in the pod spec annotations to trigger a rolling restart if the log config changes. 
However, Log4j2 supports hot reloading of log configuration using the `monitorInterval` attribute on the root `<Configuration>` element. For more information on this, see: [Log4j Automatic Reconfiguration](https://logging.apache.org/log4j/2.x/manual/configuration.html#AutomaticReconfiguration). 
If your custom log config has a `monitorInterval` set, then the operator does not watch for changes to the log config and will not trigger a rolling restart if the config changes. 
Kubernetes will automatically update the file on each pod's filesystem when the data in the ConfigMap changes. Once Kubernetes updates the file, Log4j will pick up the changes and apply them without restarting the Solr pod.

If you need to customize both `solr.xml` and `log4j2.xml` then you need to supply both in the same ConfigMap using multiple keys as shown below:
```yaml
---
kind: ConfigMap
apiVersion: v1
metadata:
  name: custom-solr-xml
data:
  log4j2.xml: |
    <?xml version="1.0" encoding="UTF-8"?>
    <Configuration monitorInterval="30">
     ... YOUR CUSTOM LOG4J CONFIG HERE ...
    </Configuration>


  solr.xml: |
    <?xml version="1.0" encoding="UTF-8" ?>
    <solr>
     ... YOUR CUSTOM SOLR XML CONFIG HERE ...
    </solr>
```

## Enable TLS Between Solr Pods
_Since v0.3.0_

A common approach to securing traffic to your Solr cluster is to perform [**TLS termination** at the Ingress](#enable-ingress-tls-termination) and leave all traffic between Solr pods un-encrypted.
However, depending on how you expose Solr on your network, you may also want to encrypt traffic between Solr pods.
The Solr operator provides **optional** configuration settings to enable TLS for encrypting traffic between Solr pods.

Enabling TLS for Solr is a straight-forward process once you have a [**PKCS12 keystore**]((https://en.wikipedia.org/wiki/PKCS_12)) containing an [X.509](https://en.wikipedia.org/wiki/X.509) certificate and private key; as of Java 8, PKCS12 is the default keystore format supported by the JVM.

There are three basic use cases supported by the Solr operator. First, you can use cert-manager to issue a certificate and store the resulting PKCS12 keystore in a Kubernetes TLS secret. 
Alternatively, you can create the TLS secret manually from a certificate obtained by some other means. In both cases, you simply point your SolrCloud CRD to the resulting TLS secret and corresponding keystore password secret.
Lastly, as of **v0.4.0**, you can supply the path to a directory containing TLS files that are mounted by some external agent or CSI driver.  

### Use cert-manager to issue the certificate

[cert-manager](https://cert-manager.io/docs/) is a popular Kubernetes controller for managing TLS certificates, including renewing certificates prior to expiration. 
One of the primary benefits of cert-manager is it supports pluggable certificate `Issuer` implementations, including a self-signed Issuer for local development and an [ACME compliant](https://tools.ietf.org/html/rfc8555) Issuer for working with services like [Let’s Encrypt](https://letsencrypt.org/).

If you already have a TLS certificate you want to use for Solr, then you don't need cert-manager and can skip down to [I already have a TLS Certificate](#i-already-have-a-tls-certificate) later in this section.
If you do not have a TLS certificate, then we recommend installing **cert-manager** as it makes working with TLS in Kubernetes much easier.

#### Install cert-manager

Given its popularity, cert-manager may already be installed in your Kubernetes cluster. To check if `cert-manager` is already installed, do:
```bash
kubectl get crds -l app.kubernetes.io/instance=cert-manager
```
If installed, you should see the following cert-manager related CRDs:
```
certificaterequests.cert-manager.io
certificates.cert-manager.io
challenges.acme.cert-manager.io
clusterissuers.cert-manager.io
issuers.cert-manager.io
orders.acme.cert-manager.io
```

If not installed, use Helm to install it into the `cert-manager` namespace:
```bash
if ! helm repo list | grep -q "https://charts.jetstack.io"; then
  helm repo add jetstack https://charts.jetstack.io
  helm repo update
fi

kubectl create ns cert-manager
helm upgrade --install cert-manager jetstack/cert-manager \
  --namespace cert-manager \
  --version v1.1.0 \
  --set installCRDs=true
``` 
You’ll need admin privileges to install the CRDs in a shared K8s cluster, so work with your friendly Kubernetes admin to install if needed (most likely cert-manager will already be installed).
Refer to the [cert-manager Installation](https://cert-manager.io/docs/installation/kubernetes/) instructions for more information.

#### Create cert-manager Certificate

Once cert-manager is installed, you need to create an `Issuer` or `ClusterIssuer` CRD and then request a certificate using a [Certificate CRD](https://cert-manager.io/docs/usage/certificate/).
Refer to the [cert-manager docs](https://cert-manager.io/docs/) on how to define a certificate.

Certificate Issuers are typically platform specific. For instance, on GKE, to create a Let’s Encrypt Issuer you need a service account with various cloud DNS permissions granted for DNS01 challenges to work, see: https://cert-manager.io/docs/configuration/acme/dns01/google/.

The DNS names in your certificate should match the Solr addressability settings in your SolrCloud CRD. For instance, if your SolrCloud CRD uses the following settings:
```yaml
spec:
  solrAddressability:
    external:
      domainName: k8s.solr.cloud
``` 
Then your certificate needs the following domains specified:
```yaml
apiVersion: cert-manager.io/v1
kind: Certificate
metadata:
  ...
spec:
  dnsNames:
  - '*.k8s.solr.cloud'
  - k8s.solr.cloud
```
The wildcard DNS name will cover all SolrCloud nodes such as `<NS>-solrcloud-1.k8s.solr.cloud`.

Also, when requesting your certificate, keep in mind that internal DNS names in Kubernetes are not valid for public certificates. 
For instance `<svc>.<namespace>.svc.cluster.local` is internal to Kubernetes and certificate issuer services like LetsEncrypt 
will not generate a certificate for K8s internal DNS names (you'll get errors during certificate issuing).

Another benefit is cert-manager can create a [PKCS12](https://cert-manager.io/docs/release-notes/release-notes-0.15/#general-availability-of-jks-and-pkcs-12-keystores) keystore automatically when issuing a `Certificate`, 
which allows the Solr operator to mount the keystore directly on our Solr pods. Ensure your certificate instance requests **pkcs12 keystore** gets created using config similar to the following:
```yaml
  keystores:
    pkcs12:
      create: true
      passwordSecretRef:
        key: password-key
        name: pkcs12-password-secret
```
_Note: the example structure above goes in your certificate CRD YAML, not SolrCloud._

You need to create the keystore secret (e.g. `pkcs12-password-secret`) in the same namespace before requesting the certificate, see: https://cert-manager.io/docs/reference/api-docs/#cert-manager.io/v1.PKCS12Keystore.
Although a keystore password is not required for PKCS12, **cert-manager** requires a password when requesting a `pkcs12` keystore for your certificate.
Moreover, most JVMs require a password for pkcs12 keystores, not supplying a password typically results in errors like the following:
```
Caused by: java.security.UnrecoverableKeyException: Get Key failed: null
	at java.base/sun.security.pkcs12.PKCS12KeyStore.engineGetKey(Unknown Source)
	at java.base/sun.security.util.KeyStoreDelegator.engineGetKey(Unknown Source)
	at java.base/java.security.KeyStore.getKey(Unknown Source)
	at java.base/sun.security.ssl.SunX509KeyManagerImpl.<init>(Unknown Source)
```
Consequently, the Solr operator requires you to use a non-null password for your keystore. 

Here's an example of how to use cert-manager to generate a self-signed certificate:
```yaml
---
apiVersion: v1
kind: Secret
metadata:
  name: pkcs12-password-secret
data:
  password-key: SOME_PASSWORD_HERE

---
apiVersion: cert-manager.io/v1
kind: Issuer
metadata:
  name: selfsigned-issuer
spec:
  selfSigned: {}

---
apiVersion: cert-manager.io/v1
kind: Certificate
metadata:
  name: selfsigned-cert
spec:
  subject:
    organizations: ["dev"]
  dnsNames:
    - localhost
    - dev-dev-solrcloud.ing.local.domain
    - "*.ing.local.domain"
  secretName: dev-selfsigned-cert-tls
  issuerRef:
    name: selfsigned-issuer
  keystores:
    pkcs12:
      create: true
      passwordSecretRef:
        key: password-key
        name: pkcs12-password-secret
```

Once created, simply point the SolrCloud deployment at the TLS and keystore password secrets, e.g.
```yaml
spec:
  ... other SolrCloud CRD settings ...

  solrTLS:
    keyStorePasswordSecret:
      name: pkcs12-password-secret
      key: password-key
    pkcs12Secret:
      name: selfsigned-cert
      key: keystore.p12
```
_Note: when using self-signed certificates, you'll have to configure HTTP client libraries to skip hostname and CA verification._

### I already have a TLS Certificate

Users may bring their own cert stored in a `kubernetes.io/tls` secret; for this use case, cert-manager is not required. 
There are many ways to get a certificate, such as from the GKE managed certificate process or from a CA directly. 
Regardless of how you obtain a Certificate, it needs to be stored in a [Kubernetes TLS secret](https://kubernetes.io/docs/concepts/configuration/secret/#tls-secrets) 
that contains a `tls.crt` file (x.509 certificate with a public key and info about the issuer) and a `tls.key` file (the private key).

Ideally, the TLS secret will also have a `pkcs12` keystore. 
If the supplied TLS secret does not contain a `keystore.p12` key, then the Solr operator creates an `initContainer` on the StatefulSet to generate the keystore from the TLS secret using the following command:
```bash
openssl pkcs12 -export -in tls.crt -inkey tls.key -out keystore.p12 -passout pass:${SOLR_SSL_KEY_STORE_PASSWORD}"
```
_The `initContainer` uses the main Solr image as it has `openssl` installed._

Configure the SolrCloud deployment to point to the user-provided keystore and TLS secrets:
```yaml
spec:
  ... other SolrCloud CRD settings ...

  solrTLS:
    keyStorePasswordSecret:
      name: pkcs12-keystore-manual
      key: password-key
    pkcs12Secret:
      name: pkcs12-keystore-manual
      key: keystore.p12
```

### Separate TrustStore

A truststore holds public keys for certificates you trust. By default, Solr pods are configured to use the keystore as the truststore.
However, you may have a separate truststore you want to use for Solr TLS. As with the keystore, you need to provide a PKCS12 truststore in a secret and then configure your SolrCloud TLS settings as shown below:
```yaml
spec:
  ... other SolrCloud CRD settings ...

  solrTLS:
    keyStorePasswordSecret:
      name: pkcs12-keystore-manual
      key: password-key
    pkcs12Secret:
      name: pkcs12-keystore-manual
      key: keystore.p12
    trustStorePasswordSecret:
      name: pkcs12-truststore
      key: password-key
    trustStoreSecret:
      name: pkcs12-truststore
      key: truststore.p12
``` 
_Tip: if your truststore is not in PKCS12 format, use `openssl` to convert it._ 

### Mounted TLS Directory
_Since v0.4.0_

The options discussed to this point require that all Solr pods share the same certificate and truststore. An emerging pattern in the Kubernetes ecosystem is to issue a unique certificate for each pod.
Typically this operation is performed by an external agent, such as a cert-manager extension, that uses mutating webhooks to mount a unique certificate and supporting files on each pod dynamically.
How the pod-specific certificates get issued is beyond the scope of the Solr operator. Under this scheme, you can use `spec.solrTLS.mountedTLSDir.path` to specify the path where the TLS files are mounted on the main pod.
The following example illustrates how to configure a keystore and truststore in PKCS12 format using the `mountedTLSDir` option:
```yaml
spec:
  ... other SolrCloud CRD settings ...

  solrTLS:
    clientAuth: Want
    checkPeerName: true
    verifyClientHostname: true
    mountedTLSDir:
      path: /pod-server-tls
      keystoreFile: keystore.p12
      keystorePasswordFile: keystore-password
      truststoreFile: truststore.p12
```

When using the mounted TLS directory option, you need to ensure each Solr pod gets restarted before the certificate expires. Solr does not support hot reloading of the keystore or truststore.
Consequently, we recommend using the `spec.updateStrategy.restartSchedule` to restart pods before the certificate expires. 
Typically, with this scheme, a new certificate is issued whenever a pod is restarted.

### Client TLS
_Since v0.4.0_

Solr supports using separate client and server TLS certificates. Solr uses the client certificate in mutual TLS (mTLS) scenarios to make requests to other Solr pods.
Use the `spec.solrClientTLS` configuration options to configure a separate client certificate. 
As this is an advanced option, the supplied client certificate keystore and truststore must already be in PKCS12 format.
As with the server certificate loaded from `spec.solrTLS.pkcs12Secret`, 
you can have the operator restart Solr pods after the client TLS secret updates by setting `spec.solrClientTLS.restartOnTLSSecretUpdate` to `true`.

You may need to increase the timeout for the liveness / readiness probes when using mTLS with a separate client certificate, such as: 
```yaml
spec:
  ... other SolrCloud CRD settings ...

  customSolrKubeOptions:
    podOptions:
      livenessProbe:
        timeoutSeconds: 10
      readinessProbe:
        timeoutSeconds: 10
```

You may also use the `spec.solrClientTLS.mountedTLSDir` option to load a pod specific client certificate from a directory mounted by an external agent or CSI driver.  

### Ingress with TLS protected Solr

The Solr operator may create an Ingress for exposing Solr pods externally. When TLS is enabled, the operator adds the following annotation and TLS settings to the Ingress manifest, such as:
```yaml
apiVersion: extensions/v1beta1
kind: Ingress
metadata:
  annotations:
    nginx.ingress.kubernetes.io/backend-protocol: HTTPS
spec:
  rules:
    ...
  tls:
  - secretName: my-selfsigned-cert-tls
```

If using the mounted TLS Directory option with an Ingress, you will need to inject the ingress with TLS information as well.
The [Ingress TLS Termination section below](#enable-ingress-tls-termination) shows how this can be done when using cert-manager.


### Certificate Renewal and Rolling Restarts

cert-manager automatically handles certificate renewal. From the docs:

> The default duration for all certificates is 90 days and the default renewal windows is 30 days. This means that certificates are considered valid for 3 months and renewal will be attempted within 1 month of expiration.
>          https://docs.cert-manager.io/en/release-0.8/reference/certificates.html

However, this only covers updating the underlying TLS secret and mounted secrets in each Solr pod do get updated on the filesystem, see: https://kubernetes.io/docs/concepts/configuration/secret/#mounted-secrets-are-updated-automatically. 
However, the JVM only reads key and trust stores once during initialization and does not reload them if they change. Thus, we need to recycle the Solr container in each pod to pick up the updated keystore.

The operator tracks the MD5 hash of the `tls.crt` from the TLS secret in an annotation on the StatefulSet pod spec so that when the TLS secret changes, it will trigger a rolling restart of the affected Solr pods.
The operator guards this behavior with an **opt-in** flag `restartOnTLSSecretUpdate` as some users may not want to restart Solr pods when the TLS secret holding the cert changes and may instead choose to restart the pods during a maintenance window (presumably before the certs expire).
```yaml
spec:
  ... other SolrCloud CRD settings ...

  solrTLS:
    restartOnTLSSecretUpdate: true
    ...

```

### Misc Config Settings for TLS Enabled Solr

Although not required, we recommend setting the `commonServicePort` and `nodePortOverride` to `443` instead of the default port `80` under `solrAddressability` to avoid confusion when working with `https`. 
```yaml
spec:
  ... other SolrCloud CRD settings ...

  solrAddressability:
    commonServicePort: 443
    external:
      nodePortOverride: 443

```

#### Prometheus Exporter

If you're relying on a self-signed certificate (or any certificate that requires importing the CA into the Java trust store) for Solr pods, then the Prometheus Exporter will not be able to make requests for metrics. 
You'll need to duplicate your TLS config from your SolrCloud CRD definition to your Prometheus exporter CRD definition as shown in the example below:
```yaml
  solrReference:
    cloud:
      name: "dev"
    solrTLS:
      restartOnTLSSecretUpdate: true
      keyStorePasswordSecret:
        name: pkcs12-password-secret
        key: password-key
      pkcs12Secret:
        name: dev-selfsigned-cert-tls
        key: keystore.p12
```
_This only applies to the SolrJ client the exporter uses to make requests to your TLS-enabled Solr pods and does not enable HTTPS for the exporter service._

#### Public / Private Domain Names

If your Solr pods use Kubernetes internal domain names, such as `<cloud>-solrcloud-<oridinal>.<ns>` or 
`<cloud>-solrcloud-<oridinal>.<ns>.svc.cluster.local` then you **cannot** request a certificate from a service like LetsEncrypt. 
You'll receive an error like (from the cert-manager controller pod logs):
```
   Cannot issue for \"*.<ns>.svc.cluster.local\": Domain name does not end with a valid public suffix (TLD)"
```
This is policy enforced by trusted certificate authorities, see: https://www.digicert.com/kb/advisories/internal-names.htm.
Intuitively, this makes sense because services like LetsEncrypt cannot determine if you own a private domain because they cannot reach it from the Internet. 

Some CA's provide TLS certificates for private domains but that topic is beyond the scope of the Solr operator.
You may want to use a self-signed certificate for internal traffic and then a public certificate for your Ingress.
Alternatively, you can choose to expose Solr pods with an external name using SolrCloud `solrAddressability` settings:
```yaml
kind: SolrCloud
metadata:
  name: search
spec:
  ... other SolrCloud CRD settings ...

  solrAddressability:    
    commonServicePort: 443
    external:
      nodePortOverride: 443
      domainName: k8s.solr.cloud
      method: Ingress
      useExternalAddress: true
```
The example settings above will result in your Solr pods getting names like: `<ns>-search-solrcloud-0.k8s.solr.cloud` 
which you can request TLS certificates from LetsEncrypt assuming you own the `k8s.solr.cloud` domain.

#### mTLS

Mutual TLS (mTLS) provides an additional layer of security by ensuring the client applications sending requests to Solr are trusted.
To enable mTLS, simply set `spec.solrTLS.clientAuth` to either `Want` or `Need`. When mTLS is enabled, the Solr operator needs to
supply a client certificate that is trusted by Solr; the operator makes API calls to Solr to get cluster status. 
To configure the client certificate for the operator, see [Running the Operator > mTLS](../running-the-operator.md#client-auth-for-mtls-enabled-solr-clusters)

When mTLS is enabled, the liveness and readiness probes are configured to execute a local command on each Solr pod instead of the default HTTP Get request.
Using a command is required so that we can use the correct TLS certificate when making an HTTPs call to the probe endpoints.

To help with debugging the TLS handshake between client and server,
you can add the `-Djavax.net.debug=SSL,keymanager,trustmanager,ssl:handshake` Java system property to the `spec.solrOpts` for your SolrCloud instance. 

To verify mTLS is working for your Solr pods, you can supply the client certificate (and CA cert if needed) via curl after opening a port-forward to one of your Solr pods:
```
curl "https://localhost:8983/solr/admin/info/system" -v \
  --key client/private_key.pem \
  --cert client/client.pem \
  --cacert root-ca/root-ca.pem
```
The `--cacert` option supplies the CA's certificate needed to trust the server certificate provided by the Solr pods during TLS handshake.

## Enable Ingress TLS Termination
_Since v0.4.0_

A common approach to securing traffic to your Solr cluster is to perform **TLS termination** at the Ingress and either leave all traffic between Solr pods un-encrypted or use private CAs for inter-pod communication.
The operator supports this paradigm, to ensure all external traffic is encrypted.

```yaml
kind: SolrCloud
metadata:
  name: search
spec:
  ... other SolrCloud CRD settings ...

  solrAddressability:
    external:
      domainName: k8s.solr.cloud
      method: Ingress
      hideNodes: true
      useExternalAddress: false
      ingressTLSTerminationSecret: my-selfsigned-cert-tls
```

The only additional settings required here are:
- Making sure that you are not using the external TLS address for Solr to communicate internally via `useExternalAddress: false`.
  This will be ignored, even if it is set to `true`.
- Adding a TLS secret through `ingressTLSTerminationSecret`, this is passed to the Kubernetes Ingress to handle the TLS termination.
  _This ensures that the only way to communicate with your Solr cluster externally is through the TLS protected common-endpoint._

To generate a TLS secret, follow the [instructions above](#use-cert-manager-to-issue-the-certificate) and use the templated Hostname: `<namespace>-<name>-solrcloud.<domain>`

If you configure your SolrCloud correctly, cert-manager can auto-inject the TLS secrets for you as well:

```yaml
kind: SolrCloud
metadata:
  name: search
  namespace: explore
spec:
  ... other SolrCloud CRD settings ...
  customSolrKubeOptions:
    ingressOptions:
      annotations:
        kubernetes.io/ingress.class: "nginx"
        cert-manager.io/issuer: "<issuer-name>"
        cert-manager.io/common-name: explore-search-solrcloud.apple.com
  solrAddressability:
    external:
      domainName: k8s.solr.cloud
      method: Ingress
      hideNodes: true
      useExternalAddress: false
      ingressTLSTerminationSecret: myingress-cert
```

For more information on the Ingress TLS Termination options for cert-manager, [refer to the documentation](https://cert-manager.io/docs/usage/ingress/).

## Authentication and Authorization
_Since v0.3.0_

All well-configured Solr clusters should enforce users to authenticate, even for read-only operations. Even if you want
to allow anonymous query requests from unknown users, you should make this explicit using Solr's rule-based authorization
plugin. In other words, always enforce security and then relax constraints as needed for specific endpoints based on your
use case. The Solr operator can bootstrap a default security configuration for your SolrCloud during initialization. As such,
there is no reason to deploy an unsecured SolrCloud cluster when using the Solr operator. In most cases, you'll want to combine
basic authentication with TLS to ensure credentials are never passed in clear text.

For background on Solr security, please refer to the [Reference Guide](https://solr.apache.org/guide) for your version of Solr.

<<<<<<< HEAD
The Solr operator supports `Basic` and `Oidc` authentication schemes. In general, you have two primary options for configuring authentication with the Solr operator:
=======
The Solr operator only supports the `Basic` authentication scheme. In general, you have two primary options for configuring authentication with the Solr operator:
>>>>>>> 505e244c
1. Let the Solr operator bootstrap the `security.json` to configure *basic authentication* for Solr.
2. Supply your own `security.json` to Solr, which must define a user account that the operator can use to make API requests to secured Solr pods.

If you choose option 2, then you need to provide the credentials the Solr operator should use to make requests to Solr via a Kubernetes secret. 
With option 1, the operator creates a Basic Authentication Secret for you, which contains the username and password for the `k8s-oper` user.

### Option 1: Bootstrap Security

The easiest way to get started with Solr security is to have the operator bootstrap a `security.json` (stored in ZK) as part of the initial deployment process.
To activate this feature, add the following configuration to your SolrCloud CRD definition YAML:
```yaml
spec:
  ...
  solrSecurity:
    authenticationType: Basic
```

Once the cluster is up, you'll need the `admin` user password to login to the Solr Admin UI.
The `admin` user will have a random password generated by the operator during `security.json` bootstrapping.
Use the following command to retrieve the password from the bootstrap secret created by the operator:
```bash
kubectl get secret <CLOUD>-solrcloud-security-bootstrap -o jsonpath='{.data.admin}' | base64 --decode
```
_where `<CLOUD>` is the name of your SolrCloud_

Once `security.json` is bootstrapped, the operator will not update it! You're expected to use the `admin` user to access the Security API to make further changes.
In addition to the `admin` user, the operator defines a `solr` user, which has basic read access to Solr resources. You can retrieve the `solr` user password using:
```bash
kubectl get secret <CLOUD>-solrcloud-security-bootstrap -o jsonpath='{.data.solr}' | base64 --decode
```

You can safely delete the bootstrap secret, provided you've captured the `admin` password, after your SolrCloud deploys with the bootstrapped `security.json`.
However, this will trigger a rolling restart across all pods as the `setup-zk` initContainer definition changes.

#### k8s-oper user

The operator makes requests to secured Solr endpoints as the `k8s-oper` user; credentials for the `k8s-oper` user are stored in a separate secret of type `kubernetes.io/basic-auth`
with name `<CLOUD>-solrcloud-basic-auth`. The `k8s-oper` user is configured with read-only access to a minimal set of endpoints, see details in the **Authorization** sub-section below.
Remember, if you change the `k8s-oper` password using the Solr security API, then you **must** update the secret with the new password or the operator will be locked out.
Also, changing the password for the `k8s-oper` user in the K8s secret after bootstrapping will not update Solr! You're responsible for changing the password in both places.

#### Liveness and Readiness Probes

We recommend configuring Solr to allow un-authenticated access over HTTP to the probe endpoint(s) and the bootstrapped `security.json` does this for you automatically (see next sub-section). 
However, if you want to secure the probe endpoints, then you need to set `probesRequireAuth: true` as shown below:
```yaml
spec:
  ...
  solrSecurity:
    authenticationType: Basic
    probesRequireAuth: true
```
When `probesRequireAuth` is set to `true`, the liveness and readiness probes execute a command instead of using HTTP. 
The operator configures a command instead of setting the `Authorization` header for the HTTP probes, as that would require a restart of all pods if the password changes. 
With a command, we can load the username and password from a secret; Kubernetes will 
[update the mounted secret files](https://kubernetes.io/docs/concepts/configuration/secret/#mounted-secrets-are-updated-automatically) when the secret changes automatically.

If you customize the HTTP path for any probes (under `spec.customSolrKubeOptions.podOptions`), 
then you must use `probesRequireAuth=false` as the operator does not reconfigure custom HTTP probes to use the command needed to support `probesRequireAuth=true`.

If you're running Solr 8+, then we recommend using the `/admin/info/health` endpoint for your probes using the following config:
```yaml
spec:
  ...
  customSolrKubeOptions:
    podOptions:
      livenessProbe:
        httpGet:
          scheme: HTTP
          path: /solr/admin/info/health
          port: 8983
      readinessProbe:
        httpGet:
          scheme: HTTP
          path: /solr/admin/info/health
          port: 8983
```
Consequently, the bootstrapped `security.json` will include an additional rule to allow access to the `/admin/info/health` endpoint:
```json
      {
        "name": "k8s-probe-1",
        "role": null,
        "collection": null,
        "path": "/admin/info/health"
      }
```

Note, if you change the probes after creating your solrcloud, then the new probe paths will not be added to the security.json.
The security file is bootstrapped just once, so if your probes need to change you must add it to the allowed paths via the Solr Security API using the admin credentials.

#### Authorization

The default `security.json` created by the operator during initialization is shown below; the passwords for each user are randomized for every SolrCloud you create.
In addition to configuring the `solr.BasicAuthPlugin`, the operator initializes a set of authorization rules for the default user accounts: `admin`, `solr`, and `k8s-oper`.
Take a moment to review these authorization rules so that you're aware of the roles and access granted to each user in your cluster.
```json
{
  "authentication": {
    "blockUnknown": false,
    "class": "solr.BasicAuthPlugin",
    "credentials": {
      "admin": "...",
      "k8s-oper": "...",
      "solr": "..."
    },
    "realm": "Solr Basic Auth",
    "forwardCredentials": false
  },
  "authorization": {
    "class": "solr.RuleBasedAuthorizationPlugin",
    "user-role": {
      "admin": [ "admin", "k8s" ],
      "k8s-oper": [ "k8s" ],
      "solr": [ "users", "k8s" ]
    },
    "permissions": [
      {
        "name": "k8s-probe-0",
        "role": null,
        "collection": null,
        "path": "/admin/info/system"
      },
      {
        "name": "k8s-status",
        "role": "k8s",
        "collection": null,
        "path": "/admin/collections"
      },
      {
        "name": "k8s-metrics",
        "role": "k8s",
        "collection": null,
        "path": "/admin/metrics"
      },
      { 
         "name": "k8s-zk", 
         "role":"k8s", 
         "collection": null, 
         "path":"/admin/zookeeper/status" 
      },
      {
        "name": "k8s-ping",
        "role": "k8s",
        "collection": "*",
        "path": "/admin/ping"
      },
      {
        "name": "read",
        "role": [ "admin", "users" ]
      },
      {
        "name": "update",
        "role": [ "admin" ]
      },
      {
        "name": "security-read",
        "role": [ "admin" ]
      },
      {
        "name": "security-edit",
        "role": [ "admin" ]
      },
      {
        "name": "all",
        "role": [ "admin" ]
      }
    ]
  }
}
```
A few aspects of the default `security.json` configuration warrant a closer look. First, the `probesRequireAuth` setting 
(defaults to `false`) governs the value for `blockUnknown` (under `authentication`) and whether the probe endpoint(s) require authentication:
```json
      {
        "name": "k8s-probe-0",
        "role": null,
        "collection": null,
        "path": "/admin/info/system"
      }
``` 
In this case, the `"role":null` indicates this endpoint allows anonymous access by unknown users. 
The `"collection":null` value indicates the path is not associated with any collection, i.e. it is a top-level system path.

The operator sends GET requests to the `/admin/collections` endpoint to get cluster status to determine the rolling restart order:
```json
      {
        "name": "k8s-status",
        "role": "k8s",
        "collection": null,
        "path": "/admin/collections"
      },
``` 
In this case, the `"role":"k8s"` indicates the requesting user must be in the `k8s` role; notice that all default users have the `k8s` role.

The Prometheus exporter sends GET requests to the `/admin/metrics` endpoint to collect metrics from each pod. 
The exporter also hits the `/admin/ping` endpoint for every collection, which requires the following authorization rules:
```json
      {
        "name": "k8s-metrics",
        "role": "k8s",
        "collection": null,
        "path": "/admin/metrics"
      },
      {
        "name": "k8s-ping",
        "role": "k8s",
        "collection": "*",
        "path": "/admin/ping"
      },
      { 
         "name": "k8s-zk", 
         "role":"k8s", 
         "collection": null, 
         "path":"/admin/zookeeper/status" 
      },
```
The `"collection":"*"` setting indicates this path applies to all collections, which maps to endpoint `/collections/<COLL>/admin/ping` at runtime.

The initial authorization config grants the `read` permission to the `users` role, which allows `users` to send query requests but cannot add / update / delete documents.
For instance, the `solr` user is mapped to the `users` role, so the `solr` user can send query requests only. 
In general, please verify the initial authorization rules for each role before sharing user credentials.

### Option 2: User-provided `security.json` and credentials secret

<<<<<<< HEAD
If users want full control over their cluster's security config, then they can provide the Solr `security.json` via a ConfigMap and the credentials the operator should use
to make requests to Solr in a Secret.

#### Custom `security.json` ConfigMap
_Since v0.5.0_

For full control over the Solr security configuration, supply a `security.json` in a ConfigMap. The following example illustrates how to point the operator to a ConfigMap containing a custom `security.json`:

```yaml
spec:
  ...
  solrSecurity:
    authenticationType: Basic
    bootstrapSecurityJson:
      name: my-custom-security-json
      key: security.json
```
When using `Oidc` authentication (more details below), you **must** provide the `security.json` in a ConfigMap, as the operator does not expose settings for configuring an OIDC provider.
For `Basic` authentication, if you don't supply a `security.json` ConfigMap, then the operator assumes you are bootstrapping the security configuration via some other means.

Refer to the example `security.json` shown in the Authorization section above to help you get started crafting your own custom configuration. 

#### Basic Authentication 

=======
If users want full control over their cluster's security config, then they can provide the Solr `security.json` via a Secret and the credentials the operator should use
to make requests to Solr in a Secret.

#### Custom `security.json` Secret
_Since v0.5.0_

For full control over the Solr security configuration, supply a `security.json` in a Secret. The following example illustrates how to point the operator to a Secret containing a custom `security.json`:

```yaml
spec:
  ...
  solrSecurity:
    authenticationType: Basic
    bootstrapSecurityJson:
      name: my-custom-security-json
      key: security.json
```
For `Basic` authentication, if you don't supply a `security.json` Secret, then the operator assumes you are bootstrapping the security configuration via some other means.

Refer to the example `security.json` shown in the Authorization section above to help you get started crafting your own custom configuration. 

#### Basic Authentication 

>>>>>>> 505e244c
For `Basic` authentication, the supplied secret must be of type [Basic Authentication Secret](https://kubernetes.io/docs/concepts/configuration/secret/#basic-authentication-secret) and define both a `username` and `password`.
 
```yaml
spec:
  ...
  solrSecurity:
    authenticationType: Basic
    basicAuthSecret: user-provided-secret
```

Here is an example of how to define a basic auth secret using YAML:
```yaml
apiVersion: v1
kind: Secret
metadata:
  name: my-basic-auth-secret
type: kubernetes.io/basic-auth
stringData:
  username: k8s-oper
  password: Test1234
```
With this config, the operator will make API requests to secured Solr pods as the `k8s-oper` user. 
_Note: be sure to use a stronger password for real deployments_

Users need to ensure their `security.json` contains the user supplied in the `basicAuthSecret` has read access to the following endpoints:
```
/admin/info/system
/admin/info/health
/admin/collections
/admin/metrics
/admin/ping (for collection="*")
/admin/zookeeper/status
```
_Tip: see the authorization rules defined by the default `security.json` as a guide for configuring access for the operator user_

##### Changing the Password

If you change the password for the user configured in your `basicAuthSecret` using the Solr security API, then you **must** update the secret with the new password or the operator will be locked out.
Also, changing the password for this user in the K8s secret will not update Solr! You're responsible for changing the password in both places.

##### Prometheus Exporter with Basic Auth

If you enable basic auth for your SolrCloud cluster, then you need to point the Prometheus exporter at the basic auth secret; 
refer to [Prometheus Exporter with Basic Auth](../solr-prometheus-exporter/README.md#prometheus-exporter-with-basic-auth) for more details.

#### OIDC Authentication
_Since v0.5.0_

If you use Solr's [JWT Authentication Plugin](https://solr.apache.org/guide/jwt-authentication-plugin.html) to authenticate users via OIDC, 
then you'll also need to configure the Solr operator to authenticate to your OIDC provider before making requests to Solr. Behind the scenes,
the operator obtains a JWT token from the configured OIDC provider using the `client_credentials` grant type and 
then includes the JWT as a `Bearer` token in the `Authorization` header when making requests to Solr. 
You'll need to configure your OIDC provider to allow the `client_credentials` grant type.
For more information about the `client_credentails` grant type, see: [OAuth 2.0 RFC 6749, section 4.4](https://tools.ietf.org/html/rfc6749#section-4.4).

For `Oidc`, you must supply a generic secret containing the `clientId` and `clientSecret` keys; these will come from your OIDC provider.
You also need to configure access to your OIDC provider as shown in the example below:

```yaml
spec:
  ...
  solrSecurity:
    authenticationType: Oidc
    probesRequireAuth: false

    bootstrapSecurityJson:
      name: my-oidc-security-json
      key: security.json

    oidc:
      clientCredentialsSecret: oidc-client-creds
      wellKnownUrl: https://oidc-provider-url/
      scopes: ["groups"]
      tokenEndpointParams:
        audience: ["solr-operator"]
```
Refer to your OIDC provider's documentation for the correct `wellKnownUrl` and any additional `scopes` 
and `tokenEndpointParams` that need to be passed to obtain a `Bearer` token using the `clientId` and `clientSecret` credentials.

When using `Oidc`, you must set `probesRequireAuth` to `false` as the `bin/solr` script does not support authenticating to an OIDC provider.
Moreover, since the command runs frequently and starts in a new process for every request, you would not want to make requests to your OIDC provider
for every liveness and readiness check. This implies that you'll need to configure Solr's `JWTAuthPlugin` with `blockUnknown=false` so that Kubernetes
can hit the probe endpoints without providing a `Bearer` token.

If your OIDC provider endpoint uses `http` (which is uncommon for production environments but may be the case in a dev environment), 
then the Solr operator adds the `solr.auth.jwt.allowOutboundHttp=true` Java system property to your Solr pod config.

The Prometheus exporter does not support Solr's `JWTAuthPlugin`, so if you plan to use the exporter, then you'll need to make sure the following endpoints allow for anonymous access:
```
/admin/metrics
/admin/ping
/admin/zookeeper/status
```

## Various Runtime Parameters

There are various runtime parameters that allow you to customize the running of your Solr Cloud via the Solr Operator.

### Time to wait for Solr to be killed gracefully
_Since v0.3.0_

The Solr Operator manages the Solr StatefulSet in a way that when a Solr pod needs to be stopped, or deleted, Kubernetes and Solr are on the same page for how long to wait for the process to die gracefully.

The default time given is 60 seconds, before Solr or Kubernetes tries to forcefully stop the Solr process.
You can override this default with the field:

```yaml
spec:
  ...
  customSolrKubeOptions:
    podOptions:
      terminationGracePeriodSeconds: 120
```<|MERGE_RESOLUTION|>--- conflicted
+++ resolved
@@ -798,11 +798,7 @@
 
 For background on Solr security, please refer to the [Reference Guide](https://solr.apache.org/guide) for your version of Solr.
 
-<<<<<<< HEAD
-The Solr operator supports `Basic` and `Oidc` authentication schemes. In general, you have two primary options for configuring authentication with the Solr operator:
-=======
 The Solr operator only supports the `Basic` authentication scheme. In general, you have two primary options for configuring authentication with the Solr operator:
->>>>>>> 505e244c
 1. Let the Solr operator bootstrap the `security.json` to configure *basic authentication* for Solr.
 2. Supply your own `security.json` to Solr, which must define a user account that the operator can use to make API requests to secured Solr pods.
 
@@ -1027,14 +1023,13 @@
 
 ### Option 2: User-provided `security.json` and credentials secret
 
-<<<<<<< HEAD
-If users want full control over their cluster's security config, then they can provide the Solr `security.json` via a ConfigMap and the credentials the operator should use
+If users want full control over their cluster's security config, then they can provide the Solr `security.json` via a Secret and the credentials the operator should use
 to make requests to Solr in a Secret.
 
-#### Custom `security.json` ConfigMap
+#### Custom `security.json` Secret
 _Since v0.5.0_
 
-For full control over the Solr security configuration, supply a `security.json` in a ConfigMap. The following example illustrates how to point the operator to a ConfigMap containing a custom `security.json`:
+For full control over the Solr security configuration, supply a `security.json` in a Secret. The following example illustrates how to point the operator to a Secret containing a custom `security.json`:
 
 ```yaml
 spec:
@@ -1045,38 +1040,12 @@
       name: my-custom-security-json
       key: security.json
 ```
-When using `Oidc` authentication (more details below), you **must** provide the `security.json` in a ConfigMap, as the operator does not expose settings for configuring an OIDC provider.
-For `Basic` authentication, if you don't supply a `security.json` ConfigMap, then the operator assumes you are bootstrapping the security configuration via some other means.
+For `Basic` authentication, if you don't supply a `security.json` Secret, then the operator assumes you are bootstrapping the security configuration via some other means.
 
 Refer to the example `security.json` shown in the Authorization section above to help you get started crafting your own custom configuration. 
 
 #### Basic Authentication 
 
-=======
-If users want full control over their cluster's security config, then they can provide the Solr `security.json` via a Secret and the credentials the operator should use
-to make requests to Solr in a Secret.
-
-#### Custom `security.json` Secret
-_Since v0.5.0_
-
-For full control over the Solr security configuration, supply a `security.json` in a Secret. The following example illustrates how to point the operator to a Secret containing a custom `security.json`:
-
-```yaml
-spec:
-  ...
-  solrSecurity:
-    authenticationType: Basic
-    bootstrapSecurityJson:
-      name: my-custom-security-json
-      key: security.json
-```
-For `Basic` authentication, if you don't supply a `security.json` Secret, then the operator assumes you are bootstrapping the security configuration via some other means.
-
-Refer to the example `security.json` shown in the Authorization section above to help you get started crafting your own custom configuration. 
-
-#### Basic Authentication 
-
->>>>>>> 505e244c
 For `Basic` authentication, the supplied secret must be of type [Basic Authentication Secret](https://kubernetes.io/docs/concepts/configuration/secret/#basic-authentication-secret) and define both a `username` and `password`.
  
 ```yaml
@@ -1124,28 +1093,23 @@
 
 #### OIDC Authentication
 _Since v0.5.0_
-
 If you use Solr's [JWT Authentication Plugin](https://solr.apache.org/guide/jwt-authentication-plugin.html) to authenticate users via OIDC, 
 then you'll also need to configure the Solr operator to authenticate to your OIDC provider before making requests to Solr. Behind the scenes,
 the operator obtains a JWT token from the configured OIDC provider using the `client_credentials` grant type and 
 then includes the JWT as a `Bearer` token in the `Authorization` header when making requests to Solr. 
 You'll need to configure your OIDC provider to allow the `client_credentials` grant type.
 For more information about the `client_credentails` grant type, see: [OAuth 2.0 RFC 6749, section 4.4](https://tools.ietf.org/html/rfc6749#section-4.4).
-
 For `Oidc`, you must supply a generic secret containing the `clientId` and `clientSecret` keys; these will come from your OIDC provider.
 You also need to configure access to your OIDC provider as shown in the example below:
-
 ```yaml
 spec:
   ...
   solrSecurity:
     authenticationType: Oidc
     probesRequireAuth: false
-
     bootstrapSecurityJson:
       name: my-oidc-security-json
       key: security.json
-
     oidc:
       clientCredentialsSecret: oidc-client-creds
       wellKnownUrl: https://oidc-provider-url/
@@ -1155,15 +1119,12 @@
 ```
 Refer to your OIDC provider's documentation for the correct `wellKnownUrl` and any additional `scopes` 
 and `tokenEndpointParams` that need to be passed to obtain a `Bearer` token using the `clientId` and `clientSecret` credentials.
-
 When using `Oidc`, you must set `probesRequireAuth` to `false` as the `bin/solr` script does not support authenticating to an OIDC provider.
 Moreover, since the command runs frequently and starts in a new process for every request, you would not want to make requests to your OIDC provider
 for every liveness and readiness check. This implies that you'll need to configure Solr's `JWTAuthPlugin` with `blockUnknown=false` so that Kubernetes
 can hit the probe endpoints without providing a `Bearer` token.
-
 If your OIDC provider endpoint uses `http` (which is uncommon for production environments but may be the case in a dev environment), 
 then the Solr operator adds the `solr.auth.jwt.allowOutboundHttp=true` Java system property to your Solr pod config.
-
 The Prometheus exporter does not support Solr's `JWTAuthPlugin`, so if you plan to use the exporter, then you'll need to make sure the following endpoints allow for anonymous access:
 ```
 /admin/metrics
