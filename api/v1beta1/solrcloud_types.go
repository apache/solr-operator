/*
 * Licensed to the Apache Software Foundation (ASF) under one or more
 * contributor license agreements.  See the NOTICE file distributed with
 * this work for additional information regarding copyright ownership.
 * The ASF licenses this file to You under the Apache License, Version 2.0
 * (the "License"); you may not use this file except in compliance with
 * the License.  You may obtain a copy of the License at
 *
 *     http://www.apache.org/licenses/LICENSE-2.0
 *
 * Unless required by applicable law or agreed to in writing, software
 * distributed under the License is distributed on an "AS IS" BASIS,
 * WITHOUT WARRANTIES OR CONDITIONS OF ANY KIND, either express or implied.
 * See the License for the specific language governing permissions and
 * limitations under the License.
 */

package v1beta1

import (
	"fmt"
	"k8s.io/apimachinery/pkg/util/intstr"
	"strconv"
	"strings"

	zk "github.com/pravega/zookeeper-operator/pkg/apis/zookeeper/v1beta1"
	corev1 "k8s.io/api/core/v1"
	"k8s.io/apimachinery/pkg/api/resource"
	metav1 "k8s.io/apimachinery/pkg/apis/meta/v1"
)

const (
	DefaultPullPolicy = "" // This will use the default pullPolicy of Always when the tag is "latest" and IfNotPresent for all other tags.

	DefaultSolrReplicas = int32(3)
	DefaultSolrRepo     = "library/solr"
	DefaultSolrVersion  = "7.7.0"
	DefaultSolrStorage  = "5Gi"
	DefaultSolrJavaMem  = "-Xms1g -Xmx2g"
	DefaultSolrOpts     = ""
	DefaultSolrLogLevel = "INFO"
	DefaultSolrGCTune   = ""

	DefaultBusyBoxImageRepo    = "library/busybox"
	DefaultBusyBoxImageVersion = "1.28.0-glibc"

	DefaultZkReplicas            = int32(3)
	DefaultZkStorage             = "5Gi"
	DefaultZkRepo                = "pravega/zookeeper"
	DefaultZkVersion             = "0.2.6"
	DefaultZkVolumeReclaimPolicy = zk.VolumeReclaimPolicyRetain

	SolrTechnologyLabel      = "solr-cloud"
	ZookeeperTechnologyLabel = "zookeeper"

	DefaultKeyStorePath         = "/var/solr/tls"
	DefaultKeyStoreFile         = "keystore.p12"
	DefaultWritableKeyStorePath = "/var/solr/tls/pkcs12"
)

// SolrCloudSpec defines the desired state of SolrCloud
type SolrCloudSpec struct {
	// The number of solr nodes to run
	// +optional
	Replicas *int32 `json:"replicas,omitempty"`

	// The information for the Zookeeper this SolrCloud should connect to
	// Can be a zookeeper that is running, or one that is created by the solr operator
	// +optional
	ZookeeperRef *ZookeeperRef `json:"zookeeperRef,omitempty"`

	// +optional
	SolrImage *ContainerImage `json:"solrImage,omitempty"`

	// Customize how the cloud data is stored.
	// If neither "persistent" or "ephemeral" is provided, then ephemeral storage will be used by default.
	//
	// +optional
	StorageOptions SolrDataStorageOptions `json:"dataStorage,omitempty"`

	// Provide custom options for kubernetes objects created for the Solr Cloud.
	// +optional
	CustomSolrKubeOptions CustomSolrKubeOptions `json:"customSolrKubeOptions,omitempty"`

	// Customize how Solr is addressed both internally and externally in Kubernetes.
	// +optional
	SolrAddressability SolrAddressabilityOptions `json:"solrAddressability,omitempty"`

	// Define how Solr rolling updates are executed.
	// +optional
	UpdateStrategy SolrUpdateStrategy `json:"updateStrategy,omitempty"`

	// +optional
	BusyBoxImage *ContainerImage `json:"busyBoxImage,omitempty"`

	// +optional
	SolrJavaMem string `json:"solrJavaMem,omitempty"`

	// You can add common system properties to the SOLR_OPTS environment variable
	// SolrOpts is the string interface for these optional settings
	// +optional
	SolrOpts string `json:"solrOpts,omitempty"`

	// Set the Solr Log level, defaults to INFO
	// +optional
	SolrLogLevel string `json:"solrLogLevel,omitempty"`

	// Set GC Tuning configuration through GC_TUNE environment variable
	// +optional
	SolrGCTune string `json:"solrGCTune,omitempty"`

	// Options to enable TLS between Solr pods
	// +optional
	SolrTLS *SolrTLSOptions `json:"solrTLS,omitempty"`
}

<<<<<<< HEAD
func (spec *SolrCloudSpec) withDefaults(instanceName string, ingressBaseDomain string) (changed bool) {
=======
func (spec *SolrCloudSpec) withDefaults() (changed bool) {
>>>>>>> 332f87df
	if spec.Replicas == nil {
		changed = true
		r := DefaultSolrReplicas
		spec.Replicas = &r
	}

	if spec.SolrJavaMem == "" && DefaultSolrJavaMem != "" {
		changed = true
		spec.SolrJavaMem = DefaultSolrJavaMem
	}

	if spec.SolrOpts == "" && DefaultSolrOpts != "" {
		changed = true
		spec.SolrOpts = DefaultSolrOpts
	}

	if spec.SolrLogLevel == "" && DefaultSolrLogLevel != "" {
		changed = true
		spec.SolrLogLevel = DefaultSolrLogLevel
	}

	if spec.SolrGCTune == "" && DefaultSolrGCTune != "" {
		changed = true
		spec.SolrGCTune = DefaultSolrGCTune
	}

	changed = spec.SolrAddressability.withDefaults() || changed

	changed = spec.UpdateStrategy.withDefaults() || changed

	if spec.SolrTLS != nil {
		changed = spec.SolrTLS.withDefaults(instanceName) || changed
	}

	if spec.ZookeeperRef == nil {
		spec.ZookeeperRef = &ZookeeperRef{}
	}
	changed = spec.ZookeeperRef.withDefaults() || changed

	if spec.SolrImage == nil {
		spec.SolrImage = &ContainerImage{}
	}
	changed = spec.SolrImage.withDefaults(DefaultSolrRepo, DefaultSolrVersion, DefaultPullPolicy) || changed

	changed = spec.StorageOptions.withDefaults() || changed

	if spec.BusyBoxImage == nil {
		c := ContainerImage{}
		spec.BusyBoxImage = &c
	}
	changed = spec.BusyBoxImage.withDefaults(DefaultBusyBoxImageRepo, DefaultBusyBoxImageVersion, DefaultPullPolicy) || changed

	return changed
}

type CustomSolrKubeOptions struct {
	// SolrPodOptions defines the custom options for solrCloud pods.
	// +optional
	PodOptions *PodOptions `json:"podOptions,omitempty"`

	// StatefulSetOptions defines the custom options for the solrCloud StatefulSet.
	// +optional
	StatefulSetOptions *StatefulSetOptions `json:"statefulSetOptions,omitempty"`

	// CommonServiceOptions defines the custom options for the common solrCloud Service.
	// +optional
	CommonServiceOptions *ServiceOptions `json:"commonServiceOptions,omitempty"`

	// HeadlessServiceOptions defines the custom options for the headless solrCloud Service.
	// +optional
	HeadlessServiceOptions *ServiceOptions `json:"headlessServiceOptions,omitempty"`

	// NodeServiceOptions defines the custom options for the individual solrCloud Node services, if they are created.
	// These services will only be created when exposing SolrNodes externally via an Ingress in the AddressabilityOptions.
	// +optional
	NodeServiceOptions *ServiceOptions `json:"nodeServiceOptions,omitempty"`

	// ServiceOptions defines the custom options for the solrCloud ConfigMap.
	// +optional
	ConfigMapOptions *ConfigMapOptions `json:"configMapOptions,omitempty"`

	// IngressOptions defines the custom options for the solrCloud Ingress.
	// +optional
	IngressOptions *IngressOptions `json:"ingressOptions,omitempty"`
}

type SolrDataStorageOptions struct {

	// PersistentStorage is the specification for how the persistent Solr data storage should be configured.
	//
	// This option cannot be used with the "ephemeral" option.
	//
	// +optional
	PersistentStorage *SolrPersistentDataStorageOptions `json:"persistent,omitempty"`

	// EphemeralStorage is the specification for how the ephemeral Solr data storage should be configured.
	//
	// This option cannot be used with the "persistent" option.
	// Ephemeral storage is used by default if neither "persistent" or "ephemeral" is provided.
	//
	// +optional
	EphemeralStorage *SolrEphemeralDataStorageOptions `json:"ephemeral,omitempty"`

	// Options required for backups & restores to be enabled for this solrCloud.
	// +optional
	BackupRestoreOptions *SolrBackupRestoreOptions `json:"backupRestoreOptions,omitempty"`
}

func (opts *SolrDataStorageOptions) withDefaults() (changed bool) {
	if opts.PersistentStorage != nil {
		changed = changed || opts.PersistentStorage.withDefaults()
	}

	return changed
}

type SolrPersistentDataStorageOptions struct {

	// VolumeReclaimPolicy determines how the Solr Cloud's PVCs will be treated after the cloud is deleted.
	//   - Retain: This is the default Kubernetes policy, where PVCs created for StatefulSets are not deleted when the StatefulSet is deleted.
	//   - Delete: The PVCs will be deleted by the Solr Operator after the SolrCloud object is deleted.
	// The default value is Retain, so no data will be deleted unless explicitly configured.
	// +optional
	VolumeReclaimPolicy VolumeReclaimPolicy `json:"reclaimPolicy,omitempty"`

	// PersistentVolumeClaimTemplate is the PVC object for the solr node to store its data.
	// Within metadata, the Name, Labels and Annotations are able to be specified, but defaults will be provided if necessary.
	// The entire Spec is customizable, however there will be defaults provided if necessary.
	// This field is optional. If no PVC spec is provided, then a default will be provided.
	// +optional
	PersistentVolumeClaimTemplate PersistentVolumeClaimTemplate `json:"pvcTemplate,omitempty"`
}

func (opts *SolrPersistentDataStorageOptions) withDefaults() (changed bool) {
	if opts.VolumeReclaimPolicy == "" {
		changed = true
		opts.VolumeReclaimPolicy = VolumeReclaimPolicyRetain
	}

	return changed
}

// VolumeReclaimPolicy is a string enumeration type that enumerates
// all possible ways that a SolrCloud can treat it's PVCs after its death
// +kubebuilder:validation:Enum=Retain;Delete
type VolumeReclaimPolicy string

const (
	// All pod PVCs are retained after the SolrCloud is deleted.
	VolumeReclaimPolicyRetain VolumeReclaimPolicy = "Retain"

	// All pod PVCs are deleted after the SolrCloud is deleted.
	VolumeReclaimPolicyDelete VolumeReclaimPolicy = "Delete"
)

// PersistentVolumeClaimTemplate is used to produce
// PersistentVolumeClaim objects as part of an EphemeralVolumeSource.
type PersistentVolumeClaimTemplate struct {
	// May contain labels and annotations that will be copied into the PVC
	// when creating it. No other fields are allowed and will be rejected during
	// validation.
	//
	// +optional
	ObjectMeta TemplateMeta `json:"metadata,omitempty"`

	// The specification for the PersistentVolumeClaim. The entire content is
	// copied unchanged into the PVC that gets created from this
	// template. The same fields as in a PersistentVolumeClaim
	// are also valid here.
	//
	// +optional
	Spec corev1.PersistentVolumeClaimSpec `json:"spec,omitempty"`
}

// TemplateMeta is metadata for templated resources.
type TemplateMeta struct {
	// Name must be unique within a namespace. Is required when creating resources, although
	// some resources may allow a client to request the generation of an appropriate name
	// automatically. Name is primarily intended for creation idempotence and configuration
	// definition.
	// Cannot be updated.
	// More info: http://kubernetes.io/docs/user-guide/identifiers#names
	// +optional
	Name string `json:"name,omitempty"`

	// Map of string keys and values that can be used to organize and categorize
	// (scope and select) objects. May match selectors of replication controllers
	// and services.
	// More info: http://kubernetes.io/docs/user-guide/labels
	// +optional
	Labels map[string]string `json:"labels,omitempty" protobuf:"bytes,11,rep,name=labels"`

	// Annotations is an unstructured key value map stored with a resource that may be
	// set by external tools to store and retrieve arbitrary metadata. They are not
	// queryable and should be preserved when modifying objects.
	// More info: http://kubernetes.io/docs/user-guide/annotations
	// +optional
	Annotations map[string]string `json:"annotations,omitempty" protobuf:"bytes,12,rep,name=annotations"`
}

type SolrEphemeralDataStorageOptions struct {
	//EmptyDirVolumeSource is an optional config for the emptydir volume that will store Solr data.
	// +optional
	EmptyDir corev1.EmptyDirVolumeSource `json:"emptyDir,omitempty"`
}

type SolrBackupRestoreOptions struct {
	// This is a volumeSource for a volume that will be mounted to all solrNodes to store backups and load restores.
	// The data within the volume will be namespaces for this instance, so feel free to use the same volume for multiple clouds.
	// Since the volume will be mounted to all solrNodes, it must be able to be written from multiple pods.
	// If a PVC reference is given, the PVC must have `accessModes: - ReadWriteMany`.
	// Other options are to use a NFS volume.
	Volume corev1.VolumeSource `json:"volume"`

	// Select a custom directory name to mount the backup/restore data from the given volume.
	// If not specified, then the name of the solrcloud will be used by default.
	// +optional
	Directory string `json:"directory,omitempty"`
}

type SolrAddressabilityOptions struct {
	// External defines the way in which this SolrCloud nodes should be made addressable externally, from outside the Kubernetes cluster.
	// If none is provided, the Solr Cloud will not be made addressable externally.
	// +optional
	External *ExternalAddressability `json:"external,omitempty"`

	// PodPort defines the port to have the Solr Pod listen on.
	// Defaults to 8983
	// +optional
	PodPort int `json:"podPort,omitempty"`

	// CommonServicePort defines the port to have the common Solr service listen on.
	// Defaults to 80
	// +optional
	CommonServicePort int `json:"commonServicePort,omitempty"`

	// KubeDomain allows for the specification of an override of the default "cluster.local" Kubernetes cluster domain.
	// Only use this option if the Kubernetes cluster has been setup with a custom domain.
	// +optional
	KubeDomain string `json:"kubeDomain,omitempty"`
}

func (opts *SolrAddressabilityOptions) withDefaults() (changed bool) {
	if opts.External != nil {
		changed = opts.External.withDefaults()
	}
	if opts.PodPort == 0 {
		changed = true
		opts.PodPort = 8983
	}
	if opts.CommonServicePort == 0 {
		changed = true
		opts.CommonServicePort = 80
	}
	return changed
}

// ExternalAddressability defines the config for making Solr services available externally to kubernetes.
// Be careful when using LoadBalanced and includeNodes, as many IP addresses could be created if you are running many large solrClouds.
type ExternalAddressability struct {
	// The way in which this SolrCloud's service(s) should be made addressable externally.
	Method ExternalAddressabilityMethod `json:"method"`

	// Use the external address to advertise the SolrNode, defaults to false.
	//
	// If false, the external address will be available, however Solr (and clients using the CloudSolrClient in SolrJ) will only be aware of the internal URLs.
	// If true, Solr will startup with the hostname of the external address.
	//
	// NOTE: This option cannot be true when hideNodes is set to true. So it will be auto-set to false if that is the case.
	//
	// +optional
	UseExternalAddress bool `json:"useExternalAddress"`

	// Do not expose the common Solr service externally. This affects a single service.
	// Defaults to false.
	// +optional
	HideCommon bool `json:"hideCommon,omitempty"`

	// Do not expose each of the Solr Node services externally.
	// The number of services this affects could range from 1 (a headless service for ExternalDNS) to the number of Solr pods your cloud contains (individual node services for Ingress/LoadBalancer).
	// Defaults to false.
	// +optional
	HideNodes bool `json:"hideNodes,omitempty"`

	// Override the domainName provided as startup parameters to the operator, used by ingresses and externalDNS.
	// The common and/or node services will be addressable by unique names under the given domain.
	// e.g. given.domain.name.com -> default-example-solrcloud.given.domain.name.com
	//
	// For the LoadBalancer method, this field is optional and will only be used when useExternalAddress=true.
	// If used with the LoadBalancer method, you will need DNS routing to the LoadBalancer IP address through the url template given above.
	DomainName string `json:"domainName"`

	// Provide additional domainNames that the Ingress or ExternalDNS should listen on.
	// This option is ignored with the LoadBalancer method.
	// +optional
	AdditionalDomainNames []string `json:"additionalDomains,omitempty"`

	// NodePortOverride defines the port to have all Solr node service(s) listen on and advertise itself as if advertising through an Ingress or LoadBalancer.
	// This overrides the default usage of the podPort.
	//
	// This is option is only used when HideNodes=false, otherwise the the port each Solr Node will advertise itself with the podPort.
	// This option is also unavailable with the ExternalDNS method.
	//
	// If using method=Ingress, your ingress controller is required to listen on this port.
	// If your ingress controller is not listening on the podPort, then this option is required for solr to be addressable via an Ingress.
	//
	// Defaults to 80 if HideNodes=false and method=Ingress, otherwise this is optional.
	// +optional
	NodePortOverride int `json:"nodePortOverride,omitempty"`
}

// ExternalAddressability is a string enumeration type that enumerates
// all possible ways that a SolrCloud can be made addressable external to the kubernetes cluster.
// +kubebuilder:validation:Enum=Ingress;ExternalDNS
type ExternalAddressabilityMethod string

const (
	// Use an ingress to make the Solr service(s) externally addressable
	Ingress ExternalAddressabilityMethod = "Ingress"

	// Use ExternalDNS to make the Solr service(s) externally addressable
	ExternalDNS ExternalAddressabilityMethod = "ExternalDNS"

	// Make Solr service(s) type:LoadBalancer to make them externally addressable
	// NOTE: This option is not currently supported.
	LoadBalancer ExternalAddressabilityMethod = "LoadBalancer"
)

func (opts *ExternalAddressability) withDefaults() (changed bool) {
	// You can't use an externalAddress for Solr Nodes if the Nodes are hidden externally
	if opts.UseExternalAddress && opts.HideNodes {
		changed = true
		opts.UseExternalAddress = false
	}
	// If the Ingress method is used, default the nodePortOverride to 80, since that is the port that most ingress controllers listen on.
	if !opts.HideNodes && opts.Method == Ingress && opts.NodePortOverride == 0 {
		changed = true
		opts.NodePortOverride = 80
	}
	// If a headless service is used, aka not using individual node services, then a nodePortOverride is not allowed.
	if !opts.UsesIndividualNodeServices() && opts.NodePortOverride > 0 {
		changed = true
		opts.NodePortOverride = 0
	}

	return changed
}

type SolrUpdateStrategy struct {
	// Method defines the way in which SolrClouds should be updated when the podSpec changes.
	// +optional
	Method SolrUpdateMethod `json:"method,omitempty"`

	// Options for Solr Operator Managed rolling updates.
	// +optional
	ManagedUpdateOptions ManagedUpdateOptions `json:"managed,omitempty"`
}

// SolrUpdateMethod is a string enumeration type that enumerates
// all possible ways that a SolrCloud can having rolling updates managed.
// +kubebuilder:validation:Enum=Managed;StatefulSet;Manual
type SolrUpdateMethod string

const (
	// Let the Solr Operator manage rolling updates to keep collections/shards available while updating pods in parallel.
	// This is the default option.
	ManagedUpdate SolrUpdateMethod = "Managed"

	// Use the default StatefulSet rolling updates logic. One pod at a time, starting with the highest ordinal.
	StatefulSetUpdate SolrUpdateMethod = "StatefulSet"

	// The Solr Operator and Kubernetes will not delete pods for updates. The user will be responsible for this.
	ManualUpdate SolrUpdateMethod = "Manual"
)

func (opts *SolrUpdateStrategy) withDefaults() (changed bool) {
	// You can't use an externalAddress for Solr Nodes if the Nodes are hidden externally
	if opts.Method == "" {
		changed = true
		opts.Method = ManagedUpdate
	}

	return changed
}

// Spec to control the desired behavior of managed rolling update.
type ManagedUpdateOptions struct {

	// The maximum number of pods that can be unavailable during the update.
	// Value can be an absolute number (ex: 5) or a percentage of the desired number of pods (ex: 10%).
	// Absolute number is calculated from percentage by rounding down.
	// If the provided number is 0 or negative, then all pods will be allowed to be updated in unison.
	//
	// Defaults to 25%.
	//
	// +optional
	MaxPodsUnavailable *intstr.IntOrString `json:"maxPodsUnavailable,omitempty"`

	// The maximum number of replicas for each shard that can be unavailable during the update.
	// Value can be an absolute number (ex: 5) or a percentage of replicas in a shard (ex: 25%).
	// Absolute number is calculated from percentage by rounding down.
	// If the provided number is 0 or negative, then all replicas will be allowed to be updated in unison.
	//
	// Defaults to 1.
	//
	// +optional
	MaxShardReplicasUnavailable *intstr.IntOrString `json:"maxShardReplicasUnavailable,omitempty"`
}

<<<<<<< HEAD
type CertificateIssuerRef struct {
	// Name of the resource being referred to.
	Name string `json:"name"`
	// Kind of the resource being referred to.
	// +optional
	Kind string `json:"kind,omitempty"`
}

type CreateCertificate struct {
	// Name of the certificate to create for Solr TLS; defaults to the name of the SolrCloud + "-solr-tls"
	// +optional
	Name string `json:"name,omitempty"`

	// Subject distinguished name for the auto-generated cert;
	// use format: CN=localhost, OU=Organizational Unit, O=Organization, L=Location, ST=State, C=Country
	// If not provided, then the operator uses the SolrCloud instance name as the Organization
	// +optional
	SubjectDistinguishedName string `json:"subjectDName,omitempty"`

	// Specify the cert-manager Issuer or ClusterIssuer to use to issue the certificate;
	// for creating a self-signed cert, don't supply an issuerRef.
	// +optional
	IssuerRef *CertificateIssuerRef `json:"issuerRef,omitempty"`
}

type ClientAuthType string

const (
	None ClientAuthType = "None"
	Want ClientAuthType = "Want"
	Need ClientAuthType = "Need"
)

type SolrTLSOptions struct {
	// Solr operator should just create a TLS cert automatically using the specified Issuer
	// If issuerRef is not specified, the operator generates a self-signed certificate.
	// +optional
	AutoCreate *CreateCertificate `json:"autoCreate,omitempty"`

	// Secret containing the key store password
	// +optional
	KeyStorePasswordSecret *corev1.SecretKeySelector `json:"keyStorePasswordSecret,omitempty"`

	// TLS Secret containing a pkcs12 keystore created by cert-manager; required unless autoCreate is requested.
	// +optional
	PKCS12Secret *corev1.SecretKeySelector `json:"pkcs12Secret,omitempty"`

	// Determines the client authentication method, either None, Want, or Need;
	// this affects K8s ability to call liveness / readiness probes so use cautiously.
	// +optional
	ClientAuth ClientAuthType `json:"clientAuth,omitempty"`

	// Verify client's hostname during SSL handshake
	// +optional
	VerifyClientHostname bool `json:"verifyClientHostname,omitempty"`

	// TLS certificates contain host/ip "peer name" information that is validated by default.
	// +optional
	CheckPeerName bool `json:"checkPeerName,omitempty"`

	// Opt-in flag to restart Solr pods after TLS secret updates, such as if the cert is renewed; default is false.
	// +optional
	RestartOnTLSSecretUpdate bool `json:"restartOnTLSSecretUpdate,omitempty"`
}

func (opts *SolrTLSOptions) withDefaults(instanceName string) (changed bool) {

	// we always need a keystore password, regardless of auto-create or user-supplied
	if opts.KeyStorePasswordSecret == nil {
		secretName := fmt.Sprintf("%s-pkcs12-keystore", instanceName)
		opts.KeyStorePasswordSecret = &corev1.SecretKeySelector{
			LocalObjectReference: corev1.LocalObjectReference{
				Name: secretName,
			},
			Key: "password-key",
		}
		changed = true
	}

	if opts.AutoCreate != nil {
		// User wants us to create a Certificate and Keystore password on-the-fly for them
		// Fill-in any missing information with defaults so that the reconciliation process
		// doesn't have to account for missing values with defaults
		if opts.AutoCreate.Name == "" {
			opts.AutoCreate.Name = fmt.Sprintf("%s-solr-tls", instanceName)
			changed = true
		}

		if opts.AutoCreate.SubjectDistinguishedName == "" {
			opts.AutoCreate.SubjectDistinguishedName = "O=" + instanceName
			changed = true
		}

		if opts.PKCS12Secret == nil {
			var issuerName string
			if opts.AutoCreate.IssuerRef != nil {
				issuerName = strings.Replace(opts.AutoCreate.IssuerRef.Name, "-issuer", "", -1)
			} else {
				issuerName = "selfsigned"
			}
			certSecretName := fmt.Sprintf("%s-%s-%s", instanceName, issuerName, "solr-tls")
			opts.PKCS12Secret = &corev1.SecretKeySelector{
				LocalObjectReference: corev1.LocalObjectReference{
					Name: certSecretName,
				},
				Key: DefaultKeyStoreFile,
			}
			changed = true
		}
	}

	if opts.ClientAuth == "" {
		opts.ClientAuth = None
		changed = true
	}

	return changed
}

// DEPRECATED: Please use the options provided in SolrCloud.Spec.customSolrKubeOptions.podOptions
//
// SolrPodPolicy defines the common pod configuration for Pods, including when used
// in deployments, stateful-sets, etc.
type SolrPodPolicy struct {
	// The scheduling constraints on pods.
	// +optional
	Affinity *corev1.Affinity `json:"affinity,omitempty"`

	// Resources is the resource requirements for the container.
	// This field cannot be updated once the cluster is created.
	// +optional
	Resources corev1.ResourceRequirements `json:"resources,omitempty"`
}

=======
>>>>>>> 332f87df
// ZookeeperRef defines the zookeeper ensemble for solr to connect to
// If no ConnectionString is provided, the solr-cloud controller will create and manage an internal ensemble
type ZookeeperRef struct {
	// A zookeeper ensemble that is run independently of the solr operator
	// If an externalConnectionString is provided, but no internalConnectionString is, the external will be used as the internal
	// +optional
	ConnectionInfo *ZookeeperConnectionInfo `json:"connectionInfo,omitempty"`

	// Create a new Zookeeper Ensemble with the following spec
	// Note: This option will not allow the SolrCloud to run across kube-clusters.
	// Note: Requires
	//   - The zookeeperOperator flag to be provided to the Solr Operator
	//   - A zookeeper operator to be running
	// +optional
	ProvidedZookeeper *ZookeeperSpec `json:"provided,omitempty"`
}

func (ref *ZookeeperRef) withDefaults() (changed bool) {
	if ref.ProvidedZookeeper == nil && ref.ConnectionInfo == nil {
		changed = true
		ref.ProvidedZookeeper = &ZookeeperSpec{}
	} else if ref.ConnectionInfo != nil {
		if ref.ProvidedZookeeper != nil {
			ref.ProvidedZookeeper = nil
			changed = true
		}
		changed = ref.ConnectionInfo.withDefaults() || changed
	}
	if ref.ProvidedZookeeper != nil {
		changed = ref.ProvidedZookeeper.withDefaults() || changed
	}
	return changed
}

// ZookeeperSpec defines the internal zookeeper ensemble to run with the given spec
type ZookeeperSpec struct {

	// Number of members to create up for the ZK ensemble
	// Defaults to 3
	// +optional
	Replicas *int32 `json:"replicas,omitempty"`

	// Image of Zookeeper to run
	// +optional
	Image *ContainerImage `json:"image,omitempty"`

	// Persistence is the configuration for zookeeper persistent layer.
	// PersistentVolumeClaimSpec and VolumeReclaimPolicy can be specified in here.
	// +optional
	Persistence *zk.Persistence `json:"persistence,omitempty"`

	// Pod resources for zookeeper pod
	// +optional
	ZookeeperPod ZookeeperPodPolicy `json:"zookeeperPodPolicy,omitempty"`

	// The ChRoot to connect solr at
	// +optional
	ChRoot string `json:"chroot,omitempty"`
}

func (z *ZookeeperSpec) withDefaults() (changed bool) {
	if z.Replicas == nil {
		changed = true
		r := DefaultZkReplicas
		z.Replicas = &r
	}

	if z.Image == nil {
		z.Image = &ContainerImage{}
	}
	changed = z.Image.withDefaults(DefaultZkRepo, DefaultZkVersion, corev1.PullIfNotPresent) || changed

	if z.Persistence != nil {
		if z.Persistence.VolumeReclaimPolicy == "" {
			z.Persistence.VolumeReclaimPolicy = DefaultZkVolumeReclaimPolicy
			changed = true
		}

		if len(z.Persistence.PersistentVolumeClaimSpec.AccessModes) == 0 {
			z.Persistence.PersistentVolumeClaimSpec.AccessModes = []corev1.PersistentVolumeAccessMode{
				corev1.ReadWriteOnce,
			}
			changed = true
		}

		if len(z.Persistence.PersistentVolumeClaimSpec.Resources.Requests) == 0 {
			z.Persistence.PersistentVolumeClaimSpec.Resources.Requests = corev1.ResourceList{
				corev1.ResourceStorage: resource.MustParse(DefaultZkStorage),
			}
			changed = true
		}
	}

	if z.ChRoot == "" {
		changed = true
		z.ChRoot = "/"
	} else if !strings.HasPrefix(z.ChRoot, "/") {
		changed = true
		z.ChRoot = "/" + z.ChRoot
	}
	return changed
}

// ZookeeperPodPolicy defines the common pod configuration for Pods, including when used
// in deployments, stateful-sets, etc.
type ZookeeperPodPolicy struct {
	// The scheduling constraints on pods.
	// +optional
	Affinity *corev1.Affinity `json:"affinity,omitempty"`

	// Node Selector to be added on pods.
	// +optional
	NodeSelector map[string]string `json:"nodeSelector,omitempty"`

	// Tolerations to be added on pods.
	// +optional
	Tolerations []corev1.Toleration `json:"tolerations,omitempty"`

	// Resources is the resource requirements for the container.
	// This field cannot be updated once the cluster is created.
	// +optional
	Resources corev1.ResourceRequirements `json:"resources,omitempty"`
}

// SolrCloudStatus defines the observed state of SolrCloud
type SolrCloudStatus struct {
	// SolrNodes contain the statuses of each solr node running in this solr cloud.
	SolrNodes []SolrNodeStatus `json:"solrNodes"`

	// Replicas is the number of number of desired replicas in the cluster
	Replicas int32 `json:"replicas"`

	// ReadyReplicas is the number of number of ready replicas in the cluster
	ReadyReplicas int32 `json:"readyReplicas"`

	// UpToDateNodes is the number of number of Solr Node pods that are running the latest pod spec
	UpToDateNodes int32 `json:"upToDateNodes"`

	// The version of solr that the cloud is running
	Version string `json:"version"`

	// The version of solr that the cloud is meant to be running.
	// Will only be provided when the cloud is migrating between versions
	// +optional
	TargetVersion string `json:"targetVersion,omitempty"`

	// InternalCommonAddress is the internal common http address for all solr nodes
	InternalCommonAddress string `json:"internalCommonAddress"`

	// ExternalCommonAddress is the external common http address for all solr nodes.
	// Will only be provided when an ingressUrl is provided for the cloud
	// +optional
	ExternalCommonAddress *string `json:"externalCommonAddress,omitempty"`

	// ZookeeperConnectionInfo is the information on how to connect to the used Zookeeper
	ZookeeperConnectionInfo ZookeeperConnectionInfo `json:"zookeeperConnectionInfo"`

	// BackupRestoreReady announces whether the solrCloud has the backupRestorePVC mounted to all pods
	// and therefore is ready for backups and restores.
	BackupRestoreReady bool `json:"backupRestoreReady"`
}

// SolrNodeStatus is the status of a solrNode in the cloud, with readiness status
// and internal and external addresses
type SolrNodeStatus struct {
	// The name of the pod running the node
	Name string `json:"name"`

	// The name of the Kubernetes Node which the pod is running on
	NodeName string `json:"nodeName"`

	// An address the node can be connected to from within the Kube cluster
	InternalAddress string `json:"internalAddress"`

	// An address the node can be connected to from outside of the Kube cluster
	// Will only be provided when an ingressUrl is provided for the cloud
	// +optional
	ExternalAddress string `json:"externalAddress,omitempty"`

	// Is the node up and running
	Ready bool `json:"ready"`

	// The version of solr that the node is running
	Version string `json:"version"`

	// This Solr Node pod is using the latest version of solrcloud pod spec.
	SpecUpToDate bool `json:"specUpToDate"`
}

// +kubebuilder:object:root=true
// +kubebuilder:resource:scope=Namespaced

// SolrCloud is the Schema for the solrclouds API
// +kubebuilder:resource:shortName=solr
// +kubebuilder:categories=all
// +kubebuilder:subresource:status
// +kubebuilder:subresource:scale:specpath=.spec.replicas,statuspath=.status.readyReplicas
// +kubebuilder:printcolumn:name="Version",type="string",JSONPath=".status.version",description="Solr Version of the cloud"
// +kubebuilder:printcolumn:name="TargetVersion",type="string",JSONPath=".status.targetVersion",description="Target Solr Version of the cloud"
// +kubebuilder:printcolumn:name="DesiredNodes",type="integer",JSONPath=".spec.replicas",description="Number of solr nodes configured to run in the cloud"
// +kubebuilder:printcolumn:name="Nodes",type="integer",JSONPath=".status.replicas",description="Number of solr nodes running"
// +kubebuilder:printcolumn:name="ReadyNodes",type="integer",JSONPath=".status.readyReplicas",description="Number of solr nodes connected to the cloud"
// +kubebuilder:printcolumn:name="UpToDateNodes",type="integer",JSONPath=".status.upToDateNodes",description="Number of solr nodes running the latest SolrCloud pod spec"
// +kubebuilder:printcolumn:name="Age",type="date",JSONPath=".metadata.creationTimestamp"
type SolrCloud struct {
	metav1.TypeMeta   `json:",inline"`
	metav1.ObjectMeta `json:"metadata,omitempty"`

	Spec   SolrCloudSpec   `json:"spec,omitempty"`
	Status SolrCloudStatus `json:"status,omitempty"`
}

// WithDefaults set default values when not defined in the spec.
<<<<<<< HEAD
func (sc *SolrCloud) WithDefaults(ingressBaseDomain string) bool {
	return sc.Spec.withDefaults(sc.Name, ingressBaseDomain)
=======
func (sc *SolrCloud) WithDefaults() bool {
	return sc.Spec.withDefaults()
>>>>>>> 332f87df
}

func (sc *SolrCloud) GetAllSolrNodeNames() []string {
	replicas := 1
	if sc.Spec.Replicas != nil {
		replicas = int(*sc.Spec.Replicas)
	}
	nodeNames := make([]string, replicas)
	statefulSetName := sc.StatefulSetName()
	for i := range nodeNames {
		nodeNames[i] = fmt.Sprintf("%s-%d", statefulSetName, i)
	}
	return nodeNames
}

// ConfigMapName returns the name of the cloud config-map
func (sc *SolrCloud) ConfigMapName() string {
	return fmt.Sprintf("%s-solrcloud-configmap", sc.GetName())
}

// StatefulSetName returns the name of the statefulset for the cloud
func (sc *SolrCloud) StatefulSetName() string {
	return fmt.Sprintf("%s-solrcloud", sc.GetName())
}

// CommonServiceName returns the name of the common service for the cloud
func (sc *SolrCloud) CommonServiceName() string {
	return fmt.Sprintf("%s-solrcloud-common", sc.GetName())
}

// InternalURLForCloud returns the name of the common service for the cloud
func InternalURLForCloud(sc *SolrCloud) string {
	urlScheme := "http"
	if sc.Spec.SolrTLS != nil {
		urlScheme = "https"
	}
	return fmt.Sprintf("%s://%s-solrcloud-common.%s%s", urlScheme, sc.Name, sc.Namespace, sc.CommonPortSuffix())
}

// HeadlessServiceName returns the name of the headless service for the cloud
func (sc *SolrCloud) HeadlessServiceName() string {
	return fmt.Sprintf("%s-solrcloud-headless", sc.GetName())
}

// CommonIngressName returns the name of the common ingress for the cloud
func (sc *SolrCloud) CommonIngressName() string {
	return fmt.Sprintf("%s-solrcloud-common", sc.GetName())
}

// ProvidedZookeeperName returns the provided zk cluster
func (sc *SolrCloud) ProvidedZookeeperName() string {
	return fmt.Sprintf("%s-solrcloud-zookeeper", sc.GetName())
}

// ProvidedZookeeperAddress returns the client address of the provided zk cluster
func (sc *SolrCloud) ProvidedZookeeperAddress() string {
	return fmt.Sprintf("%s-solrcloud-zookeeper-client:2181", sc.GetName())
}

// ZkConnectionString returns the zkConnectionString for the cloud
func (sc *SolrCloud) ZkConnectionString() string {
	return sc.Status.ZkConnectionString()
}
func (scs SolrCloudStatus) ZkConnectionString() string {
	return scs.ZookeeperConnectionInfo.ZkConnectionString()
}
func (scs SolrCloudStatus) DissectZkInfo() (zkConnectionString string, zkServer string, zkChRoot string) {
	zkConnectionString = scs.ZookeeperConnectionInfo.ZkConnectionString()
	zkParts := strings.SplitN(zkConnectionString, "/", 2)
	zkServer = zkParts[0]
	zkChRoot = "/" + zkParts[1]

	return zkConnectionString, zkServer, zkChRoot
}

func (zkInfo ZookeeperConnectionInfo) ZkConnectionString() string {
	return zkInfo.InternalConnectionString + zkInfo.ChRoot
}

// UsesHeadlessService returns whether the given solrCloud requires a headless service to be created for it.
// solrCloud: SolrCloud instance
func (sc *SolrCloud) UsesHeadlessService() bool {
	return !sc.Spec.SolrAddressability.External.UsesIndividualNodeServices()
}

// UsesIndividualNodeServices returns whether the given solrCloud requires a individual node services to be created for it.
// solrCloud: SolrCloud instance
func (sc *SolrCloud) UsesIndividualNodeServices() bool {
	return sc.Spec.SolrAddressability.External.UsesIndividualNodeServices()
}

func (extOpts *ExternalAddressability) UsesIndividualNodeServices() bool {
	// LoadBalancer and Ingress will not work with headless services if each pod needs to be exposed externally.
	return extOpts != nil && !extOpts.HideNodes && (extOpts.Method == Ingress || extOpts.Method == LoadBalancer)
}

func (sc *SolrCloud) CommonExternalPrefix() string {
	return fmt.Sprintf("%s-%s-solrcloud", sc.Namespace, sc.Name)
}

func (sc *SolrCloud) CommonExternalUrl(domainName string) string {
	return fmt.Sprintf("%s.%s", sc.CommonExternalPrefix(), domainName)
}

func (sc *SolrCloud) NodeIngressPrefix(nodeName string) string {
	return fmt.Sprintf("%s-%s", sc.Namespace, nodeName)
}

func (sc *SolrCloud) ExternalDnsDomain(domainName string) string {
	return fmt.Sprintf("%s.%s", sc.Namespace, domainName)
}

func (sc *SolrCloud) customKubeDomain() string {
	if sc.Spec.SolrAddressability.KubeDomain != "" {
		return ".svc." + sc.Spec.SolrAddressability.KubeDomain
	} else {
		return ""
	}
}

func (sc *SolrCloud) NodeHeadlessUrl(nodeName string, withPort bool) (url string) {
	url = fmt.Sprintf("%s.%s.%s", nodeName, sc.HeadlessServiceName(), sc.Namespace) + sc.customKubeDomain()
	if withPort {
		url += sc.NodePortSuffix()
	}
	return url
}

func (sc *SolrCloud) NodeServiceUrl(nodeName string, withPort bool) (url string) {
	url = fmt.Sprintf("%s.%s", nodeName, sc.Namespace) + sc.customKubeDomain()
	if withPort {
		url += sc.NodePortSuffix()
	}
	return url
}

func (sc *SolrCloud) CommonPortSuffix() string {
	return sc.PortToSuffix(sc.Spec.SolrAddressability.CommonServicePort)
}

func (sc *SolrCloud) NodePortSuffix() string {
	return sc.PortToSuffix(sc.NodePort())
}

func (sc *SolrCloud) NodePort() int {
	port := sc.Spec.SolrAddressability.PodPort
	external := sc.Spec.SolrAddressability.External
	// The nodePort is different than the podPort ONLY if the nodes are exposed externally and a nodePortOverride has been set.
	if external.UsesIndividualNodeServices() && external.NodePortOverride > 0 {
		port = sc.Spec.SolrAddressability.External.NodePortOverride
	}
	return port
}

func (sc *SolrCloud) PortToSuffix(port int) string {
	suffix := ""
	if sc.UrlScheme() == "https" {
		if port != 443 {
			suffix = ":" + strconv.Itoa(port)
		}
	} else {
		if port != 80 {
			suffix = ":" + strconv.Itoa(port)
		}
	}
	return suffix
}

func (sc *SolrCloud) InternalNodeUrl(nodeName string, withPort bool) string {
	if sc.UsesHeadlessService() {
		return sc.NodeHeadlessUrl(nodeName, withPort)
	} else if sc.UsesIndividualNodeServices() {
		return sc.NodeServiceUrl(nodeName, withPort)
	} else {
		return ""
	}
}

func (sc *SolrCloud) InternalCommonUrl(withPort bool) (url string) {
	url = fmt.Sprintf("%s.%s", sc.CommonServiceName(), sc.Namespace) + sc.customKubeDomain()
	if withPort {
		url += sc.CommonPortSuffix()
	}
	return url
}

func (sc *SolrCloud) ExternalNodeUrl(nodeName string, domainName string, withPort bool) (url string) {
	if sc.Spec.SolrAddressability.External.Method == Ingress {
		url = fmt.Sprintf("%s.%s", sc.NodeIngressPrefix(nodeName), domainName)
	} else if sc.Spec.SolrAddressability.External.Method == ExternalDNS {
		url = fmt.Sprintf("%s.%s", nodeName, sc.ExternalDnsDomain(domainName))
	}
	// TODO: Add LoadBalancer stuff here
	if withPort {
		url += sc.NodePortSuffix()
	}
	return url
}

func (sc *SolrCloud) ExternalCommonUrl(domainName string, withPort bool) (url string) {
	if sc.Spec.SolrAddressability.External.Method == Ingress {
		url = fmt.Sprintf("%s.%s", sc.CommonExternalPrefix(), domainName)
	} else if sc.Spec.SolrAddressability.External.Method == ExternalDNS {
		url = fmt.Sprintf("%s.%s", sc.CommonServiceName(), sc.ExternalDnsDomain(domainName))
	}
	if withPort {
		url += sc.CommonPortSuffix()
	}
	return url
}

func (sc *SolrCloud) UrlScheme() string {
	urlScheme := "http"
	if sc.Spec.SolrTLS != nil {
		urlScheme = "https"
	}
	return urlScheme
}

func (sc *SolrCloud) AdvertisedNodeHost(nodeName string) string {
	external := sc.Spec.SolrAddressability.External
	if external != nil && external.UseExternalAddress {
		return sc.ExternalNodeUrl(nodeName, sc.Spec.SolrAddressability.External.DomainName, false)
	} else {
		return sc.InternalNodeUrl(nodeName, false)
	}
}

func (sc *SolrCloud) UsesPersistentStorage() bool {
	return sc.Spec.StorageOptions.PersistentStorage != nil
}

func (sc *SolrCloud) SharedLabels() map[string]string {
	return sc.SharedLabelsWith(map[string]string{})
}

func (sc *SolrCloud) SharedLabelsWith(labels map[string]string) map[string]string {
	newLabels := map[string]string{}

	if labels != nil {
		for k, v := range labels {
			newLabels[k] = v
		}
	}

	newLabels["solr-cloud"] = sc.Name
	return newLabels
}

// +kubebuilder:object:root=true

// SolrCloudList contains a list of SolrCloud
type SolrCloudList struct {
	metav1.TypeMeta `json:",inline"`
	metav1.ListMeta `json:"metadata,omitempty"`
	Items           []SolrCloud `json:"items"`
}

func init() {
	SchemeBuilder.Register(&SolrCloud{}, &SolrCloudList{})
}<|MERGE_RESOLUTION|>--- conflicted
+++ resolved
@@ -114,11 +114,7 @@
 	SolrTLS *SolrTLSOptions `json:"solrTLS,omitempty"`
 }
 
-<<<<<<< HEAD
-func (spec *SolrCloudSpec) withDefaults(instanceName string, ingressBaseDomain string) (changed bool) {
-=======
-func (spec *SolrCloudSpec) withDefaults() (changed bool) {
->>>>>>> 332f87df
+func (spec *SolrCloudSpec) withDefaults(instanceName string) (changed bool) {
 	if spec.Replicas == nil {
 		changed = true
 		r := DefaultSolrReplicas
@@ -528,7 +524,483 @@
 	MaxShardReplicasUnavailable *intstr.IntOrString `json:"maxShardReplicasUnavailable,omitempty"`
 }
 
-<<<<<<< HEAD
+// ZookeeperRef defines the zookeeper ensemble for solr to connect to
+// If no ConnectionString is provided, the solr-cloud controller will create and manage an internal ensemble
+type ZookeeperRef struct {
+	// A zookeeper ensemble that is run independently of the solr operator
+	// If an externalConnectionString is provided, but no internalConnectionString is, the external will be used as the internal
+	// +optional
+	ConnectionInfo *ZookeeperConnectionInfo `json:"connectionInfo,omitempty"`
+
+	// Create a new Zookeeper Ensemble with the following spec
+	// Note: This option will not allow the SolrCloud to run across kube-clusters.
+	// Note: Requires
+	//   - The zookeeperOperator flag to be provided to the Solr Operator
+	//   - A zookeeper operator to be running
+	// +optional
+	ProvidedZookeeper *ZookeeperSpec `json:"provided,omitempty"`
+}
+
+func (ref *ZookeeperRef) withDefaults() (changed bool) {
+	if ref.ProvidedZookeeper == nil && ref.ConnectionInfo == nil {
+		changed = true
+		ref.ProvidedZookeeper = &ZookeeperSpec{}
+	} else if ref.ConnectionInfo != nil {
+		if ref.ProvidedZookeeper != nil {
+			ref.ProvidedZookeeper = nil
+			changed = true
+		}
+		changed = ref.ConnectionInfo.withDefaults() || changed
+	}
+	if ref.ProvidedZookeeper != nil {
+		changed = ref.ProvidedZookeeper.withDefaults() || changed
+	}
+	return changed
+}
+
+// ZookeeperSpec defines the internal zookeeper ensemble to run with the given spec
+type ZookeeperSpec struct {
+
+	// Number of members to create up for the ZK ensemble
+	// Defaults to 3
+	// +optional
+	Replicas *int32 `json:"replicas,omitempty"`
+
+	// Image of Zookeeper to run
+	// +optional
+	Image *ContainerImage `json:"image,omitempty"`
+
+	// Persistence is the configuration for zookeeper persistent layer.
+	// PersistentVolumeClaimSpec and VolumeReclaimPolicy can be specified in here.
+	// +optional
+	Persistence *zk.Persistence `json:"persistence,omitempty"`
+
+	// Pod resources for zookeeper pod
+	// +optional
+	ZookeeperPod ZookeeperPodPolicy `json:"zookeeperPodPolicy,omitempty"`
+
+	// The ChRoot to connect solr at
+	// +optional
+	ChRoot string `json:"chroot,omitempty"`
+}
+
+func (z *ZookeeperSpec) withDefaults() (changed bool) {
+	if z.Replicas == nil {
+		changed = true
+		r := DefaultZkReplicas
+		z.Replicas = &r
+	}
+
+	if z.Image == nil {
+		z.Image = &ContainerImage{}
+	}
+	changed = z.Image.withDefaults(DefaultZkRepo, DefaultZkVersion, corev1.PullIfNotPresent) || changed
+
+	if z.Persistence != nil {
+		if z.Persistence.VolumeReclaimPolicy == "" {
+			z.Persistence.VolumeReclaimPolicy = DefaultZkVolumeReclaimPolicy
+			changed = true
+		}
+
+		if len(z.Persistence.PersistentVolumeClaimSpec.AccessModes) == 0 {
+			z.Persistence.PersistentVolumeClaimSpec.AccessModes = []corev1.PersistentVolumeAccessMode{
+				corev1.ReadWriteOnce,
+			}
+			changed = true
+		}
+
+		if len(z.Persistence.PersistentVolumeClaimSpec.Resources.Requests) == 0 {
+			z.Persistence.PersistentVolumeClaimSpec.Resources.Requests = corev1.ResourceList{
+				corev1.ResourceStorage: resource.MustParse(DefaultZkStorage),
+			}
+			changed = true
+		}
+	}
+
+	if z.ChRoot == "" {
+		changed = true
+		z.ChRoot = "/"
+	} else if !strings.HasPrefix(z.ChRoot, "/") {
+		changed = true
+		z.ChRoot = "/" + z.ChRoot
+	}
+	return changed
+}
+
+// ZookeeperPodPolicy defines the common pod configuration for Pods, including when used
+// in deployments, stateful-sets, etc.
+type ZookeeperPodPolicy struct {
+	// The scheduling constraints on pods.
+	// +optional
+	Affinity *corev1.Affinity `json:"affinity,omitempty"`
+
+	// Node Selector to be added on pods.
+	// +optional
+	NodeSelector map[string]string `json:"nodeSelector,omitempty"`
+
+	// Tolerations to be added on pods.
+	// +optional
+	Tolerations []corev1.Toleration `json:"tolerations,omitempty"`
+
+	// Resources is the resource requirements for the container.
+	// This field cannot be updated once the cluster is created.
+	// +optional
+	Resources corev1.ResourceRequirements `json:"resources,omitempty"`
+}
+
+// SolrCloudStatus defines the observed state of SolrCloud
+type SolrCloudStatus struct {
+	// SolrNodes contain the statuses of each solr node running in this solr cloud.
+	SolrNodes []SolrNodeStatus `json:"solrNodes"`
+
+	// Replicas is the number of number of desired replicas in the cluster
+	Replicas int32 `json:"replicas"`
+
+	// ReadyReplicas is the number of number of ready replicas in the cluster
+	ReadyReplicas int32 `json:"readyReplicas"`
+
+	// UpToDateNodes is the number of number of Solr Node pods that are running the latest pod spec
+	UpToDateNodes int32 `json:"upToDateNodes"`
+
+	// The version of solr that the cloud is running
+	Version string `json:"version"`
+
+	// The version of solr that the cloud is meant to be running.
+	// Will only be provided when the cloud is migrating between versions
+	// +optional
+	TargetVersion string `json:"targetVersion,omitempty"`
+
+	// InternalCommonAddress is the internal common http address for all solr nodes
+	InternalCommonAddress string `json:"internalCommonAddress"`
+
+	// ExternalCommonAddress is the external common http address for all solr nodes.
+	// Will only be provided when an ingressUrl is provided for the cloud
+	// +optional
+	ExternalCommonAddress *string `json:"externalCommonAddress,omitempty"`
+
+	// ZookeeperConnectionInfo is the information on how to connect to the used Zookeeper
+	ZookeeperConnectionInfo ZookeeperConnectionInfo `json:"zookeeperConnectionInfo"`
+
+	// BackupRestoreReady announces whether the solrCloud has the backupRestorePVC mounted to all pods
+	// and therefore is ready for backups and restores.
+	BackupRestoreReady bool `json:"backupRestoreReady"`
+}
+
+// SolrNodeStatus is the status of a solrNode in the cloud, with readiness status
+// and internal and external addresses
+type SolrNodeStatus struct {
+	// The name of the pod running the node
+	Name string `json:"name"`
+
+	// The name of the Kubernetes Node which the pod is running on
+	NodeName string `json:"nodeName"`
+
+	// An address the node can be connected to from within the Kube cluster
+	InternalAddress string `json:"internalAddress"`
+
+	// An address the node can be connected to from outside of the Kube cluster
+	// Will only be provided when an ingressUrl is provided for the cloud
+	// +optional
+	ExternalAddress string `json:"externalAddress,omitempty"`
+
+	// Is the node up and running
+	Ready bool `json:"ready"`
+
+	// The version of solr that the node is running
+	Version string `json:"version"`
+
+	// This Solr Node pod is using the latest version of solrcloud pod spec.
+	SpecUpToDate bool `json:"specUpToDate"`
+}
+
+// +kubebuilder:object:root=true
+// +kubebuilder:resource:scope=Namespaced
+
+// SolrCloud is the Schema for the solrclouds API
+// +kubebuilder:resource:shortName=solr
+// +kubebuilder:categories=all
+// +kubebuilder:subresource:status
+// +kubebuilder:subresource:scale:specpath=.spec.replicas,statuspath=.status.readyReplicas
+// +kubebuilder:printcolumn:name="Version",type="string",JSONPath=".status.version",description="Solr Version of the cloud"
+// +kubebuilder:printcolumn:name="TargetVersion",type="string",JSONPath=".status.targetVersion",description="Target Solr Version of the cloud"
+// +kubebuilder:printcolumn:name="DesiredNodes",type="integer",JSONPath=".spec.replicas",description="Number of solr nodes configured to run in the cloud"
+// +kubebuilder:printcolumn:name="Nodes",type="integer",JSONPath=".status.replicas",description="Number of solr nodes running"
+// +kubebuilder:printcolumn:name="ReadyNodes",type="integer",JSONPath=".status.readyReplicas",description="Number of solr nodes connected to the cloud"
+// +kubebuilder:printcolumn:name="UpToDateNodes",type="integer",JSONPath=".status.upToDateNodes",description="Number of solr nodes running the latest SolrCloud pod spec"
+// +kubebuilder:printcolumn:name="Age",type="date",JSONPath=".metadata.creationTimestamp"
+type SolrCloud struct {
+	metav1.TypeMeta   `json:",inline"`
+	metav1.ObjectMeta `json:"metadata,omitempty"`
+
+	Spec   SolrCloudSpec   `json:"spec,omitempty"`
+	Status SolrCloudStatus `json:"status,omitempty"`
+}
+
+// WithDefaults set default values when not defined in the spec.
+func (sc *SolrCloud) WithDefaults() bool {
+	return sc.Spec.withDefaults(sc.Name)
+}
+
+func (sc *SolrCloud) GetAllSolrNodeNames() []string {
+	replicas := 1
+	if sc.Spec.Replicas != nil {
+		replicas = int(*sc.Spec.Replicas)
+	}
+	nodeNames := make([]string, replicas)
+	statefulSetName := sc.StatefulSetName()
+	for i := range nodeNames {
+		nodeNames[i] = fmt.Sprintf("%s-%d", statefulSetName, i)
+	}
+	return nodeNames
+}
+
+// ConfigMapName returns the name of the cloud config-map
+func (sc *SolrCloud) ConfigMapName() string {
+	return fmt.Sprintf("%s-solrcloud-configmap", sc.GetName())
+}
+
+// StatefulSetName returns the name of the statefulset for the cloud
+func (sc *SolrCloud) StatefulSetName() string {
+	return fmt.Sprintf("%s-solrcloud", sc.GetName())
+}
+
+// CommonServiceName returns the name of the common service for the cloud
+func (sc *SolrCloud) CommonServiceName() string {
+	return fmt.Sprintf("%s-solrcloud-common", sc.GetName())
+}
+
+// InternalURLForCloud returns the name of the common service for the cloud
+func InternalURLForCloud(sc *SolrCloud) string {
+	urlScheme := "http"
+	if sc.Spec.SolrTLS != nil {
+		urlScheme = "https"
+	}
+	return fmt.Sprintf("%s://%s-solrcloud-common.%s%s", urlScheme, sc.Name, sc.Namespace, sc.CommonPortSuffix())
+}
+
+// HeadlessServiceName returns the name of the headless service for the cloud
+func (sc *SolrCloud) HeadlessServiceName() string {
+	return fmt.Sprintf("%s-solrcloud-headless", sc.GetName())
+}
+
+// CommonIngressName returns the name of the common ingress for the cloud
+func (sc *SolrCloud) CommonIngressName() string {
+	return fmt.Sprintf("%s-solrcloud-common", sc.GetName())
+}
+
+// ProvidedZookeeperName returns the provided zk cluster
+func (sc *SolrCloud) ProvidedZookeeperName() string {
+	return fmt.Sprintf("%s-solrcloud-zookeeper", sc.GetName())
+}
+
+// ProvidedZookeeperAddress returns the client address of the provided zk cluster
+func (sc *SolrCloud) ProvidedZookeeperAddress() string {
+	return fmt.Sprintf("%s-solrcloud-zookeeper-client:2181", sc.GetName())
+}
+
+// ZkConnectionString returns the zkConnectionString for the cloud
+func (sc *SolrCloud) ZkConnectionString() string {
+	return sc.Status.ZkConnectionString()
+}
+func (scs SolrCloudStatus) ZkConnectionString() string {
+	return scs.ZookeeperConnectionInfo.ZkConnectionString()
+}
+func (scs SolrCloudStatus) DissectZkInfo() (zkConnectionString string, zkServer string, zkChRoot string) {
+	zkConnectionString = scs.ZookeeperConnectionInfo.ZkConnectionString()
+	zkParts := strings.SplitN(zkConnectionString, "/", 2)
+	zkServer = zkParts[0]
+	zkChRoot = "/" + zkParts[1]
+
+	return zkConnectionString, zkServer, zkChRoot
+}
+
+func (zkInfo ZookeeperConnectionInfo) ZkConnectionString() string {
+	return zkInfo.InternalConnectionString + zkInfo.ChRoot
+}
+
+// UsesHeadlessService returns whether the given solrCloud requires a headless service to be created for it.
+// solrCloud: SolrCloud instance
+func (sc *SolrCloud) UsesHeadlessService() bool {
+	return !sc.Spec.SolrAddressability.External.UsesIndividualNodeServices()
+}
+
+// UsesIndividualNodeServices returns whether the given solrCloud requires a individual node services to be created for it.
+// solrCloud: SolrCloud instance
+func (sc *SolrCloud) UsesIndividualNodeServices() bool {
+	return sc.Spec.SolrAddressability.External.UsesIndividualNodeServices()
+}
+
+func (extOpts *ExternalAddressability) UsesIndividualNodeServices() bool {
+	// LoadBalancer and Ingress will not work with headless services if each pod needs to be exposed externally.
+	return extOpts != nil && !extOpts.HideNodes && (extOpts.Method == Ingress || extOpts.Method == LoadBalancer)
+}
+
+func (sc *SolrCloud) CommonExternalPrefix() string {
+	return fmt.Sprintf("%s-%s-solrcloud", sc.Namespace, sc.Name)
+}
+
+func (sc *SolrCloud) CommonExternalUrl(domainName string) string {
+	return fmt.Sprintf("%s.%s", sc.CommonExternalPrefix(), domainName)
+}
+
+func (sc *SolrCloud) NodeIngressPrefix(nodeName string) string {
+	return fmt.Sprintf("%s-%s", sc.Namespace, nodeName)
+}
+
+func (sc *SolrCloud) ExternalDnsDomain(domainName string) string {
+	return fmt.Sprintf("%s.%s", sc.Namespace, domainName)
+}
+
+func (sc *SolrCloud) customKubeDomain() string {
+	if sc.Spec.SolrAddressability.KubeDomain != "" {
+		return ".svc." + sc.Spec.SolrAddressability.KubeDomain
+	} else {
+		return ""
+	}
+}
+
+func (sc *SolrCloud) NodeHeadlessUrl(nodeName string, withPort bool) (url string) {
+	url = fmt.Sprintf("%s.%s.%s", nodeName, sc.HeadlessServiceName(), sc.Namespace) + sc.customKubeDomain()
+	if withPort {
+		url += sc.NodePortSuffix()
+	}
+	return url
+}
+
+func (sc *SolrCloud) NodeServiceUrl(nodeName string, withPort bool) (url string) {
+	url = fmt.Sprintf("%s.%s", nodeName, sc.Namespace) + sc.customKubeDomain()
+	if withPort {
+		url += sc.NodePortSuffix()
+	}
+	return url
+}
+
+func (sc *SolrCloud) CommonPortSuffix() string {
+	return sc.PortToSuffix(sc.Spec.SolrAddressability.CommonServicePort)
+}
+
+func (sc *SolrCloud) NodePortSuffix() string {
+	return sc.PortToSuffix(sc.NodePort())
+}
+
+func (sc *SolrCloud) NodePort() int {
+	port := sc.Spec.SolrAddressability.PodPort
+	external := sc.Spec.SolrAddressability.External
+	// The nodePort is different than the podPort ONLY if the nodes are exposed externally and a nodePortOverride has been set.
+	if external.UsesIndividualNodeServices() && external.NodePortOverride > 0 {
+		port = sc.Spec.SolrAddressability.External.NodePortOverride
+	}
+	return port
+}
+
+func (sc *SolrCloud) PortToSuffix(port int) string {
+	suffix := ""
+	if sc.UrlScheme() == "https" {
+		if port != 443 {
+			suffix = ":" + strconv.Itoa(port)
+		}
+	} else {
+		if port != 80 {
+			suffix = ":" + strconv.Itoa(port)
+		}
+	}
+	return suffix
+}
+
+func (sc *SolrCloud) InternalNodeUrl(nodeName string, withPort bool) string {
+	if sc.UsesHeadlessService() {
+		return sc.NodeHeadlessUrl(nodeName, withPort)
+	} else if sc.UsesIndividualNodeServices() {
+		return sc.NodeServiceUrl(nodeName, withPort)
+	} else {
+		return ""
+	}
+}
+
+func (sc *SolrCloud) InternalCommonUrl(withPort bool) (url string) {
+	url = fmt.Sprintf("%s.%s", sc.CommonServiceName(), sc.Namespace) + sc.customKubeDomain()
+	if withPort {
+		url += sc.CommonPortSuffix()
+	}
+	return url
+}
+
+func (sc *SolrCloud) ExternalNodeUrl(nodeName string, domainName string, withPort bool) (url string) {
+	if sc.Spec.SolrAddressability.External.Method == Ingress {
+		url = fmt.Sprintf("%s.%s", sc.NodeIngressPrefix(nodeName), domainName)
+	} else if sc.Spec.SolrAddressability.External.Method == ExternalDNS {
+		url = fmt.Sprintf("%s.%s", nodeName, sc.ExternalDnsDomain(domainName))
+	}
+	// TODO: Add LoadBalancer stuff here
+	if withPort {
+		url += sc.NodePortSuffix()
+	}
+	return url
+}
+
+func (sc *SolrCloud) ExternalCommonUrl(domainName string, withPort bool) (url string) {
+	if sc.Spec.SolrAddressability.External.Method == Ingress {
+		url = fmt.Sprintf("%s.%s", sc.CommonExternalPrefix(), domainName)
+	} else if sc.Spec.SolrAddressability.External.Method == ExternalDNS {
+		url = fmt.Sprintf("%s.%s", sc.CommonServiceName(), sc.ExternalDnsDomain(domainName))
+	}
+	if withPort {
+		url += sc.CommonPortSuffix()
+	}
+	return url
+}
+
+func (sc *SolrCloud) UrlScheme() string {
+	urlScheme := "http"
+	if sc.Spec.SolrTLS != nil {
+		urlScheme = "https"
+	}
+	return urlScheme
+}
+
+func (sc *SolrCloud) AdvertisedNodeHost(nodeName string) string {
+	external := sc.Spec.SolrAddressability.External
+	if external != nil && external.UseExternalAddress {
+		return sc.ExternalNodeUrl(nodeName, sc.Spec.SolrAddressability.External.DomainName, false)
+	} else {
+		return sc.InternalNodeUrl(nodeName, false)
+	}
+}
+
+func (sc *SolrCloud) UsesPersistentStorage() bool {
+	return sc.Spec.StorageOptions.PersistentStorage != nil
+}
+
+func (sc *SolrCloud) SharedLabels() map[string]string {
+	return sc.SharedLabelsWith(map[string]string{})
+}
+
+func (sc *SolrCloud) SharedLabelsWith(labels map[string]string) map[string]string {
+	newLabels := map[string]string{}
+
+	if labels != nil {
+		for k, v := range labels {
+			newLabels[k] = v
+		}
+	}
+
+	newLabels["solr-cloud"] = sc.Name
+	return newLabels
+}
+
+// +kubebuilder:object:root=true
+
+// SolrCloudList contains a list of SolrCloud
+type SolrCloudList struct {
+	metav1.TypeMeta `json:",inline"`
+	metav1.ListMeta `json:"metadata,omitempty"`
+	Items           []SolrCloud `json:"items"`
+}
+
+func init() {
+	SchemeBuilder.Register(&SolrCloud{}, &SolrCloudList{})
+}
+
 type CertificateIssuerRef struct {
 	// Name of the resource being referred to.
 	Name string `json:"name"`
@@ -646,503 +1118,4 @@
 	}
 
 	return changed
-}
-
-// DEPRECATED: Please use the options provided in SolrCloud.Spec.customSolrKubeOptions.podOptions
-//
-// SolrPodPolicy defines the common pod configuration for Pods, including when used
-// in deployments, stateful-sets, etc.
-type SolrPodPolicy struct {
-	// The scheduling constraints on pods.
-	// +optional
-	Affinity *corev1.Affinity `json:"affinity,omitempty"`
-
-	// Resources is the resource requirements for the container.
-	// This field cannot be updated once the cluster is created.
-	// +optional
-	Resources corev1.ResourceRequirements `json:"resources,omitempty"`
-}
-
-=======
->>>>>>> 332f87df
-// ZookeeperRef defines the zookeeper ensemble for solr to connect to
-// If no ConnectionString is provided, the solr-cloud controller will create and manage an internal ensemble
-type ZookeeperRef struct {
-	// A zookeeper ensemble that is run independently of the solr operator
-	// If an externalConnectionString is provided, but no internalConnectionString is, the external will be used as the internal
-	// +optional
-	ConnectionInfo *ZookeeperConnectionInfo `json:"connectionInfo,omitempty"`
-
-	// Create a new Zookeeper Ensemble with the following spec
-	// Note: This option will not allow the SolrCloud to run across kube-clusters.
-	// Note: Requires
-	//   - The zookeeperOperator flag to be provided to the Solr Operator
-	//   - A zookeeper operator to be running
-	// +optional
-	ProvidedZookeeper *ZookeeperSpec `json:"provided,omitempty"`
-}
-
-func (ref *ZookeeperRef) withDefaults() (changed bool) {
-	if ref.ProvidedZookeeper == nil && ref.ConnectionInfo == nil {
-		changed = true
-		ref.ProvidedZookeeper = &ZookeeperSpec{}
-	} else if ref.ConnectionInfo != nil {
-		if ref.ProvidedZookeeper != nil {
-			ref.ProvidedZookeeper = nil
-			changed = true
-		}
-		changed = ref.ConnectionInfo.withDefaults() || changed
-	}
-	if ref.ProvidedZookeeper != nil {
-		changed = ref.ProvidedZookeeper.withDefaults() || changed
-	}
-	return changed
-}
-
-// ZookeeperSpec defines the internal zookeeper ensemble to run with the given spec
-type ZookeeperSpec struct {
-
-	// Number of members to create up for the ZK ensemble
-	// Defaults to 3
-	// +optional
-	Replicas *int32 `json:"replicas,omitempty"`
-
-	// Image of Zookeeper to run
-	// +optional
-	Image *ContainerImage `json:"image,omitempty"`
-
-	// Persistence is the configuration for zookeeper persistent layer.
-	// PersistentVolumeClaimSpec and VolumeReclaimPolicy can be specified in here.
-	// +optional
-	Persistence *zk.Persistence `json:"persistence,omitempty"`
-
-	// Pod resources for zookeeper pod
-	// +optional
-	ZookeeperPod ZookeeperPodPolicy `json:"zookeeperPodPolicy,omitempty"`
-
-	// The ChRoot to connect solr at
-	// +optional
-	ChRoot string `json:"chroot,omitempty"`
-}
-
-func (z *ZookeeperSpec) withDefaults() (changed bool) {
-	if z.Replicas == nil {
-		changed = true
-		r := DefaultZkReplicas
-		z.Replicas = &r
-	}
-
-	if z.Image == nil {
-		z.Image = &ContainerImage{}
-	}
-	changed = z.Image.withDefaults(DefaultZkRepo, DefaultZkVersion, corev1.PullIfNotPresent) || changed
-
-	if z.Persistence != nil {
-		if z.Persistence.VolumeReclaimPolicy == "" {
-			z.Persistence.VolumeReclaimPolicy = DefaultZkVolumeReclaimPolicy
-			changed = true
-		}
-
-		if len(z.Persistence.PersistentVolumeClaimSpec.AccessModes) == 0 {
-			z.Persistence.PersistentVolumeClaimSpec.AccessModes = []corev1.PersistentVolumeAccessMode{
-				corev1.ReadWriteOnce,
-			}
-			changed = true
-		}
-
-		if len(z.Persistence.PersistentVolumeClaimSpec.Resources.Requests) == 0 {
-			z.Persistence.PersistentVolumeClaimSpec.Resources.Requests = corev1.ResourceList{
-				corev1.ResourceStorage: resource.MustParse(DefaultZkStorage),
-			}
-			changed = true
-		}
-	}
-
-	if z.ChRoot == "" {
-		changed = true
-		z.ChRoot = "/"
-	} else if !strings.HasPrefix(z.ChRoot, "/") {
-		changed = true
-		z.ChRoot = "/" + z.ChRoot
-	}
-	return changed
-}
-
-// ZookeeperPodPolicy defines the common pod configuration for Pods, including when used
-// in deployments, stateful-sets, etc.
-type ZookeeperPodPolicy struct {
-	// The scheduling constraints on pods.
-	// +optional
-	Affinity *corev1.Affinity `json:"affinity,omitempty"`
-
-	// Node Selector to be added on pods.
-	// +optional
-	NodeSelector map[string]string `json:"nodeSelector,omitempty"`
-
-	// Tolerations to be added on pods.
-	// +optional
-	Tolerations []corev1.Toleration `json:"tolerations,omitempty"`
-
-	// Resources is the resource requirements for the container.
-	// This field cannot be updated once the cluster is created.
-	// +optional
-	Resources corev1.ResourceRequirements `json:"resources,omitempty"`
-}
-
-// SolrCloudStatus defines the observed state of SolrCloud
-type SolrCloudStatus struct {
-	// SolrNodes contain the statuses of each solr node running in this solr cloud.
-	SolrNodes []SolrNodeStatus `json:"solrNodes"`
-
-	// Replicas is the number of number of desired replicas in the cluster
-	Replicas int32 `json:"replicas"`
-
-	// ReadyReplicas is the number of number of ready replicas in the cluster
-	ReadyReplicas int32 `json:"readyReplicas"`
-
-	// UpToDateNodes is the number of number of Solr Node pods that are running the latest pod spec
-	UpToDateNodes int32 `json:"upToDateNodes"`
-
-	// The version of solr that the cloud is running
-	Version string `json:"version"`
-
-	// The version of solr that the cloud is meant to be running.
-	// Will only be provided when the cloud is migrating between versions
-	// +optional
-	TargetVersion string `json:"targetVersion,omitempty"`
-
-	// InternalCommonAddress is the internal common http address for all solr nodes
-	InternalCommonAddress string `json:"internalCommonAddress"`
-
-	// ExternalCommonAddress is the external common http address for all solr nodes.
-	// Will only be provided when an ingressUrl is provided for the cloud
-	// +optional
-	ExternalCommonAddress *string `json:"externalCommonAddress,omitempty"`
-
-	// ZookeeperConnectionInfo is the information on how to connect to the used Zookeeper
-	ZookeeperConnectionInfo ZookeeperConnectionInfo `json:"zookeeperConnectionInfo"`
-
-	// BackupRestoreReady announces whether the solrCloud has the backupRestorePVC mounted to all pods
-	// and therefore is ready for backups and restores.
-	BackupRestoreReady bool `json:"backupRestoreReady"`
-}
-
-// SolrNodeStatus is the status of a solrNode in the cloud, with readiness status
-// and internal and external addresses
-type SolrNodeStatus struct {
-	// The name of the pod running the node
-	Name string `json:"name"`
-
-	// The name of the Kubernetes Node which the pod is running on
-	NodeName string `json:"nodeName"`
-
-	// An address the node can be connected to from within the Kube cluster
-	InternalAddress string `json:"internalAddress"`
-
-	// An address the node can be connected to from outside of the Kube cluster
-	// Will only be provided when an ingressUrl is provided for the cloud
-	// +optional
-	ExternalAddress string `json:"externalAddress,omitempty"`
-
-	// Is the node up and running
-	Ready bool `json:"ready"`
-
-	// The version of solr that the node is running
-	Version string `json:"version"`
-
-	// This Solr Node pod is using the latest version of solrcloud pod spec.
-	SpecUpToDate bool `json:"specUpToDate"`
-}
-
-// +kubebuilder:object:root=true
-// +kubebuilder:resource:scope=Namespaced
-
-// SolrCloud is the Schema for the solrclouds API
-// +kubebuilder:resource:shortName=solr
-// +kubebuilder:categories=all
-// +kubebuilder:subresource:status
-// +kubebuilder:subresource:scale:specpath=.spec.replicas,statuspath=.status.readyReplicas
-// +kubebuilder:printcolumn:name="Version",type="string",JSONPath=".status.version",description="Solr Version of the cloud"
-// +kubebuilder:printcolumn:name="TargetVersion",type="string",JSONPath=".status.targetVersion",description="Target Solr Version of the cloud"
-// +kubebuilder:printcolumn:name="DesiredNodes",type="integer",JSONPath=".spec.replicas",description="Number of solr nodes configured to run in the cloud"
-// +kubebuilder:printcolumn:name="Nodes",type="integer",JSONPath=".status.replicas",description="Number of solr nodes running"
-// +kubebuilder:printcolumn:name="ReadyNodes",type="integer",JSONPath=".status.readyReplicas",description="Number of solr nodes connected to the cloud"
-// +kubebuilder:printcolumn:name="UpToDateNodes",type="integer",JSONPath=".status.upToDateNodes",description="Number of solr nodes running the latest SolrCloud pod spec"
-// +kubebuilder:printcolumn:name="Age",type="date",JSONPath=".metadata.creationTimestamp"
-type SolrCloud struct {
-	metav1.TypeMeta   `json:",inline"`
-	metav1.ObjectMeta `json:"metadata,omitempty"`
-
-	Spec   SolrCloudSpec   `json:"spec,omitempty"`
-	Status SolrCloudStatus `json:"status,omitempty"`
-}
-
-// WithDefaults set default values when not defined in the spec.
-<<<<<<< HEAD
-func (sc *SolrCloud) WithDefaults(ingressBaseDomain string) bool {
-	return sc.Spec.withDefaults(sc.Name, ingressBaseDomain)
-=======
-func (sc *SolrCloud) WithDefaults() bool {
-	return sc.Spec.withDefaults()
->>>>>>> 332f87df
-}
-
-func (sc *SolrCloud) GetAllSolrNodeNames() []string {
-	replicas := 1
-	if sc.Spec.Replicas != nil {
-		replicas = int(*sc.Spec.Replicas)
-	}
-	nodeNames := make([]string, replicas)
-	statefulSetName := sc.StatefulSetName()
-	for i := range nodeNames {
-		nodeNames[i] = fmt.Sprintf("%s-%d", statefulSetName, i)
-	}
-	return nodeNames
-}
-
-// ConfigMapName returns the name of the cloud config-map
-func (sc *SolrCloud) ConfigMapName() string {
-	return fmt.Sprintf("%s-solrcloud-configmap", sc.GetName())
-}
-
-// StatefulSetName returns the name of the statefulset for the cloud
-func (sc *SolrCloud) StatefulSetName() string {
-	return fmt.Sprintf("%s-solrcloud", sc.GetName())
-}
-
-// CommonServiceName returns the name of the common service for the cloud
-func (sc *SolrCloud) CommonServiceName() string {
-	return fmt.Sprintf("%s-solrcloud-common", sc.GetName())
-}
-
-// InternalURLForCloud returns the name of the common service for the cloud
-func InternalURLForCloud(sc *SolrCloud) string {
-	urlScheme := "http"
-	if sc.Spec.SolrTLS != nil {
-		urlScheme = "https"
-	}
-	return fmt.Sprintf("%s://%s-solrcloud-common.%s%s", urlScheme, sc.Name, sc.Namespace, sc.CommonPortSuffix())
-}
-
-// HeadlessServiceName returns the name of the headless service for the cloud
-func (sc *SolrCloud) HeadlessServiceName() string {
-	return fmt.Sprintf("%s-solrcloud-headless", sc.GetName())
-}
-
-// CommonIngressName returns the name of the common ingress for the cloud
-func (sc *SolrCloud) CommonIngressName() string {
-	return fmt.Sprintf("%s-solrcloud-common", sc.GetName())
-}
-
-// ProvidedZookeeperName returns the provided zk cluster
-func (sc *SolrCloud) ProvidedZookeeperName() string {
-	return fmt.Sprintf("%s-solrcloud-zookeeper", sc.GetName())
-}
-
-// ProvidedZookeeperAddress returns the client address of the provided zk cluster
-func (sc *SolrCloud) ProvidedZookeeperAddress() string {
-	return fmt.Sprintf("%s-solrcloud-zookeeper-client:2181", sc.GetName())
-}
-
-// ZkConnectionString returns the zkConnectionString for the cloud
-func (sc *SolrCloud) ZkConnectionString() string {
-	return sc.Status.ZkConnectionString()
-}
-func (scs SolrCloudStatus) ZkConnectionString() string {
-	return scs.ZookeeperConnectionInfo.ZkConnectionString()
-}
-func (scs SolrCloudStatus) DissectZkInfo() (zkConnectionString string, zkServer string, zkChRoot string) {
-	zkConnectionString = scs.ZookeeperConnectionInfo.ZkConnectionString()
-	zkParts := strings.SplitN(zkConnectionString, "/", 2)
-	zkServer = zkParts[0]
-	zkChRoot = "/" + zkParts[1]
-
-	return zkConnectionString, zkServer, zkChRoot
-}
-
-func (zkInfo ZookeeperConnectionInfo) ZkConnectionString() string {
-	return zkInfo.InternalConnectionString + zkInfo.ChRoot
-}
-
-// UsesHeadlessService returns whether the given solrCloud requires a headless service to be created for it.
-// solrCloud: SolrCloud instance
-func (sc *SolrCloud) UsesHeadlessService() bool {
-	return !sc.Spec.SolrAddressability.External.UsesIndividualNodeServices()
-}
-
-// UsesIndividualNodeServices returns whether the given solrCloud requires a individual node services to be created for it.
-// solrCloud: SolrCloud instance
-func (sc *SolrCloud) UsesIndividualNodeServices() bool {
-	return sc.Spec.SolrAddressability.External.UsesIndividualNodeServices()
-}
-
-func (extOpts *ExternalAddressability) UsesIndividualNodeServices() bool {
-	// LoadBalancer and Ingress will not work with headless services if each pod needs to be exposed externally.
-	return extOpts != nil && !extOpts.HideNodes && (extOpts.Method == Ingress || extOpts.Method == LoadBalancer)
-}
-
-func (sc *SolrCloud) CommonExternalPrefix() string {
-	return fmt.Sprintf("%s-%s-solrcloud", sc.Namespace, sc.Name)
-}
-
-func (sc *SolrCloud) CommonExternalUrl(domainName string) string {
-	return fmt.Sprintf("%s.%s", sc.CommonExternalPrefix(), domainName)
-}
-
-func (sc *SolrCloud) NodeIngressPrefix(nodeName string) string {
-	return fmt.Sprintf("%s-%s", sc.Namespace, nodeName)
-}
-
-func (sc *SolrCloud) ExternalDnsDomain(domainName string) string {
-	return fmt.Sprintf("%s.%s", sc.Namespace, domainName)
-}
-
-func (sc *SolrCloud) customKubeDomain() string {
-	if sc.Spec.SolrAddressability.KubeDomain != "" {
-		return ".svc." + sc.Spec.SolrAddressability.KubeDomain
-	} else {
-		return ""
-	}
-}
-
-func (sc *SolrCloud) NodeHeadlessUrl(nodeName string, withPort bool) (url string) {
-	url = fmt.Sprintf("%s.%s.%s", nodeName, sc.HeadlessServiceName(), sc.Namespace) + sc.customKubeDomain()
-	if withPort {
-		url += sc.NodePortSuffix()
-	}
-	return url
-}
-
-func (sc *SolrCloud) NodeServiceUrl(nodeName string, withPort bool) (url string) {
-	url = fmt.Sprintf("%s.%s", nodeName, sc.Namespace) + sc.customKubeDomain()
-	if withPort {
-		url += sc.NodePortSuffix()
-	}
-	return url
-}
-
-func (sc *SolrCloud) CommonPortSuffix() string {
-	return sc.PortToSuffix(sc.Spec.SolrAddressability.CommonServicePort)
-}
-
-func (sc *SolrCloud) NodePortSuffix() string {
-	return sc.PortToSuffix(sc.NodePort())
-}
-
-func (sc *SolrCloud) NodePort() int {
-	port := sc.Spec.SolrAddressability.PodPort
-	external := sc.Spec.SolrAddressability.External
-	// The nodePort is different than the podPort ONLY if the nodes are exposed externally and a nodePortOverride has been set.
-	if external.UsesIndividualNodeServices() && external.NodePortOverride > 0 {
-		port = sc.Spec.SolrAddressability.External.NodePortOverride
-	}
-	return port
-}
-
-func (sc *SolrCloud) PortToSuffix(port int) string {
-	suffix := ""
-	if sc.UrlScheme() == "https" {
-		if port != 443 {
-			suffix = ":" + strconv.Itoa(port)
-		}
-	} else {
-		if port != 80 {
-			suffix = ":" + strconv.Itoa(port)
-		}
-	}
-	return suffix
-}
-
-func (sc *SolrCloud) InternalNodeUrl(nodeName string, withPort bool) string {
-	if sc.UsesHeadlessService() {
-		return sc.NodeHeadlessUrl(nodeName, withPort)
-	} else if sc.UsesIndividualNodeServices() {
-		return sc.NodeServiceUrl(nodeName, withPort)
-	} else {
-		return ""
-	}
-}
-
-func (sc *SolrCloud) InternalCommonUrl(withPort bool) (url string) {
-	url = fmt.Sprintf("%s.%s", sc.CommonServiceName(), sc.Namespace) + sc.customKubeDomain()
-	if withPort {
-		url += sc.CommonPortSuffix()
-	}
-	return url
-}
-
-func (sc *SolrCloud) ExternalNodeUrl(nodeName string, domainName string, withPort bool) (url string) {
-	if sc.Spec.SolrAddressability.External.Method == Ingress {
-		url = fmt.Sprintf("%s.%s", sc.NodeIngressPrefix(nodeName), domainName)
-	} else if sc.Spec.SolrAddressability.External.Method == ExternalDNS {
-		url = fmt.Sprintf("%s.%s", nodeName, sc.ExternalDnsDomain(domainName))
-	}
-	// TODO: Add LoadBalancer stuff here
-	if withPort {
-		url += sc.NodePortSuffix()
-	}
-	return url
-}
-
-func (sc *SolrCloud) ExternalCommonUrl(domainName string, withPort bool) (url string) {
-	if sc.Spec.SolrAddressability.External.Method == Ingress {
-		url = fmt.Sprintf("%s.%s", sc.CommonExternalPrefix(), domainName)
-	} else if sc.Spec.SolrAddressability.External.Method == ExternalDNS {
-		url = fmt.Sprintf("%s.%s", sc.CommonServiceName(), sc.ExternalDnsDomain(domainName))
-	}
-	if withPort {
-		url += sc.CommonPortSuffix()
-	}
-	return url
-}
-
-func (sc *SolrCloud) UrlScheme() string {
-	urlScheme := "http"
-	if sc.Spec.SolrTLS != nil {
-		urlScheme = "https"
-	}
-	return urlScheme
-}
-
-func (sc *SolrCloud) AdvertisedNodeHost(nodeName string) string {
-	external := sc.Spec.SolrAddressability.External
-	if external != nil && external.UseExternalAddress {
-		return sc.ExternalNodeUrl(nodeName, sc.Spec.SolrAddressability.External.DomainName, false)
-	} else {
-		return sc.InternalNodeUrl(nodeName, false)
-	}
-}
-
-func (sc *SolrCloud) UsesPersistentStorage() bool {
-	return sc.Spec.StorageOptions.PersistentStorage != nil
-}
-
-func (sc *SolrCloud) SharedLabels() map[string]string {
-	return sc.SharedLabelsWith(map[string]string{})
-}
-
-func (sc *SolrCloud) SharedLabelsWith(labels map[string]string) map[string]string {
-	newLabels := map[string]string{}
-
-	if labels != nil {
-		for k, v := range labels {
-			newLabels[k] = v
-		}
-	}
-
-	newLabels["solr-cloud"] = sc.Name
-	return newLabels
-}
-
-// +kubebuilder:object:root=true
-
-// SolrCloudList contains a list of SolrCloud
-type SolrCloudList struct {
-	metav1.TypeMeta `json:",inline"`
-	metav1.ListMeta `json:"metadata,omitempty"`
-	Items           []SolrCloud `json:"items"`
-}
-
-func init() {
-	SchemeBuilder.Register(&SolrCloud{}, &SolrCloudList{})
 }