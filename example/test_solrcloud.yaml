--- conflicted
+++ resolved
@@ -6,18 +6,6 @@
   replicas: 3
   solrImage:
     tag: 8.2.0
-<<<<<<< HEAD
-  solrJavaMem: "-Xms1g -Xmx2g"
-  solrOpts: "-Dsolr.autoSoftCommit.maxTime=10000"
-  solrGCTune: "-XX:SurvivorRatio=4 -XX:TargetSurvivorRatio=90 -XX:MaxTenuringThreshold=8"
-  pod:
-    resources:
-      limits:
-        memory: "2G"
-      requests:
-        cpu: "65m"
-        memory: "156Mi"
-=======
   solrJavaMem: "-Xms1g -Xmx3g"
   solrPodPolicy:
     resources:
@@ -43,5 +31,4 @@
               cpu: "65m"
               memory: "156Mi"
   solrOpts: "-Dsolr.autoSoftCommit.maxTime=10000"
-  solrGCTune: "-XX:SurvivorRatio=4 -XX:TargetSurvivorRatio=90 -XX:MaxTenuringThreshold=8"
->>>>>>> 1074e5f7
+  solrGCTune: "-XX:SurvivorRatio=4 -XX:TargetSurvivorRatio=90 -XX:MaxTenuringThreshold=8"