# Licensed to the Apache Software Foundation (ASF) under one or more
# contributor license agreements.  See the NOTICE file distributed with
# this work for additional information regarding copyright ownership.
# The ASF licenses this file to You under the Apache License, Version 2.0
# (the "License"); you may not use this file except in compliance with
# the License.  You may obtain a copy of the License at
#
#     http://www.apache.org/licenses/LICENSE-2.0
#
# Unless required by applicable law or agreed to in writing, software
# distributed under the License is distributed on an "AS IS" BASIS,
# WITHOUT WARRANTIES OR CONDITIONS OF ANY KIND, either express or implied.
# See the License for the specific language governing permissions and
# limitations under the License.

apiVersion: v2
name: solr
description: A SolrCloud cluser running on Kubernetes via the Solr Operator
version: 0.5.0-prerelease
appVersion: 8.9.0
kubeVersion: ">= 1.16.0-0"
home: https://solr.apache.org
sources:
  - https://github.com/apache/solr
  - https://github.com/apache/solr-operator
keywords:
  - solr
  - apache
  - search
  - lucene
maintainers:
  - name: Solr Dev Community
    email: dev@solr.apache.org
  - name: Houston Putman
    email: houston@apache.org
icon: https://solr.apache.org/theme/images/identity/Solr_Logo_on_white.png
annotations:
  artifacthub.io/operator: "false"
  artifacthub.io/prerelease: "true"
  # Add change log for a single release here.
  # Allowed syntax is described at: https://artifacthub.io/docs/topics/annotations/helm/#example
  artifacthub.io/changes: |
<<<<<<< HEAD
    - kind: deprecated
      description: The legacy backup options (dataStorage.backupRestoreOptions) have been deprecated. Please use backupRepositories instead.
      links:
        - name: Github Issue
          url: https://github.com/apache/solr-operator/issues/301
        - name: Github PR
          url: https://github.com/apache/solr-operator/pull/302
        - name: Backup Documentation
          url: https://apache.github.io/solr-operator/docs/solr-backup/
=======
    - kind: added
      description: Addition 1
      links:
        - name: Github Issue
          url: https://github.com/issue-url
    - kind: changed
      description: Change 2
      links:
        - name: Github PR
          url: https://github.com/pr-url
>>>>>>> 38d5ff3a
  artifacthub.io/containsSecurityUpdates: "false"
  artifacthub.io/recommendations: |
    - url: https://artifacthub.io/packages/helm/apache-solr/solr-operator
  artifacthub.io/links: |
    - name: "Solr Source"
      url: https://github.com/apache/solr
    - name: "Helm Chart Source"
      url: https://github.com/apache/solr-operator
    - name: "Solr Documentation"
      url: https://solr.apache.org/guide/
    - name: "Solr on Kube Tutorials"
      url: https://solr.apache.org/operator/resources#tutorials
  artifacthub.io/images: |
    - name: solr
      image: solr:8.9
      whitelisted: true
  artifacthub.io/signKey: |
    fingerprint: <fingerprint>
    url: https://dist.apache.org/repos/dist/release/solr/KEYS<|MERGE_RESOLUTION|>--- conflicted
+++ resolved
@@ -40,7 +40,6 @@
   # Add change log for a single release here.
   # Allowed syntax is described at: https://artifacthub.io/docs/topics/annotations/helm/#example
   artifacthub.io/changes: |
-<<<<<<< HEAD
     - kind: deprecated
       description: The legacy backup options (dataStorage.backupRestoreOptions) have been deprecated. Please use backupRepositories instead.
       links:
@@ -50,18 +49,6 @@
           url: https://github.com/apache/solr-operator/pull/302
         - name: Backup Documentation
           url: https://apache.github.io/solr-operator/docs/solr-backup/
-=======
-    - kind: added
-      description: Addition 1
-      links:
-        - name: Github Issue
-          url: https://github.com/issue-url
-    - kind: changed
-      description: Change 2
-      links:
-        - name: Github PR
-          url: https://github.com/pr-url
->>>>>>> 38d5ff3a
   artifacthub.io/containsSecurityUpdates: "false"
   artifacthub.io/recommendations: |
     - url: https://artifacthub.io/packages/helm/apache-solr/solr-operator
