--- conflicted
+++ resolved
@@ -49,21 +49,19 @@
         - name: Version Compatibility Documentation
           url: https://apache.github.io/solr-operator/docs/upgrade-notes.html#solr-versions
     - kind: changed
-<<<<<<< HEAD
+      description: The default solr.xml now includes a `maxBooleanClauses` value of `${solr.max.booleanClauses:1024}`.
+      links:
+        - name: Github Issue
+          url: https://github.com/apache/solr-operator/issues/630
+        - name: Github PR
+          url: https://github.com/apache/solr-operator/pull/631
+    - kind: changed
       description: Solr's `/admin/info/health` API is now used for readiness probes by default.
       links:
         - name: Github Issue
           url: https://github.com/apache/solr-operator/issues/628
         - name: Github PR
           url: https://github.com/apache/solr-operator/pull/629
-=======
-      description: The default solr.xml now includes a `maxBooleanClauses` value of `${solr.max.booleanClauses:1024}`.
-      links:
-        - name: Github Issue
-          url: https://github.com/apache/solr-operator/issues/630
-        - name: Github PR
-          url: https://github.com/apache/solr-operator/pull/631
->>>>>>> 2694e6a1
   artifacthub.io/containsSecurityUpdates: "false"
   artifacthub.io/recommendations: |
     - url: https://artifacthub.io/packages/helm/apache-solr/solr-operator
