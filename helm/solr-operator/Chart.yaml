--- conflicted
+++ resolved
@@ -54,7 +54,6 @@
   # Add change log for a single release here.
   # Allowed syntax is described at: https://artifacthub.io/docs/topics/annotations/helm/#example
   artifacthub.io/changes: |
-<<<<<<< HEAD
     - kind: deprecated
       description: The legacy backup options (SolrCloud.spec.dataStorage.backupRestoreOptions) have been deprecated. Please use SolrCloud.spec.backupRepositories instead.
       links:
@@ -73,7 +72,6 @@
           url: https://github.com/apache/solr-operator/pull/302
         - name: Backup Documentation
           url: https://apache.github.io/solr-operator/docs/solr-backup/
-=======
     - kind: added
       description: Customize the Lifecycle for Solr and PrometheusExporter containers
       links:
@@ -81,7 +79,6 @@
           url: https://github.com/apache/solr-operator/issues/322
         - name: Github PR
           url: https://github.com/apache/solr-operator/pull/324
->>>>>>> 38d5ff3a
   artifacthub.io/images: |
     - name: solr-operator
       image: apache/solr-operator:v0.5.0-prerelease
@@ -148,7 +145,6 @@
         numThreads: 4
         image:
           tag: 8.7.0
-<<<<<<< HEAD
     - apiVersion: solr.apache.org/v1beta1
       kind: SolrPrometheusExporter
       metadata:
@@ -170,6 +166,4 @@
         collections:
           - techproducts
           - books
-=======
-  artifacthub.io/containsSecurityUpdates: "false"
->>>>>>> 38d5ff3a
+  artifacthub.io/containsSecurityUpdates: "false"