--- conflicted
+++ resolved
@@ -67,7 +67,6 @@
         - name: Github PR
           url: https://github.com/apache/solr-operator/pull/561
         - name: Documentation
-<<<<<<< HEAD
           url: https://apache.github.io/solr-operator/docs/solr-cloud/autoscaling.html#solr-pod-scale-down
     - kind: added
       description: Scale up of Solr Pods includes Replica migration by default, for Solr 9.3+.
@@ -78,8 +77,6 @@
           url: https://github.com/apache/solr-operator/pull/575
         - name: Documentation
           url: https://apache.github.io/solr-operator/docs/solr-cloud/autoscaling.html#solr-pod-scale-up
-=======
-          url: https://apache.github.io/solr-operator/docs/solr-cloud/autoscaling.html
     - kind: changed
       description: The Solr Operator is now built with Go 1.20
       links:
@@ -87,7 +84,6 @@
           url: https://github.com/apache/solr-operator/issues/570
         - name: Github PR
           url: https://github.com/apache/solr-operator/pull/578
->>>>>>> 48551bef
   artifacthub.io/images: |
     - name: solr-operator
       image: apache/solr-operator:v0.8.0-prerelease
