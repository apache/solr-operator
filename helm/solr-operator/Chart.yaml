# Licensed to the Apache Software Foundation (ASF) under one or more
# contributor license agreements.  See the NOTICE file distributed with
# this work for additional information regarding copyright ownership.
# The ASF licenses this file to You under the Apache License, Version 2.0
# (the "License"); you may not use this file except in compliance with
# the License.  You may obtain a copy of the License at
#
#     http://www.apache.org/licenses/LICENSE-2.0
#
# Unless required by applicable law or agreed to in writing, software
# distributed under the License is distributed on an "AS IS" BASIS,
# WITHOUT WARRANTIES OR CONDITIONS OF ANY KIND, either express or implied.
# See the License for the specific language governing permissions and
# limitations under the License.

apiVersion: v2
name: solr-operator
description: The Solr Operator enables easy management of Solr resources within Kubernetes.
version: 0.4.0-prerelease
appVersion: v0.4.0-prerelease
kubeVersion: ">= 1.16.0-0"
home: https://solr.apache.org/operator
sources:
  - https://github.com/apache/solr-operator
keywords:
  - solr
  - apache
  - search
  - lucene
  - operator
maintainers:
  - name: Solr Dev Community
    email: dev@solr.apache.org
  - name: Houston Putman
    email: houston@apache.org
icon: https://solr.apache.org/theme/images/identity/Solr_Logo_on_white.png
dependencies:
  - name: 'zookeeper-operator'
    version: 0.2.12
    repository: https://charts.pravega.io
    condition: zookeeper-operator.install
annotations:
  artifacthub.io/operator: "true"
  artifacthub.io/operatorCapabilities: Seamless Upgrades
  artifacthub.io/prerelease: "true"
  artifacthub.io/recommendations: |
    - url: https://artifacthub.io/packages/helm/apache-solr/solr
  artifacthub.io/links: |
    - name: "Tutorials"
      url: https://solr.apache.org/operator/resources#tutorials
  artifacthub.io/signKey: |
    fingerprint: <fingerprint>
    url: https://dist.apache.org/repos/dist/release/solr/KEYS
  # Add change log for a single release here.
  # Allowed syntax is described at: https://artifacthub.io/docs/topics/annotations/helm/#example
  artifacthub.io/changes: |
    - kind: changed
      description: Zookeeper Operator supported version changed to v0.2.12
      links:
        - name: Github Issue
          url: https://github.com/apache/solr-operator/issues/271
        - name: Github PR
          url: https://github.com/apache/solr-operator/pull/304
        - name: Zookeeper Operator Release Notes
          url: https://github.com/pravega/zookeeper-operator/releases/tag/v0.2.12
    - kind: added
      description: Ability to schedule automatic restarts for SolrClouds
      links:
        - name: Github Issue
          url: https://github.com/apache/solr-operator/issues/281
        - name: Github PR
          url: https://github.com/apache/solr-operator/pull/279
    - kind: removed
      description: "Removed deprecated Solr Operator Helm chart option `useZkOperator`, use `zookeeper-operator.use` instead"
      links:
        - name: Github Issue
          url: https://github.com/apache/solr-operator/issues/286
        - name: Github PR
          url: https://github.com/apache/solr-operator/pull/288
        - name: Deprecating Github PR
          url: https://github.com/apache/solr-operator/pull/231
    - kind: changed
      description: Default Solr Version upgraded to 8.9, does not affect existing clouds
      links:
        - name: Github Issue
          url: https://github.com/apache/solr-operator/issues/285
        - name: Github PR
          url: https://github.com/apache/solr-operator/pull/287
    - kind: added
      description: Customize serviceAccountName for SolrCloud and SolrPrometheusExporter
      links:
        - name: Github Issue
          url: https://github.com/apache/solr-operator/issues/264
        - name: Github PR
          url: https://github.com/apache/solr-operator/pull/283
    - kind: added
      description: Introduced ephemeral option for Zookeeper storage
      links:
        - name: Github Issue
          url: https://github.com/apache/solr-operator/issues/259
        - name: Github PR
          url: https://github.com/apache/solr-operator/pull/284
    - kind: security
      description: Changed Solr Operator base Docker image to reduce vulnerabilities.
      links:
        - name: Github Issue
          url: https://github.com/apache/solr-operator/issues/294
        - name: Github PR
          url: https://github.com/apache/solr-operator/pull/295
    - kind: added
      description: Ability to customize probes for PrometheusExporter
      links:
        - name: Github Issue
          url: https://github.com/apache/solr-operator/issues/282
        - name: Github PR
          url: https://github.com/apache/solr-operator/pull/297
    - kind: security
      description: Remove users role from the all permission in the initial security.json
      links:
        - name: Github Issue
          url: https://github.com/apache/solr-operator/issues/274
        - name: Github PR
          url: https://github.com/apache/solr-operator/pull/299
    - kind: fixed
      description: Grant access to the /admin/zookeeper/status path to the k8s role in the initial security.json
      links:
        - name: Github Issue
          url: https://github.com/apache/solr-operator/issues/289
        - name: Github PR
          url: https://github.com/apache/solr-operator/pull/299
    - kind: security
      description: Add a mountedServerTLSDir config option to support a unique certificate per pod mounted dynamically by an external agent or CSI driver
      links:
        - name: Github Issue
          url: https://github.com/apache/solr-operator/issues/291
        - name: Github PR
          url: https://github.com/apache/solr-operator/pull/292
    - kind: added
      description: Ability to terminate TLS at Ingress for SolrCloud.
      links:
        - name: Github Issue
          url: https://github.com/apache/solr-operator/issues/268
        - name: Github PR
          url: https://github.com/apache/solr-operator/pull/293
    - kind: added
<<<<<<< HEAD
      description: Ability to specify ZK Config properties for provided Zookeeper Clusters.
      links:
        - name: Github Issue
          url: https://github.com/apache/solr-operator/issues/290
        - name: Github PR
          url: https://github.com/apache/solr-operator/pull/311
=======
      description: Ability to schedule automatic restarts for SolrPrometheusExporters
      links:
        - name: Github Issue
          url: https://github.com/apache/solr-operator/issues/310
        - name: Github PR
          url: https://github.com/apache/solr-operator/pull/313
>>>>>>> 743b867b
  artifacthub.io/images: |
    - name: solr-operator
      image: apache/solr-operator:v0.4.0-prerelease
  artifacthub.io/crds: |
    - kind: SolrCloud
      version: v1beta1
      name: solrcloud.solr.apache.org
      displayName: Solr Cloud
      description: A distributed Solr Cloud cluster
    - kind: SolrPrometheusExporter
      version: v1beta1
      name: solrprometheusexporter.solr.apache.org
      displayName: Solr Prometheus Exporter
      description: A Prometheus metrics exporter for Solr
    - kind: SolrBackup
      version: v1beta1
      name: solrbackup.solr.apache.org
      displayName: Solr Backup
      description: A backup mechanism for Solr
  artifacthub.io/crdsExamples: |
    - apiVersion: solr.apache.org/v1beta1
      kind: SolrCloud
      metadata:
        name: example
      spec:
        dataStorage:
          persistent:
            reclaimPolicy: Delete
            pvcTemplate:
              spec:
                resources:
                  requests:
                    storage: "20Gi"
        replicas: 3
        solrImage:
          tag: 8.7.0
        solrJavaMem: "-Xms4g -Xmx4g"
        customSolrKubeOptions:
          podOptions:
            resources:
              requests:
                memory: "6G"
        zookeeperRef:
          provided:
            replicas: 3
        solrOpts: "-Dsolr.autoSoftCommit.maxTime=10000"
        solrGCTune: "-XX:SurvivorRatio=4 -XX:TargetSurvivorRatio=90 -XX:MaxTenuringThreshold=8"
    - apiVersion: solr.apache.org/v1beta1
      kind: SolrPrometheusExporter
      metadata:
        name: example
      spec:
        solrReference:
          cloud:
            name: "example"
        numThreads: 4
        image:
          tag: 8.7.0<|MERGE_RESOLUTION|>--- conflicted
+++ resolved
@@ -143,21 +143,19 @@
         - name: Github PR
           url: https://github.com/apache/solr-operator/pull/293
     - kind: added
-<<<<<<< HEAD
+      description: Ability to schedule automatic restarts for SolrPrometheusExporters
+      links:
+        - name: Github Issue
+          url: https://github.com/apache/solr-operator/issues/310
+        - name: Github PR
+          url: https://github.com/apache/solr-operator/pull/313
+    - kind: added
       description: Ability to specify ZK Config properties for provided Zookeeper Clusters.
       links:
         - name: Github Issue
           url: https://github.com/apache/solr-operator/issues/290
         - name: Github PR
           url: https://github.com/apache/solr-operator/pull/311
-=======
-      description: Ability to schedule automatic restarts for SolrPrometheusExporters
-      links:
-        - name: Github Issue
-          url: https://github.com/apache/solr-operator/issues/310
-        - name: Github PR
-          url: https://github.com/apache/solr-operator/pull/313
->>>>>>> 743b867b
   artifacthub.io/images: |
     - name: solr-operator
       image: apache/solr-operator:v0.4.0-prerelease
