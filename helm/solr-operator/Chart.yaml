--- conflicted
+++ resolved
@@ -132,7 +132,20 @@
           url: https://github.com/apache/solr-operator/issues/483
         - name: GitHub PR
           url: https://github.com/apache/solr-operator/pull/539
-<<<<<<< HEAD
+    - kind: fixed
+      description: Solr resource status are now patched instead of updated, this should reduce "error" logging in the operator.
+      links:
+        - name: GitHub Issue
+          url: https://github.com/apache/solr-operator/issues/544
+        - name: GitHub PR
+          url: https://github.com/apache/solr-operator/pull/545
+    - kind: added
+      description: Support custom Zookeeper probes
+      links:
+        - name: GitHub Issue
+          url: https://github.com/apache/solr-operator/issues/477
+        - name: GitHub PR
+          url: https://github.com/apache/solr-operator/pull/546
     - kind: added
       description: Added Option to enable/disable the PodDisruptionBudget for the cluster.
       links:
@@ -140,22 +153,6 @@
           url: https://github.com/apache/solr-operator/issues/538
         - name: GitHub PR
           url: https://github.com/apache/solr-operator/pull/540
-=======
-    - kind: fixed
-      description: Solr resource status are now patched instead of updated, this should reduce "error" logging in the operator.
-      links:
-        - name: GitHub Issue
-          url: https://github.com/apache/solr-operator/issues/544
-        - name: GitHub PR
-          url: https://github.com/apache/solr-operator/pull/545
-    - kind: added
-      description: Support custom Zookeeper probes
-      links:
-        - name: GitHub Issue
-          url: https://github.com/apache/solr-operator/issues/477
-        - name: GitHub PR
-          url: https://github.com/apache/solr-operator/pull/546
->>>>>>> 89d97d45
   artifacthub.io/images: |
     - name: solr-operator
       image: apache/solr-operator:v0.7.0-prerelease
