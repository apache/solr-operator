# Licensed to the Apache Software Foundation (ASF) under one or more
# contributor license agreements.  See the NOTICE file distributed with
# this work for additional information regarding copyright ownership.
# The ASF licenses this file to You under the Apache License, Version 2.0
# (the "License"); you may not use this file except in compliance with
# the License.  You may obtain a copy of the License at
#
#     http://www.apache.org/licenses/LICENSE-2.0
#
# Unless required by applicable law or agreed to in writing, software
# distributed under the License is distributed on an "AS IS" BASIS,
# WITHOUT WARRANTIES OR CONDITIONS OF ANY KIND, either express or implied.
# See the License for the specific language governing permissions and
# limitations under the License.

apiVersion: v2
name: solr-operator
description: The Solr Operator enables easy management of Solr resources within Kubernetes.
version: 0.4.0-prerelease
appVersion: v0.4.0-prerelease
kubeVersion: ">= 1.16.0-0"
home: https://solr.apache.org/operator
sources:
  - https://github.com/apache/solr-operator
keywords:
  - solr
  - apache
  - search
  - lucene
  - operator
maintainers:
  - name: Solr Dev Community
    email: dev@solr.apache.org
  - name: Houston Putman
    email: houston@apache.org
icon: https://solr.apache.org/theme/images/identity/Solr_Logo_on_white.png
dependencies:
  - name: 'zookeeper-operator'
    version: 0.2.9
    repository: https://charts.pravega.io
    condition: zookeeper-operator.install
annotations:
  artifacthub.io/operator: "true"
  artifacthub.io/operatorCapabilities: Seamless Upgrades
  artifacthub.io/prerelease: "true"
  artifacthub.io/recommendations: |
    - url: https://artifacthub.io/packages/helm/apache-solr/solr
  artifacthub.io/links: |
    - name: "Tutorials"
      url: https://solr.apache.org/operator/resources#tutorials
  artifacthub.io/signKey: |
    fingerprint: <fingerprint>
    url: https://dist.apache.org/repos/dist/release/solr/KEYS
  # Add change log for a single release here.
  # Allowed syntax is described at: https://artifacthub.io/docs/topics/annotations/helm/#example
  artifacthub.io/changes: |
    - kind: added
      description: Ability to schedule automatic restarts
      links:
        - name: Github Issue
          url: https://github.com/apache/solr-operator/issues/281
        - name: Github PR
          url: https://github.com/apache/solr-operator/pull/279
    - kind: removed
      description: "Removed deprecated Solr Operator Helm chart option `useZkOperator`, use `zookeeper-operator.use` instead"
      links:
        - name: Github Issue
          url: https://github.com/apache/solr-operator/issues/286
        - name: Github PR
          url: https://github.com/apache/solr-operator/pull/288
        - name: Deprecating Github PR
          url: https://github.com/apache/solr-operator/pull/231
    - kind: changed
      description: Default Solr Version upgraded to 8.9, does not affect existing clouds
      links:
        - name: Github Issue
          url: https://github.com/apache/solr-operator/issues/285
        - name: Github PR
          url: https://github.com/apache/solr-operator/pull/287
    - kind: added
      description: Customize serviceAccountName for SolrCloud and SolrPrometheusExporter
      links:
        - name: Github Issue
          url: https://github.com/apache/solr-operator/issues/264
        - name: Github PR
          url: https://github.com/apache/solr-operator/pull/283
    - kind: added
      description: Introduced ephemeral option for Zookeeper storage
      links:
        - name: Github Issue
          url: https://github.com/apache/solr-operator/issues/259
        - name: Github PR
          url: https://github.com/apache/solr-operator/pull/284
<<<<<<< HEAD
    - kind: added
      description: Ability to terminate TLS at Ingress for SolrCloud.
      links:
        - name: Github Issue
          url: https://github.com/apache/solr-operator/issues/268
        - name: Github PR
          url: https://github.com/apache/solr-operator/pull/293
=======
    - kind: security
      description: Changed Solr Operator base Docker image to reduce vulnerabilities.
      links:
        - name: Github Issue
          url: https://github.com/apache/solr-operator/issues/294
        - name: Github PR
          url: https://github.com/apache/solr-operator/pull/295
>>>>>>> e23ff0ac
  artifacthub.io/images: |
    - name: solr-operator
      image: apache/solr-operator:v0.4.0-prerelease
  artifacthub.io/crds: |
    - kind: SolrCloud
      version: v1beta1
      name: solrcloud.solr.apache.org
      displayName: Solr Cloud
      description: A distributed Solr Cloud cluster
    - kind: SolrPrometheusExporter
      version: v1beta1
      name: solrprometheusexporter.solr.apache.org
      displayName: Solr Prometheus Exporter
      description: A Prometheus metrics exporter for Solr
    - kind: SolrBackup
      version: v1beta1
      name: solrbackup.solr.apache.org
      displayName: Solr Backup
      description: A backup mechanism for Solr
  artifacthub.io/crdsExamples: |
    - apiVersion: solr.apache.org/v1beta1
      kind: SolrCloud
      metadata:
        name: example
      spec:
        dataStorage:
          persistent:
            reclaimPolicy: Delete
            pvcTemplate:
              spec:
                resources:
                  requests:
                    storage: "20Gi"
        replicas: 3
        solrImage:
          tag: 8.7.0
        solrJavaMem: "-Xms4g -Xmx4g"
        customSolrKubeOptions:
          podOptions:
            resources:
              requests:
                memory: "6G"
        zookeeperRef:
          provided:
            replicas: 3
        solrOpts: "-Dsolr.autoSoftCommit.maxTime=10000"
        solrGCTune: "-XX:SurvivorRatio=4 -XX:TargetSurvivorRatio=90 -XX:MaxTenuringThreshold=8"
    - apiVersion: solr.apache.org/v1beta1
      kind: SolrPrometheusExporter
      metadata:
        name: example
      spec:
        solrReference:
          cloud:
            name: "example"
        numThreads: 4
        image:
          tag: 8.7.0<|MERGE_RESOLUTION|>--- conflicted
+++ resolved
@@ -91,7 +91,13 @@
           url: https://github.com/apache/solr-operator/issues/259
         - name: Github PR
           url: https://github.com/apache/solr-operator/pull/284
-<<<<<<< HEAD
+    - kind: security
+      description: Changed Solr Operator base Docker image to reduce vulnerabilities.
+      links:
+        - name: Github Issue
+          url: https://github.com/apache/solr-operator/issues/294
+        - name: Github PR
+          url: https://github.com/apache/solr-operator/pull/295
     - kind: added
       description: Ability to terminate TLS at Ingress for SolrCloud.
       links:
@@ -99,15 +105,6 @@
           url: https://github.com/apache/solr-operator/issues/268
         - name: Github PR
           url: https://github.com/apache/solr-operator/pull/293
-=======
-    - kind: security
-      description: Changed Solr Operator base Docker image to reduce vulnerabilities.
-      links:
-        - name: Github Issue
-          url: https://github.com/apache/solr-operator/issues/294
-        - name: Github PR
-          url: https://github.com/apache/solr-operator/pull/295
->>>>>>> e23ff0ac
   artifacthub.io/images: |
     - name: solr-operator
       image: apache/solr-operator:v0.4.0-prerelease
