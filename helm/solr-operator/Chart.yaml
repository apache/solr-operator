--- conflicted
+++ resolved
@@ -150,15 +150,6 @@
           url: https://github.com/apache/solr-operator/issues/448
         - name: Github PR
           url: https://github.com/apache/solr-operator/pull/451
-<<<<<<< HEAD
-    - kind: added
-      description: SolrCloud now accepts a `solrZkOpts` option for specifying any Java system properties needed to connect to ZooKeeper.
-      links:
-        - name: Github Issue
-          url: https://github.com/apache/solr-operator/issues/435
-        - name: Github PR
-          url: https://github.com/apache/solr-operator/pull/456
-=======
     - kind: changed
       description: SolrBackup.Status' 'Next Scheduled' is now updated on changes to the backup schedule.
       links:
@@ -177,7 +168,13 @@
           url: https://apache.github.io/solr-operator/docs/upgrade-notes.html#v060
         - name: Solr Addressability Docs
           url: https://apache.github.io/solr-operator/docs/solr-cloud/solr-cloud-crd.html#addressability
->>>>>>> cfbe589b
+    - kind: added
+      description: SolrCloud now accepts a `solrZkOpts` option for specifying any Java system properties needed to connect to ZooKeeper.
+      links:
+        - name: Github Issue
+          url: https://github.com/apache/solr-operator/issues/435
+        - name: Github PR
+          url: https://github.com/apache/solr-operator/pull/456
   artifacthub.io/images: |
     - name: solr-operator
       image: apache/solr-operator:v0.6.0-prerelease
