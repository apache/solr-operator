--- conflicted
+++ resolved
@@ -176,7 +176,13 @@
           url: https://github.com/apache/solr-operator/issues/553
         - name: GitHub PR
           url: https://github.com/apache/solr-operator/pull/554
-<<<<<<< HEAD
+    - kind: fixed
+      description: Use correct user & group for chmod command in cp-solr-xml init container
+      links:
+        - name: GitHub Issue
+          url: https://github.com/apache/solr-operator/issues/519
+        - name: GitHub PR
+          url: https://github.com/apache/solr-operator/pull/520
     - kind: added
       description: Add missing ZookeeperCluster customization options.
       links:
@@ -184,15 +190,6 @@
           url: https://github.com/apache/solr-operator/issues/557
         - name: GitHub PR
           url: https://github.com/apache/solr-operator/pull/558
-=======
-    - kind: fixed
-      description: Use correct user & group for chmod command in cp-solr-xml init container
-      links:
-        - name: GitHub PR
-          url: https://github.com/apache/solr-operator/pull/520
-        - name: GitHub Issue
-          url: https://github.com/apache/solr-operator/issues/519
->>>>>>> cc710af5
   artifacthub.io/images: |
     - name: solr-operator
       image: apache/solr-operator:v0.7.0-prerelease
