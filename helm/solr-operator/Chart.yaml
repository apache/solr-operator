# Licensed to the Apache Software Foundation (ASF) under one or more
# contributor license agreements.  See the NOTICE file distributed with
# this work for additional information regarding copyright ownership.
# The ASF licenses this file to You under the Apache License, Version 2.0
# (the "License"); you may not use this file except in compliance with
# the License.  You may obtain a copy of the License at
#
#     http://www.apache.org/licenses/LICENSE-2.0
#
# Unless required by applicable law or agreed to in writing, software
# distributed under the License is distributed on an "AS IS" BASIS,
# WITHOUT WARRANTIES OR CONDITIONS OF ANY KIND, either express or implied.
# See the License for the specific language governing permissions and
# limitations under the License.
apiVersion: v2
name: solr-operator
description: The Solr Operator enables easy management of Solr resources within Kubernetes.
version: 0.9.0-prerelease
appVersion: v0.9.0-prerelease
kubeVersion: ">= 1.22.0-0"
home: https://solr.apache.org/operator
sources:
  - https://github.com/apache/solr-operator
keywords:
  - solr
  - apache
  - search
  - lucene
  - operator
maintainers:
  - name: Solr Dev Community
    email: dev@solr.apache.org
  - name: Houston Putman
    email: houston@apache.org
icon: https://solr.apache.org/theme/images/identity/Solr_Logo_on_white.png
dependencies:
  - name: 'zookeeper-operator'
    version: 0.2.15
    repository: https://charts.pravega.io
    condition: zookeeper-operator.install
annotations:
  artifacthub.io/category: "database"
  artifacthub.io/operator: "true"
  artifacthub.io/operatorCapabilities: Full Lifecycle
  artifacthub.io/prerelease: "true"
  artifacthub.io/recommendations: |
    - url: https://artifacthub.io/packages/helm/apache-solr/solr
  artifacthub.io/links: |
    - name: "Tutorials"
      url: https://solr.apache.org/operator/resources#tutorials
  artifacthub.io/signKey: |
    fingerprint: <fingerprint>
    url: https://dist.apache.org/repos/dist/release/solr/KEYS
  # Add change log for a single release here.
  # Allowed syntax is described at: https://artifacthub.io/docs/topics/annotations/helm/#example
  # 'kind' accepts values: "added", "changed", "deprecated", "removed", "fixed" and "security"
  artifacthub.io/changes: |
    - kind: fixed
      description: gen-pkcs12-keystore initContainer now supports 'ca.crt'-less TLS secrets
      links:
        - name: Github Issue
          url: https://github.com/apache/solr-operator/issues/684
        - name: Github PR
          url: https://github.com/apache/solr-operator/pull/685
    - kind: changed
      description: SolrClouds now support auto-readOnlyRootFilesystem setting.
      links:
        - name: Github Issue
          url: https://github.com/apache/solr-operator/issues/624
        - name: Github PR
          url: https://github.com/apache/solr-operator/pull/648
    - kind: fixed
      description: Avoid reset of security.json if get request fails  
      links:
        - name: Github Issue
          url: https://github.com/apache/solr-operator/issues/659
        - name: Github PR
          url: https://github.com/apache/solr-operator/pull/660
    - kind: fixed
      description: SolrCloud scaling is now safe when using persistent storage with a 'Delete' reclaim policy
      links:
        - name: Github Issue
          url: https://github.com/apache/solr-operator/issues/688
        - name: Github PR
          url: https://github.com/apache/solr-operator/pull/689
    - kind: fixed
      description: SolrPrometheusExporter no longer fails liveness probes when the SolrCloud is too large
      links:
        - name: Github Issue
          url: https://github.com/apache/solr-operator/issues/693
        - name: Github PR
          url: https://github.com/apache/solr-operator/pull/694
    - kind: security
      description: Command-based Solr probes no longer echoes 'JAVA_TOOL_OPTIONS' values in Kubernetes events.
      links:
        - name: JIRA Issue
          url: https://issues.apache.org/jira/browse/SOLR-17216
        - name: Github PR
          url: https://github.com/apache/solr-operator/pull/698
    - kind: fixed
      description: SolrClouds addressed via an Ingress now scale up and down safely.
      links:
        - name: Github Issue
          url: https://github.com/apache/solr-operator/issues/682
        - name: Github PR
          url: https://github.com/apache/solr-operator/pull/692
<<<<<<< HEAD
    - kind: added
      description: "'imagePullSecret' now used when fetching operator image, if provided."
      links:
        - name: Github Issue
          url: https://github.com/apache/solr-operator/issues/718
        - name: Github PR
          url: https://github.com/apache/solr-operator/pull/734
=======
    - kind: fixed
      description: setup-zk initContainer now gracefully handles absent security.json on initial upload.
      links:
        - name: Github Issue
          url: https://github.com/apache/solr-operator/issues/720
        - name: Additional Github Issue
          url: https://github.com/apache/solr-operator/issues/731
        - name: Github PR
          url: https://github.com/apache/solr-operator/pull/738
>>>>>>> 6bd0fce0
  artifacthub.io/images: |
    - name: solr-operator
      image: apache/solr-operator:v0.9.0-prerelease
  artifacthub.io/crds: |
    - kind: SolrCloud
      version: v1beta1
      name: solrcloud.solr.apache.org
      displayName: Solr Cloud
      description: A distributed Solr Cloud cluster
    - kind: SolrPrometheusExporter
      version: v1beta1
      name: solrprometheusexporter.solr.apache.org
      displayName: Solr Prometheus Exporter
      description: A Prometheus metrics exporter for Solr
    - kind: SolrBackup
      version: v1beta1
      name: solrbackup.solr.apache.org
      displayName: Solr Backup
      description: A backup mechanism for Solr
  artifacthub.io/crdsExamples: |
    - apiVersion: solr.apache.org/v1beta1
      kind: SolrCloud
      metadata:
        name: example
      spec:
        dataStorage:
          persistent:
            reclaimPolicy: Delete
            pvcTemplate:
              spec:
                resources:
                  requests:
                    storage: "20Gi"
        replicas: 3
        solrImage:
          tag: 8.11
        solrJavaMem: "-Xms4g -Xmx4g"
        customSolrKubeOptions:
          podOptions:
            resources:
              requests:
                memory: "6G"
        zookeeperRef:
          provided:
            replicas: 3
        solrOpts: "-Dsolr.autoSoftCommit.maxTime=10000"
        solrGCTune: "-XX:SurvivorRatio=4 -XX:TargetSurvivorRatio=90 -XX:MaxTenuringThreshold=8"
        backupRepositories:
          - name: default-gcs
            gcs:
              bucket: solr-gcs-backups
              gcsCredentialSecret: # Required unless deployed in GKE and using its "Workplace Identity" feature
                name: gcs-credentials
                key: "service-account-key.json"
              baseLocation: "/solrcloud/backups"
          - name: default-s3
            s3:
              region: us-west-2
              bucket: solr-s3-backups
              credentials:
                accessKeyIdSecret: # Optional
                  name: aws-secrets
                  key: access-key-id
                secretAccessKeySecret: # Optional
                  name: aws-secrets
                  key: secret-access-key
    - apiVersion: solr.apache.org/v1beta1
      kind: SolrPrometheusExporter
      metadata:
        name: example
      spec:
        solrReference:
          cloud:
            name: "example"
        numThreads: 4
        image:
          tag: 8.11
    - apiVersion: solr.apache.org/v1beta1
      kind: SolrBackup
      metadata:
        name: example
      spec:
        repositoryName: solr-gcs-backups
        solrCloud: example
        collections:
          - techproducts
          - books
        location: "/this/location"
  artifacthub.io/containsSecurityUpdates: "false"<|MERGE_RESOLUTION|>--- conflicted
+++ resolved
@@ -104,15 +104,6 @@
           url: https://github.com/apache/solr-operator/issues/682
         - name: Github PR
           url: https://github.com/apache/solr-operator/pull/692
-<<<<<<< HEAD
-    - kind: added
-      description: "'imagePullSecret' now used when fetching operator image, if provided."
-      links:
-        - name: Github Issue
-          url: https://github.com/apache/solr-operator/issues/718
-        - name: Github PR
-          url: https://github.com/apache/solr-operator/pull/734
-=======
     - kind: fixed
       description: setup-zk initContainer now gracefully handles absent security.json on initial upload.
       links:
@@ -122,7 +113,13 @@
           url: https://github.com/apache/solr-operator/issues/731
         - name: Github PR
           url: https://github.com/apache/solr-operator/pull/738
->>>>>>> 6bd0fce0
+    - kind: added
+      description: "'imagePullSecret' now used when fetching operator image, if provided."
+      links:
+        - name: Github Issue
+          url: https://github.com/apache/solr-operator/issues/718
+        - name: Github PR
+          url: https://github.com/apache/solr-operator/pull/734
   artifacthub.io/images: |
     - name: solr-operator
       image: apache/solr-operator:v0.9.0-prerelease
