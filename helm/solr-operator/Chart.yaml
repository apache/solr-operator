--- conflicted
+++ resolved
@@ -55,7 +55,11 @@
   # Allowed syntax is described at: https://artifacthub.io/docs/topics/annotations/helm/#example
   artifacthub.io/changes: |
     - kind: added
-<<<<<<< HEAD
+      description: Ability to customize the SecurityContext for the solr-operator pod
+      links:
+        - name: Github PR
+          url: https://github.com/apache/solr-operator/pull/566
+    - kind: added
       description: Replica migration is now managed on scale down of Solr Nodes, by default.
       links:
         - name: Github Issue
@@ -64,12 +68,6 @@
           url: https://github.com/apache/solr-operator/pull/561
         - name: Documentation
           url: https://apache.github.io/solr-operator/docs/solr-cloud/autoscaling.html
-=======
-      description: Ability to customize the SecurityContext for the solr-operator pod
-      links:
-        - name: Github PR
-          url: https://github.com/apache/solr-operator/pull/566
->>>>>>> 2024e51d
   artifacthub.io/images: |
     - name: solr-operator
       image: apache/solr-operator:v0.8.0-prerelease
