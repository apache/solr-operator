# Licensed to the Apache Software Foundation (ASF) under one or more
# contributor license agreements.  See the NOTICE file distributed with
# this work for additional information regarding copyright ownership.
# The ASF licenses this file to You under the Apache License, Version 2.0
# (the "License"); you may not use this file except in compliance with
# the License.  You may obtain a copy of the License at
#
#     http://www.apache.org/licenses/LICENSE-2.0
#
# Unless required by applicable law or agreed to in writing, software
# distributed under the License is distributed on an "AS IS" BASIS,
# WITHOUT WARRANTIES OR CONDITIONS OF ANY KIND, either express or implied.
# See the License for the specific language governing permissions and
# limitations under the License.

apiVersion: v2
name: solr-operator
description: The Solr Operator enables easy management of Solr resources within Kubernetes.
version: 0.5.0-prerelease
appVersion: v0.5.0-prerelease
kubeVersion: ">= 1.19.0-0"
home: https://solr.apache.org/operator
sources:
  - https://github.com/apache/solr-operator
keywords:
  - solr
  - apache
  - search
  - lucene
  - operator
maintainers:
  - name: Solr Dev Community
    email: dev@solr.apache.org
  - name: Houston Putman
    email: houston@apache.org
icon: https://solr.apache.org/theme/images/identity/Solr_Logo_on_white.png
dependencies:
  - name: 'zookeeper-operator'
    version: 0.2.12
    repository: https://charts.pravega.io
    condition: zookeeper-operator.install
annotations:
  artifacthub.io/operator: "true"
  artifacthub.io/operatorCapabilities: Seamless Upgrades
  artifacthub.io/prerelease: "true"
  artifacthub.io/recommendations: |
    - url: https://artifacthub.io/packages/helm/apache-solr/solr
  artifacthub.io/links: |
    - name: "Tutorials"
      url: https://solr.apache.org/operator/resources#tutorials
  artifacthub.io/signKey: |
    fingerprint: <fingerprint>
    url: https://dist.apache.org/repos/dist/release/solr/KEYS
  # Add change log for a single release here.
  # Allowed syntax is described at: https://artifacthub.io/docs/topics/annotations/helm/#example
  artifacthub.io/changes: |
    - kind: changed
      description: The minimum supported version for Kubernetes is now v1.19. The Solr Operator is no longer using deprecated APIs, such as networking.k8s.io/v1beta1 for Ingresses.
      links:
        - name: Github Issue
          url: https://github.com/apache/solr-operator/issues/277
        - name: Github PR
          url: https://github.com/apache/solr-operator/pull/321
    - kind: changed
      description: The Solr Operator has upgraded its Kubebuilder dependency to v3.
      links:
        - name: Bug Report Issue
          url: https://github.com/apache/solr-operator/issues/320
        - name: Github PR
          url: https://github.com/apache/solr-operator/pull/321
    - kind: fixed
      description: The SolrPrometheusExporter controller now watches for changes in referenced Solr Clouds, so the referenced ZKConnectionString is updated if it changes within the SolrCloud status.
      links:
        - name: Bug Report Issue
          url: https://github.com/apache/solr-operator/issues/325
        - name: Github PR (Large and almost entirely unrelated)
          url: https://github.com/apache/solr-operator/pull/321
    - kind: deprecated
      description: The legacy backup options (SolrCloud.spec.dataStorage.backupRestoreOptions) have been deprecated. Please use SolrCloud.spec.backupRepositories instead.
      links:
        - name: Github Issue
          url: https://github.com/apache/solr-operator/issues/301
        - name: Github PR
          url: https://github.com/apache/solr-operator/pull/302
        - name: Backup Documentation
          url: https://apache.github.io/solr-operator/docs/solr-backup/
    - kind: added
      description: Introduced the ability to use GCS Backup Repositories with SolrCloud and SolrBackup.
      links:
        - name: Github Issue
          url: https://github.com/apache/solr-operator/issues/301
        - name: Github PR
          url: https://github.com/apache/solr-operator/pull/302
        - name: Backup Documentation
          url: https://apache.github.io/solr-operator/docs/solr-backup#gcs-backup-repositories
    - kind: added
      description: Introduced the ability to use S3 Backup Repositories with SolrCloud and SolrBackup.
      links:
        - name: Github Issue
          url: https://github.com/apache/solr-operator/issues/328
        - name: Github PR
          url: https://github.com/apache/solr-operator/pull/345
        - name: Solr S3 Repository Documentation
          url: https://solr.apache.org/guide/8_10/making-and-restoring-backups.html#s3backuprepository
        - name: Backup Documentation
          url: https://apache.github.io/solr-operator/docs/solr-backup#s3-backup-repositories
    - kind: added
      description: Customize the Lifecycle for Solr and PrometheusExporter containers
      links:
        - name: Github Issue
          url: https://github.com/apache/solr-operator/issues/322
        - name: Github PR
          url: https://github.com/apache/solr-operator/pull/324
    - kind: added
      description: Add support for using Solr Modules (contrib) and additional libraries
      links:
        - name: Github Issue
          url: https://github.com/apache/solr-operator/issues/329
        - name: Github PR
          url: https://github.com/apache/solr-operator/pull/332
        - name: Solr Modules
          url: https://github.com/apache/solr/tree/main/solr/contrib
    - kind: added
      description: SolrBackups can now have a custom location specified to store the backup
      links:
        - name: Github PR
          url: https://github.com/apache/solr-operator/pull/345
    - kind: fixed
      description: Fix for managed restarts across connected SolrCloud resources.
      links:
        - name: Github Issue
          url: https://github.com/apache/solr-operator/issues/348
        - name: Github PR
          url: https://github.com/apache/solr-operator/pull/349
    - kind: added
      description: Ability to use topologySpreadConstraints for SolrCloud and SolrPrometheusExporter
      links:
        - name: Github Issue
          url: https://github.com/apache/solr-operator/issues/53
        - name: Github PR
          url: https://github.com/apache/solr-operator/pull/350
        - name: Topology Spread Constraints Documentation
          url: https://kubernetes.io/docs/concepts/workloads/pods/pod-topology-spread-constraints/
    - kind: added
      description: Ability to bootstrap security configuration from a security.json in a user-supplied secret
      links:
        - name: Github Issue
          url: https://github.com/apache/solr-operator/issues/355
        - name: Github PR
          url: https://github.com/apache/solr-operator/pull/356
    - kind: added
      description: Export default Solr Operator metrics, and enable when using the Helm chart
      links:
        - name: Github Issue
          url: https://github.com/apache/solr-operator/issues/307
        - name: Github PR
          url: https://github.com/apache/solr-operator/pull/360
    - kind: added
      description: Ability to set the IngressClassName for v1 Ingress resources.
      links:
        - name: Github Issue (Ingress v1)
          url: https://github.com/apache/solr-operator/issues/277
        - name: Github PR
          url: https://github.com/apache/solr-operator/pull/363
    - kind: removed
      description: Removed "persistence" option for SolrBackups. Instead please use the S3 or GCP Backup Repositories (Solr 8.9+)
      links:
        - name: Github Issue
          url: https://github.com/apache/solr-operator/issues/347
        - name: Github PR
          url: https://github.com/apache/solr-operator/pull/357
    - kind: added
<<<<<<< HEAD
      description: Separate SolrCloud backup ready status by backup repository
      links:
        - name: Github Issue
          url: https://github.com/apache/solr-operator/issues/326
        - name: Github PR
          url: https://github.com/apache/solr-operator/pull/358
=======
      description: Support for more Zookeeper Pod customization options
      links:
        - name: Github Issue
          url: https://github.com/apache/solr-operator/issues/352
        - name: Github PR
          url: https://github.com/apache/solr-operator/pull/361
>>>>>>> b908801b
  artifacthub.io/images: |
    - name: solr-operator
      image: apache/solr-operator:v0.5.0-prerelease
  artifacthub.io/crds: |
    - kind: SolrCloud
      version: v1beta1
      name: solrcloud.solr.apache.org
      displayName: Solr Cloud
      description: A distributed Solr Cloud cluster
    - kind: SolrPrometheusExporter
      version: v1beta1
      name: solrprometheusexporter.solr.apache.org
      displayName: Solr Prometheus Exporter
      description: A Prometheus metrics exporter for Solr
    - kind: SolrBackup
      version: v1beta1
      name: solrbackup.solr.apache.org
      displayName: Solr Backup
      description: A backup mechanism for Solr
  artifacthub.io/crdsExamples: |
    - apiVersion: solr.apache.org/v1beta1
      kind: SolrCloud
      metadata:
        name: example
      spec:
        dataStorage:
          persistent:
            reclaimPolicy: Delete
            pvcTemplate:
              spec:
                resources:
                  requests:
                    storage: "20Gi"
        replicas: 3
        solrImage:
          tag: 8.7.0
        solrJavaMem: "-Xms4g -Xmx4g"
        customSolrKubeOptions:
          podOptions:
            resources:
              requests:
                memory: "6G"
        zookeeperRef:
          provided:
            replicas: 3
        solrOpts: "-Dsolr.autoSoftCommit.maxTime=10000"
        solrGCTune: "-XX:SurvivorRatio=4 -XX:TargetSurvivorRatio=90 -XX:MaxTenuringThreshold=8"
        backupRepositories:
          - name: default-gcs
            gcs:
              bucket: solr-gcs-backups
              gcsCredentialSecret: # Required
                name: gcs-credentials
                key: "service-account-key.json"
              baseLocation: "/solrcloud/backups"
          - name: default-s3
            s3:
              region: us-west-2
              bucket: solr-s3-backups
              credentials:
                accessKeyIdSecret: # Optional
                  name: aws-secrets
                  key: access-key-id
                secretAccessKeySecret: # Optional
                  name: aws-secrets
                  key: secret-access-key
    - apiVersion: solr.apache.org/v1beta1
      kind: SolrPrometheusExporter
      metadata:
        name: example
      spec:
        solrReference:
          cloud:
            name: "example"
        numThreads: 4
        image:
          tag: 8.7.0
    - apiVersion: solr.apache.org/v1beta1
      kind: SolrPrometheusExporter
      metadata:
        name: example
      spec:
        solrReference:
          cloud:
            name: "example"
        numThreads: 4
        image:
          tag: 8.7.0
    - apiVersion: solr.apache.org/v1beta1
      kind: SolrBackup
      metadata:
        name: example
      spec:
        repositoryName: solr-gcs-backups
        solrCloud: example
        collections:
          - techproducts
          - books
        location: "/this/location"
  artifacthub.io/containsSecurityUpdates: "false"<|MERGE_RESOLUTION|>--- conflicted
+++ resolved
@@ -170,21 +170,19 @@
         - name: Github PR
           url: https://github.com/apache/solr-operator/pull/357
     - kind: added
-<<<<<<< HEAD
+      description: Support for more Zookeeper Pod customization options
+      links:
+        - name: Github Issue
+          url: https://github.com/apache/solr-operator/issues/352
+        - name: Github PR
+          url: https://github.com/apache/solr-operator/pull/361
+    - kind: added
       description: Separate SolrCloud backup ready status by backup repository
       links:
         - name: Github Issue
           url: https://github.com/apache/solr-operator/issues/326
         - name: Github PR
           url: https://github.com/apache/solr-operator/pull/358
-=======
-      description: Support for more Zookeeper Pod customization options
-      links:
-        - name: Github Issue
-          url: https://github.com/apache/solr-operator/issues/352
-        - name: Github PR
-          url: https://github.com/apache/solr-operator/pull/361
->>>>>>> b908801b
   artifacthub.io/images: |
     - name: solr-operator
       image: apache/solr-operator:v0.5.0-prerelease
