--- conflicted
+++ resolved
@@ -142,14 +142,6 @@
         - name: Topology Spread Constraints Documentation
           url: https://kubernetes.io/docs/concepts/workloads/pods/pod-topology-spread-constraints/
     - kind: added
-<<<<<<< HEAD
-      description: Separate SolrCloud backup ready status by backup repository
-      links:
-        - name: Github Issue
-          url: https://github.com/apache/solr-operator/issues/326
-        - name: Github PR
-          url: https://github.com/apache/solr-operator/pull/358
-=======
       description: Ability to bootstrap security configuration from a security.json in a user-supplied secret
       links:
         - name: Github Issue
@@ -177,7 +169,13 @@
           url: https://github.com/apache/solr-operator/issues/347
         - name: Github PR
           url: https://github.com/apache/solr-operator/pull/357
->>>>>>> fb29d602
+    - kind: added
+      description: Separate SolrCloud backup ready status by backup repository
+      links:
+        - name: Github Issue
+          url: https://github.com/apache/solr-operator/issues/326
+        - name: Github PR
+          url: https://github.com/apache/solr-operator/pull/358
   artifacthub.io/images: |
     - name: solr-operator
       image: apache/solr-operator:v0.5.0-prerelease
