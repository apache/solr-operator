# Licensed to the Apache Software Foundation (ASF) under one or more
# contributor license agreements.  See the NOTICE file distributed with
# this work for additional information regarding copyright ownership.
# The ASF licenses this file to You under the Apache License, Version 2.0
# (the "License"); you may not use this file except in compliance with
# the License.  You may obtain a copy of the License at
#
#     http://www.apache.org/licenses/LICENSE-2.0
#
# Unless required by applicable law or agreed to in writing, software
# distributed under the License is distributed on an "AS IS" BASIS,
# WITHOUT WARRANTIES OR CONDITIONS OF ANY KIND, either express or implied.
# See the License for the specific language governing permissions and
# limitations under the License.
apiVersion: v2
name: solr-operator
description: The Solr Operator enables easy management of Solr resources within Kubernetes.
version: 0.7.0-prerelease
appVersion: v0.7.0-prerelease
kubeVersion: ">= 1.21.0-0"
home: https://solr.apache.org/operator
sources:
  - https://github.com/apache/solr-operator
keywords:
  - solr
  - apache
  - search
  - lucene
  - operator
maintainers:
  - name: Solr Dev Community
    email: dev@solr.apache.org
  - name: Houston Putman
    email: houston@apache.org
icon: https://solr.apache.org/theme/images/identity/Solr_Logo_on_white.png
dependencies:
  - name: 'zookeeper-operator'
    version: 0.2.14
    repository: https://charts.pravega.io
    condition: zookeeper-operator.install
annotations:
  artifacthub.io/category: "database"
  artifacthub.io/operator: "true"
  artifacthub.io/operatorCapabilities: Full Lifecycle
  artifacthub.io/prerelease: "true"
  artifacthub.io/recommendations: |
    - url: https://artifacthub.io/packages/helm/apache-solr/solr
  artifacthub.io/links: |
    - name: "Tutorials"
      url: https://solr.apache.org/operator/resources#tutorials
  artifacthub.io/signKey: |
    fingerprint: <fingerprint>
    url: https://dist.apache.org/repos/dist/release/solr/KEYS
  # Add change log for a single release here.
  # Allowed syntax is described at: https://artifacthub.io/docs/topics/annotations/helm/#example
  artifacthub.io/changes: |
    - kind: changed
      description: Minimum Kubernetes version has been upped to 1.21
      links:
        - name: GitHub PR
          url: https://github.com/apache/solr-operator/pull/473
    - kind: fixed
      description: Fix bug with named PVCs
      links:
        - name: Github Issue
          url: https://github.com/apache/solr-operator/issues/479
        - name: Github PR
          url: https://github.com/apache/solr-operator/pull/481
    - kind: added
      description: Support custom annotations on created ServiceAccount
      links:
        - name: GitHub PR
          url: https://github.com/apache/solr-operator/pull/480
    - kind: added
      description: SolrClouds now have PodDisruptionBudgets enabled
      links:
        - name: GitHub Issue
          url: https://github.com/apache/solr-operator/issues/471
        - name: GitHub PR
          url: https://github.com/apache/solr-operator/pull/473
        - name: PodDisruptionBudget Documentation
          url: https://kubernetes.io/docs/concepts/workloads/pods/disruptions/#pod-disruption-budgets
    - kind: fixed
      description: Fix namespace support for helm installation and leader election
      links:
        - name: GitHub PR
          url: https://github.com/apache/solr-operator/pull/508
    - kind: changed
      description: Zookeeper images now use the IfNotPresent pullPolicy by default
      links:
        - name: GitHub PR
          url: https://github.com/apache/solr-operator/pull/512/files
    - kind: fixed
      description: Fix bug in non-recurring SolrBackups
      links:
        - name: GitHub PR
          url: https://github.com/apache/solr-operator/pull/509
    - kind: fixed
      description: Fix issue where Zookeeper specific labels are not propagated to Zookeeper pods
      links:
        - name: GitHub PR
          url: https://github.com/apache/solr-operator/pull/514
        - name: GitHub Issue
          url: https://github.com/apache/solr-operator/issues/490
    - kind: fixed
      description: Fix SolrBackup not taking backups when the collections field is omitted 
      links:
        - name: GitHub Issue
          url: https://github.com/apache/solr-operator/issues/515
        - name: GitHub PR
          url: https://github.com/apache/solr-operator/pull/516
    - kind: changed
      description: Use better default startup, liveness and readiness probes for SolrCloud and SolrPrometheusExporter
      links:
        - name: GitHub Issue
          url: https://github.com/apache/solr-operator/issues/510
        - name: GitHub PR
          url: https://github.com/apache/solr-operator/pull/511
    - kind: added
      description: The SolrCloud common service now removes nodes that are about to be upgraded
      links:
        - name: GitHub Issue
          url: https://github.com/apache/solr-operator/issues/529
        - name: GitHub PR
          url: https://github.com/apache/solr-operator/pull/530
        - name: Feature Documentation
          url: https://apache.github.io/solr-operator/docs/solr-cloud/managed-updates.html#pod-readiness-during-updates
<<<<<<< HEAD
    - kind: added
      description: Support custom Zookeeper probes
      links:
        - name: GitHub Issue
          url: https://github.com/apache/solr-operator/issues/477
        - name: GitHub PR
          url: https://github.com/apache/solr-operator/pull/546
=======
    - kind: fixed
      description: Don't give port annotation for PrometheusExporter, let Prometheus find the port itself
      links:
        - name: GitHub Issue
          url: https://github.com/apache/solr-operator/issues/483
        - name: GitHub PR
          url: https://github.com/apache/solr-operator/pull/539
>>>>>>> 7f2b10c2
  artifacthub.io/images: |
    - name: solr-operator
      image: apache/solr-operator:v0.7.0-prerelease
  artifacthub.io/crds: |
    - kind: SolrCloud
      version: v1beta1
      name: solrcloud.solr.apache.org
      displayName: Solr Cloud
      description: A distributed Solr Cloud cluster
    - kind: SolrPrometheusExporter
      version: v1beta1
      name: solrprometheusexporter.solr.apache.org
      displayName: Solr Prometheus Exporter
      description: A Prometheus metrics exporter for Solr
    - kind: SolrBackup
      version: v1beta1
      name: solrbackup.solr.apache.org
      displayName: Solr Backup
      description: A backup mechanism for Solr
  artifacthub.io/crdsExamples: |
    - apiVersion: solr.apache.org/v1beta1
      kind: SolrCloud
      metadata:
        name: example
      spec:
        dataStorage:
          persistent:
            reclaimPolicy: Delete
            pvcTemplate:
              spec:
                resources:
                  requests:
                    storage: "20Gi"
        replicas: 3
        solrImage:
          tag: 8.11
        solrJavaMem: "-Xms4g -Xmx4g"
        customSolrKubeOptions:
          podOptions:
            resources:
              requests:
                memory: "6G"
        zookeeperRef:
          provided:
            replicas: 3
        solrOpts: "-Dsolr.autoSoftCommit.maxTime=10000"
        solrGCTune: "-XX:SurvivorRatio=4 -XX:TargetSurvivorRatio=90 -XX:MaxTenuringThreshold=8"
        backupRepositories:
          - name: default-gcs
            gcs:
              bucket: solr-gcs-backups
              gcsCredentialSecret: # Required unless deployed in GKE and using its "Workplace Identity" feature
                name: gcs-credentials
                key: "service-account-key.json"
              baseLocation: "/solrcloud/backups"
          - name: default-s3
            s3:
              region: us-west-2
              bucket: solr-s3-backups
              credentials:
                accessKeyIdSecret: # Optional
                  name: aws-secrets
                  key: access-key-id
                secretAccessKeySecret: # Optional
                  name: aws-secrets
                  key: secret-access-key
    - apiVersion: solr.apache.org/v1beta1
      kind: SolrPrometheusExporter
      metadata:
        name: example
      spec:
        solrReference:
          cloud:
            name: "example"
        numThreads: 4
        image:
          tag: 8.11
    - apiVersion: solr.apache.org/v1beta1
      kind: SolrBackup
      metadata:
        name: example
      spec:
        repositoryName: solr-gcs-backups
        solrCloud: example
        collections:
          - techproducts
          - books
        location: "/this/location"
  artifacthub.io/containsSecurityUpdates: "false"<|MERGE_RESOLUTION|>--- conflicted
+++ resolved
@@ -125,7 +125,13 @@
           url: https://github.com/apache/solr-operator/pull/530
         - name: Feature Documentation
           url: https://apache.github.io/solr-operator/docs/solr-cloud/managed-updates.html#pod-readiness-during-updates
-<<<<<<< HEAD
+    - kind: fixed
+      description: Don't give port annotation for PrometheusExporter, let Prometheus find the port itself
+      links:
+        - name: GitHub Issue
+          url: https://github.com/apache/solr-operator/issues/483
+        - name: GitHub PR
+          url: https://github.com/apache/solr-operator/pull/539
     - kind: added
       description: Support custom Zookeeper probes
       links:
@@ -133,15 +139,6 @@
           url: https://github.com/apache/solr-operator/issues/477
         - name: GitHub PR
           url: https://github.com/apache/solr-operator/pull/546
-=======
-    - kind: fixed
-      description: Don't give port annotation for PrometheusExporter, let Prometheus find the port itself
-      links:
-        - name: GitHub Issue
-          url: https://github.com/apache/solr-operator/issues/483
-        - name: GitHub PR
-          url: https://github.com/apache/solr-operator/pull/539
->>>>>>> 7f2b10c2
   artifacthub.io/images: |
     - name: solr-operator
       image: apache/solr-operator:v0.7.0-prerelease
