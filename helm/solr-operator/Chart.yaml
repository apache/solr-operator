--- conflicted
+++ resolved
@@ -149,14 +149,6 @@
         - name: Github PR
           url: https://github.com/apache/solr-operator/pull/356
     - kind: added
-<<<<<<< HEAD
-      description: Support for more Zookeeper Pod customization options
-      links:
-        - name: Github Issue
-          url: https://github.com/apache/solr-operator/issues/352
-        - name: Github PR
-          url: https://github.com/apache/solr-operator/pull/361
-=======
       description: Export default Solr Operator metrics, and enable when using the Helm chart
       links:
         - name: Github Issue
@@ -177,7 +169,13 @@
           url: https://github.com/apache/solr-operator/issues/347
         - name: Github PR
           url: https://github.com/apache/solr-operator/pull/357
->>>>>>> fb29d602
+    - kind: added
+      description: Support for more Zookeeper Pod customization options
+      links:
+        - name: Github Issue
+          url: https://github.com/apache/solr-operator/issues/352
+        - name: Github PR
+          url: https://github.com/apache/solr-operator/pull/361
   artifacthub.io/images: |
     - name: solr-operator
       image: apache/solr-operator:v0.5.0-prerelease
