--- conflicted
+++ resolved
@@ -61,15 +61,6 @@
           url: https://github.com/apache/solr-operator/issues/624
         - name: Github PR
           url: https://github.com/apache/solr-operator/pull/648
-    - kind: fixed
-<<<<<<< HEAD
-      description: SolrClouds addressed via an Ingress now scale up and down safely.
-      links:
-        - name: Github Issue
-          url: https://github.com/apache/solr-operator/issues/682
-        - name: Github PR
-          url: https://github.com/apache/solr-operator/pull/692
-=======
       description: Avoid reset of security.json if get request fails  
       links:
         - name: Github Issue
@@ -97,7 +88,13 @@
           url: https://issues.apache.org/jira/browse/SOLR-17216
         - name: Github PR
           url: https://github.com/apache/solr-operator/pull/698
->>>>>>> 938a7dac
+    - kind: fixed
+      description: SolrClouds addressed via an Ingress now scale up and down safely.
+      links:
+        - name: Github Issue
+          url: https://github.com/apache/solr-operator/issues/682
+        - name: Github PR
+          url: https://github.com/apache/solr-operator/pull/692
   artifacthub.io/images: |
     - name: solr-operator
       image: apache/solr-operator:v0.9.0-prerelease
