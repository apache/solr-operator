--- conflicted
+++ resolved
@@ -61,15 +61,6 @@
           url: https://github.com/apache/solr-operator/issues/281
         - name: Github PR
           url: https://github.com/apache/solr-operator/pull/279
-<<<<<<< HEAD
-    - kind: added
-      description: Customize serviceAccountName for SolrCloud and SolrPrometheusExporter
-      links:
-        - name: Github Issue
-          url: https://github.com/apache/solr-operator/issues/264
-        - name: Github PR
-          url: https://github.com/apache/solr-operator/pull/283
-=======
     - kind: removed
       description: "Removed deprecated Solr Operator Helm chart option `useZkOperator`, use `zookeeper-operator.use` instead"
       links:
@@ -86,7 +77,13 @@
           url: https://github.com/apache/solr-operator/issues/285
         - name: Github PR
           url: https://github.com/apache/solr-operator/pull/287
->>>>>>> 83865be7
+    - kind: added
+      description: Customize serviceAccountName for SolrCloud and SolrPrometheusExporter
+      links:
+        - name: Github Issue
+          url: https://github.com/apache/solr-operator/issues/264
+        - name: Github PR
+          url: https://github.com/apache/solr-operator/pull/283
   artifacthub.io/images: |
     - name: solr-operator
       image: apache/solr-operator:v0.4.0-prerelease
