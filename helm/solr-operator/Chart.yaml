# Licensed to the Apache Software Foundation (ASF) under one or more
# contributor license agreements.  See the NOTICE file distributed with
# this work for additional information regarding copyright ownership.
# The ASF licenses this file to You under the Apache License, Version 2.0
# (the "License"); you may not use this file except in compliance with
# the License.  You may obtain a copy of the License at
#
#     http://www.apache.org/licenses/LICENSE-2.0
#
# Unless required by applicable law or agreed to in writing, software
# distributed under the License is distributed on an "AS IS" BASIS,
# WITHOUT WARRANTIES OR CONDITIONS OF ANY KIND, either express or implied.
# See the License for the specific language governing permissions and
# limitations under the License.

apiVersion: v2
name: solr-operator
description: The Solr Operator enables easy management of Solr resources within Kubernetes.
version: 0.6.0-prerelease
appVersion: v0.6.0-prerelease
kubeVersion: ">= 1.19.0-0"
home: https://solr.apache.org/operator
sources:
  - https://github.com/apache/solr-operator
keywords:
  - solr
  - apache
  - search
  - lucene
  - operator
maintainers:
  - name: Solr Dev Community
    email: dev@solr.apache.org
  - name: Houston Putman
    email: houston@apache.org
icon: https://solr.apache.org/theme/images/identity/Solr_Logo_on_white.png
dependencies:
  - name: 'zookeeper-operator'
    version: 0.2.14
    repository: https://charts.pravega.io
    condition: zookeeper-operator.install
annotations:
  artifacthub.io/operator: "true"
  artifacthub.io/operatorCapabilities: Full Lifecycle
  artifacthub.io/prerelease: "true"
  artifacthub.io/recommendations: |
    - url: https://artifacthub.io/packages/helm/apache-solr/solr
  artifacthub.io/links: |
    - name: "Tutorials"
      url: https://solr.apache.org/operator/resources#tutorials
  artifacthub.io/signKey: |
    fingerprint: <fingerprint>
    url: https://dist.apache.org/repos/dist/release/solr/KEYS
  # Add change log for a single release here.
  # Allowed syntax is described at: https://artifacthub.io/docs/topics/annotations/helm/#example
  artifacthub.io/changes: |
    - kind: changed
      description: Upgrade the default Solr version to 8.11
      links:
        - name: Github Issue
          url: https://github.com/apache/solr-operator/issues/387
        - name: Github PR
          url: https://github.com/apache/solr-operator/pull/388
    - kind: changed
      description: The required Zookeeper Operator version has been upgraded to v0.2.14
      links:
        - name: Github Issue
          url: https://github.com/apache/solr-operator/issues/443
        - name: Github PR
          url: https://github.com/apache/solr-operator/pull/449
        - name: Zookeeper Operator v0.2.14 Release
          url: https://github.com/pravega/zookeeper-operator/releases/tag/v0.2.14
    - kind: changed
      description: Loosen requirement on GCS backup credential/secret. Can now be omitted if using GKE's Workload Identity.
      links:
        - name: Github Issue
          url: https://github.com/apache/solr-operator/issues/391
        - name: Github PR
          url: https://github.com/apache/solr-operator/pull/394
    - kind: changed
      description: The "addressability.external.additionalDomains" option has been renamed to "addressability.external.additionalDomainNames". See the upgrade notes for more information.
      links:
        - name: Github Issue
          url: https://github.com/apache/solr-operator/issues/412
        - name: Github PR
          url: https://github.com/apache/solr-operator/pull/416
    - kind: added
      description: You can now do a managed update of Solr while using ephemeral data. The operator will manage data migration during the rolling update for you.
      links:
        - name: Github Issue
          url: https://github.com/apache/solr-operator/issues/365
        - name: Github PR
          url: https://github.com/apache/solr-operator/pull/375
    - kind: removed
      description: Options deprecated in v0.5.0 have been removed. See the upgrade notes for more information.
      links:
        - name: Github PR
          url: https://github.com/apache/solr-operator/pull/418
    - kind: fixed
      description: Fixed issue with StatefulSet volumeMounts for PVCs with custom names.
      links:
        - name: Github Issue
          url: https://github.com/apache/solr-operator/issues/438
        - name: Github PR
          url: https://github.com/apache/solr-operator/pull/439
    - kind: fixed
      description: SolrCloud pods are no longer deleted right after a SolrCloud is created.
      links:
        - name: Github Issue
          url: https://github.com/apache/solr-operator/issues/431
        - name: Github PR
          url: https://github.com/apache/solr-operator/pull/432
    - kind: fixed
      description: Fixed rolebindings when watching multiple namespaces
      links:
        - name: Github PR
          url: https://github.com/apache/solr-operator/pull/444
    - kind: fixed
      description: SolrClouds now support a ZookeeperConnection address without the port (uses 2181 by default). The operator will also log whenever the statefulSet is skipped because of the zkConnectionString.
      links:
        - name: Github Issue
          url: https://github.com/apache/solr-operator/issues/428
        - name: Github PR
          url: https://github.com/apache/solr-operator/pull/429
    - kind: fixed
      description: SolrCloud.Status now shows correct version when using an image repo that contains a colon
      links:
        - name: Github Issue
          url: https://github.com/apache/solr-operator/issues/445
        - name: Github PR
          url: https://github.com/apache/solr-operator/pull/450
    - kind: added
<<<<<<< HEAD
      description: SolrClouds can now use the Ingress controller's default TLS Secret when terminating TLS at the Ingress. The old `ingressTLSTerminationSecret` option is now deprecated. Refer the upgrade notes for more information.
      links:
        - name: Github Issue
          url: https://github.com/apache/solr-operator/issues/437
        - name: Github PR
          url: https://github.com/apache/solr-operator/pull/452
        - name: Upgrade Notes
          url: https://apache.github.io/solr-operator/docs/upgrade-notes.html#v060
        - name: Solr Addressability Docs
          url: https://apache.github.io/solr-operator/docs/solr-cloud/solr-cloud-crd.html#addressability
=======
      description: SolrCloud and SolrPrometheusExporter Services now have the appropriate (http or https) appProtocol set. This fixes integration with Istio.
      links:
        - name: Github Issue
          url: https://github.com/apache/solr-operator/issues/427
        - name: Github PR
          url: https://github.com/apache/solr-operator/pull/453
    - kind: changed
      description: SolrPrometheusExporters now default to using the references SolrCloud image if none is provided. Note, the entire PrometheusExporter image specification must be empty for it to use the SolrCloud image. This does not effect existing resources, only newly created resources.
      links:
        - name: Github Issue
          url: https://github.com/apache/solr-operator/issues/386
        - name: Github PR
          url: https://github.com/apache/solr-operator/pull/454
    - kind: added
      description: SolrCloud default initContainer(s) can now have their resources customized via `podOptions.defaultInitContainerResources`. These initContainers now include default resources.
      links:
        - name: Github Issue
          url: https://github.com/apache/solr-operator/issues/448
        - name: Github PR
          url: https://github.com/apache/solr-operator/pull/451
    - kind: changed
      description: SolrBackup.Status' 'Next Scheduled' is now updated on changes to the backup schedule.
      links:
        - name: Github Issue
          url: https://github.com/apache/solr-operator/issues/376
        - name: Github PR
          url: https://github.com/apache/solr-operator/pull/455
>>>>>>> 340495f5
  artifacthub.io/images: |
    - name: solr-operator
      image: apache/solr-operator:v0.6.0-prerelease
  artifacthub.io/crds: |
    - kind: SolrCloud
      version: v1beta1
      name: solrcloud.solr.apache.org
      displayName: Solr Cloud
      description: A distributed Solr Cloud cluster
    - kind: SolrPrometheusExporter
      version: v1beta1
      name: solrprometheusexporter.solr.apache.org
      displayName: Solr Prometheus Exporter
      description: A Prometheus metrics exporter for Solr
    - kind: SolrBackup
      version: v1beta1
      name: solrbackup.solr.apache.org
      displayName: Solr Backup
      description: A backup mechanism for Solr
  artifacthub.io/crdsExamples: |
    - apiVersion: solr.apache.org/v1beta1
      kind: SolrCloud
      metadata:
        name: example
      spec:
        dataStorage:
          persistent:
            reclaimPolicy: Delete
            pvcTemplate:
              spec:
                resources:
                  requests:
                    storage: "20Gi"
        replicas: 3
        solrImage:
          tag: 8.11
        solrJavaMem: "-Xms4g -Xmx4g"
        customSolrKubeOptions:
          podOptions:
            resources:
              requests:
                memory: "6G"
        zookeeperRef:
          provided:
            replicas: 3
        solrOpts: "-Dsolr.autoSoftCommit.maxTime=10000"
        solrGCTune: "-XX:SurvivorRatio=4 -XX:TargetSurvivorRatio=90 -XX:MaxTenuringThreshold=8"
        backupRepositories:
          - name: default-gcs
            gcs:
              bucket: solr-gcs-backups
              gcsCredentialSecret: # Required unless deployed in GKE and using its "Workplace Identity" feature
                name: gcs-credentials
                key: "service-account-key.json"
              baseLocation: "/solrcloud/backups"
          - name: default-s3
            s3:
              region: us-west-2
              bucket: solr-s3-backups
              credentials:
                accessKeyIdSecret: # Optional
                  name: aws-secrets
                  key: access-key-id
                secretAccessKeySecret: # Optional
                  name: aws-secrets
                  key: secret-access-key
    - apiVersion: solr.apache.org/v1beta1
      kind: SolrPrometheusExporter
      metadata:
        name: example
      spec:
        solrReference:
          cloud:
            name: "example"
        numThreads: 4
        image:
          tag: 8.11
    - apiVersion: solr.apache.org/v1beta1
      kind: SolrBackup
      metadata:
        name: example
      spec:
        repositoryName: solr-gcs-backups
        solrCloud: example
        collections:
          - techproducts
          - books
        location: "/this/location"
  artifacthub.io/containsSecurityUpdates: "false"<|MERGE_RESOLUTION|>--- conflicted
+++ resolved
@@ -130,7 +130,34 @@
         - name: Github PR
           url: https://github.com/apache/solr-operator/pull/450
     - kind: added
-<<<<<<< HEAD
+      description: SolrCloud and SolrPrometheusExporter Services now have the appropriate (http or https) appProtocol set. This fixes integration with Istio.
+      links:
+        - name: Github Issue
+          url: https://github.com/apache/solr-operator/issues/427
+        - name: Github PR
+          url: https://github.com/apache/solr-operator/pull/453
+    - kind: changed
+      description: SolrPrometheusExporters now default to using the references SolrCloud image if none is provided. Note, the entire PrometheusExporter image specification must be empty for it to use the SolrCloud image. This does not effect existing resources, only newly created resources.
+      links:
+        - name: Github Issue
+          url: https://github.com/apache/solr-operator/issues/386
+        - name: Github PR
+          url: https://github.com/apache/solr-operator/pull/454
+    - kind: added
+      description: SolrCloud default initContainer(s) can now have their resources customized via `podOptions.defaultInitContainerResources`. These initContainers now include default resources.
+      links:
+        - name: Github Issue
+          url: https://github.com/apache/solr-operator/issues/448
+        - name: Github PR
+          url: https://github.com/apache/solr-operator/pull/451
+    - kind: changed
+      description: SolrBackup.Status' 'Next Scheduled' is now updated on changes to the backup schedule.
+      links:
+        - name: Github Issue
+          url: https://github.com/apache/solr-operator/issues/376
+        - name: Github PR
+          url: https://github.com/apache/solr-operator/pull/455
+    - kind: changed
       description: SolrClouds can now use the Ingress controller's default TLS Secret when terminating TLS at the Ingress. The old `ingressTLSTerminationSecret` option is now deprecated. Refer the upgrade notes for more information.
       links:
         - name: Github Issue
@@ -141,35 +168,6 @@
           url: https://apache.github.io/solr-operator/docs/upgrade-notes.html#v060
         - name: Solr Addressability Docs
           url: https://apache.github.io/solr-operator/docs/solr-cloud/solr-cloud-crd.html#addressability
-=======
-      description: SolrCloud and SolrPrometheusExporter Services now have the appropriate (http or https) appProtocol set. This fixes integration with Istio.
-      links:
-        - name: Github Issue
-          url: https://github.com/apache/solr-operator/issues/427
-        - name: Github PR
-          url: https://github.com/apache/solr-operator/pull/453
-    - kind: changed
-      description: SolrPrometheusExporters now default to using the references SolrCloud image if none is provided. Note, the entire PrometheusExporter image specification must be empty for it to use the SolrCloud image. This does not effect existing resources, only newly created resources.
-      links:
-        - name: Github Issue
-          url: https://github.com/apache/solr-operator/issues/386
-        - name: Github PR
-          url: https://github.com/apache/solr-operator/pull/454
-    - kind: added
-      description: SolrCloud default initContainer(s) can now have their resources customized via `podOptions.defaultInitContainerResources`. These initContainers now include default resources.
-      links:
-        - name: Github Issue
-          url: https://github.com/apache/solr-operator/issues/448
-        - name: Github PR
-          url: https://github.com/apache/solr-operator/pull/451
-    - kind: changed
-      description: SolrBackup.Status' 'Next Scheduled' is now updated on changes to the backup schedule.
-      links:
-        - name: Github Issue
-          url: https://github.com/apache/solr-operator/issues/376
-        - name: Github PR
-          url: https://github.com/apache/solr-operator/pull/455
->>>>>>> 340495f5
   artifacthub.io/images: |
     - name: solr-operator
       image: apache/solr-operator:v0.6.0-prerelease
