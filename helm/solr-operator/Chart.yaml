# Licensed to the Apache Software Foundation (ASF) under one or more
# contributor license agreements.  See the NOTICE file distributed with
# this work for additional information regarding copyright ownership.
# The ASF licenses this file to You under the Apache License, Version 2.0
# (the "License"); you may not use this file except in compliance with
# the License.  You may obtain a copy of the License at
#
#     http://www.apache.org/licenses/LICENSE-2.0
#
# Unless required by applicable law or agreed to in writing, software
# distributed under the License is distributed on an "AS IS" BASIS,
# WITHOUT WARRANTIES OR CONDITIONS OF ANY KIND, either express or implied.
# See the License for the specific language governing permissions and
# limitations under the License.

apiVersion: v2
name: solr-operator
description: The Solr Operator enables easy management of Solr resources within Kubernetes.
version: 0.6.0-prerelease
appVersion: v0.6.0-prerelease
kubeVersion: ">= 1.19.0-0"
home: https://solr.apache.org/operator
sources:
  - https://github.com/apache/solr-operator
keywords:
  - solr
  - apache
  - search
  - lucene
  - operator
maintainers:
  - name: Solr Dev Community
    email: dev@solr.apache.org
  - name: Houston Putman
    email: houston@apache.org
icon: https://solr.apache.org/theme/images/identity/Solr_Logo_on_white.png
dependencies:
  - name: 'zookeeper-operator'
    version: 0.2.14
    repository: https://charts.pravega.io
    condition: zookeeper-operator.install
annotations:
  artifacthub.io/operator: "true"
  artifacthub.io/operatorCapabilities: Full Lifecycle
  artifacthub.io/prerelease: "true"
  artifacthub.io/recommendations: |
    - url: https://artifacthub.io/packages/helm/apache-solr/solr
  artifacthub.io/links: |
    - name: "Tutorials"
      url: https://solr.apache.org/operator/resources#tutorials
  artifacthub.io/signKey: |
    fingerprint: <fingerprint>
    url: https://dist.apache.org/repos/dist/release/solr/KEYS
  # Add change log for a single release here.
  # Allowed syntax is described at: https://artifacthub.io/docs/topics/annotations/helm/#example
  artifacthub.io/changes: |
    - kind: changed
      description: Upgrade the default Solr version to 8.11
      links:
        - name: Github Issue
          url: https://github.com/apache/solr-operator/issues/387
        - name: Github PR
          url: https://github.com/apache/solr-operator/pull/388
    - kind: changed
      description: The required Zookeeper Operator version has been upgraded to v0.2.14
      links:
        - name: Github Issue
          url: https://github.com/apache/solr-operator/issues/443
        - name: Github PR
          url: https://github.com/apache/solr-operator/pull/449
        - name: Zookeeper Operator v0.2.14 Release
          url: https://github.com/pravega/zookeeper-operator/releases/tag/v0.2.14
    - kind: changed
      description: Loosen requirement on GCS backup credential/secret. Can now be omitted if using GKE's Workload Identity.
      links:
        - name: Github Issue
          url: https://github.com/apache/solr-operator/issues/391
        - name: Github PR
          url: https://github.com/apache/solr-operator/pull/394
    - kind: changed
      description: The "addressability.external.additionalDomains" option has been renamed to "addressability.external.additionalDomainNames". See the upgrade notes for more information.
      links:
        - name: Github Issue
          url: https://github.com/apache/solr-operator/issues/412
        - name: Github PR
          url: https://github.com/apache/solr-operator/pull/416
    - kind: added
      description: You can now do a managed update of Solr while using ephemeral data. The operator will manage data migration during the rolling update for you.
      links:
        - name: Github Issue
          url: https://github.com/apache/solr-operator/issues/365
        - name: Github PR
          url: https://github.com/apache/solr-operator/pull/375
    - kind: removed
      description: Options deprecated in v0.5.0 have been removed. See the upgrade notes for more information.
      links:
        - name: Github PR
          url: https://github.com/apache/solr-operator/pull/418
    - kind: fixed
      description: Fixed issue with StatefulSet volumeMounts for PVCs with custom names.
      links:
        - name: Github Issue
          url: https://github.com/apache/solr-operator/issues/438
        - name: Github PR
          url: https://github.com/apache/solr-operator/pull/439
    - kind: fixed
      description: SolrCloud pods are no longer deleted right after a SolrCloud is created.
      links:
        - name: Github Issue
          url: https://github.com/apache/solr-operator/issues/431
        - name: Github PR
          url: https://github.com/apache/solr-operator/pull/432
    - kind: fixed
      description: Fixed rolebindings when watching multiple namespaces
      links:
        - name: Github PR
          url: https://github.com/apache/solr-operator/pull/444
    - kind: fixed
      description: SolrClouds now support a ZookeeperConnection address without the port (uses 2181 by default). The operator will also log whenever the statefulSet is skipped because of the zkConnectionString.
      links:
        - name: Github Issue
          url: https://github.com/apache/solr-operator/issues/428
        - name: Github PR
          url: https://github.com/apache/solr-operator/pull/429
    - kind: fixed
      description: SolrCloud.Status now shows correct version when using an image repo that contains a colon
      links:
        - name: Github Issue
          url: https://github.com/apache/solr-operator/issues/445
        - name: Github PR
          url: https://github.com/apache/solr-operator/pull/450
    - kind: added
      description: SolrCloud and SolrPrometheusExporter Services now have the appropriate (http or https) appProtocol set. This fixes integration with Istio.
      links:
        - name: Github Issue
          url: https://github.com/apache/solr-operator/issues/427
        - name: Github PR
          url: https://github.com/apache/solr-operator/pull/453
<<<<<<< HEAD
    - kind: added
      description: SolrCloud default initContainer(s) can now have their resources customized via `podOptions.defaultInitContainerResources`. These initContainers now include default resources.
      links:
        - name: Github Issue
          url: https://github.com/apache/solr-operator/issues/448
        - name: Github PR
          url: https://github.com/apache/solr-operator/pull/451
=======
    - kind: changed
      description: SolrPrometheusExporters now default to using the references SolrCloud image if none is provided. Note, the entire PrometheusExporter image specification must be empty for it to use the SolrCloud image. This does not effect existing resources, only newly created resources.
      links:
        - name: Github Issue
          url: https://github.com/apache/solr-operator/issues/386
        - name: Github PR
          url: https://github.com/apache/solr-operator/pull/454
>>>>>>> e36b8439
  artifacthub.io/images: |
    - name: solr-operator
      image: apache/solr-operator:v0.6.0-prerelease
  artifacthub.io/crds: |
    - kind: SolrCloud
      version: v1beta1
      name: solrcloud.solr.apache.org
      displayName: Solr Cloud
      description: A distributed Solr Cloud cluster
    - kind: SolrPrometheusExporter
      version: v1beta1
      name: solrprometheusexporter.solr.apache.org
      displayName: Solr Prometheus Exporter
      description: A Prometheus metrics exporter for Solr
    - kind: SolrBackup
      version: v1beta1
      name: solrbackup.solr.apache.org
      displayName: Solr Backup
      description: A backup mechanism for Solr
  artifacthub.io/crdsExamples: |
    - apiVersion: solr.apache.org/v1beta1
      kind: SolrCloud
      metadata:
        name: example
      spec:
        dataStorage:
          persistent:
            reclaimPolicy: Delete
            pvcTemplate:
              spec:
                resources:
                  requests:
                    storage: "20Gi"
        replicas: 3
        solrImage:
          tag: 8.11
        solrJavaMem: "-Xms4g -Xmx4g"
        customSolrKubeOptions:
          podOptions:
            resources:
              requests:
                memory: "6G"
        zookeeperRef:
          provided:
            replicas: 3
        solrOpts: "-Dsolr.autoSoftCommit.maxTime=10000"
        solrGCTune: "-XX:SurvivorRatio=4 -XX:TargetSurvivorRatio=90 -XX:MaxTenuringThreshold=8"
        backupRepositories:
          - name: default-gcs
            gcs:
              bucket: solr-gcs-backups
              gcsCredentialSecret: # Required unless deployed in GKE and using its "Workplace Identity" feature
                name: gcs-credentials
                key: "service-account-key.json"
              baseLocation: "/solrcloud/backups"
          - name: default-s3
            s3:
              region: us-west-2
              bucket: solr-s3-backups
              credentials:
                accessKeyIdSecret: # Optional
                  name: aws-secrets
                  key: access-key-id
                secretAccessKeySecret: # Optional
                  name: aws-secrets
                  key: secret-access-key
    - apiVersion: solr.apache.org/v1beta1
      kind: SolrPrometheusExporter
      metadata:
        name: example
      spec:
        solrReference:
          cloud:
            name: "example"
        numThreads: 4
        image:
          tag: 8.11
    - apiVersion: solr.apache.org/v1beta1
      kind: SolrBackup
      metadata:
        name: example
      spec:
        repositoryName: solr-gcs-backups
        solrCloud: example
        collections:
          - techproducts
          - books
        location: "/this/location"
  artifacthub.io/containsSecurityUpdates: "false"<|MERGE_RESOLUTION|>--- conflicted
+++ resolved
@@ -136,7 +136,13 @@
           url: https://github.com/apache/solr-operator/issues/427
         - name: Github PR
           url: https://github.com/apache/solr-operator/pull/453
-<<<<<<< HEAD
+    - kind: changed
+      description: SolrPrometheusExporters now default to using the references SolrCloud image if none is provided. Note, the entire PrometheusExporter image specification must be empty for it to use the SolrCloud image. This does not effect existing resources, only newly created resources.
+      links:
+        - name: Github Issue
+          url: https://github.com/apache/solr-operator/issues/386
+        - name: Github PR
+          url: https://github.com/apache/solr-operator/pull/454
     - kind: added
       description: SolrCloud default initContainer(s) can now have their resources customized via `podOptions.defaultInitContainerResources`. These initContainers now include default resources.
       links:
@@ -144,15 +150,6 @@
           url: https://github.com/apache/solr-operator/issues/448
         - name: Github PR
           url: https://github.com/apache/solr-operator/pull/451
-=======
-    - kind: changed
-      description: SolrPrometheusExporters now default to using the references SolrCloud image if none is provided. Note, the entire PrometheusExporter image specification must be empty for it to use the SolrCloud image. This does not effect existing resources, only newly created resources.
-      links:
-        - name: Github Issue
-          url: https://github.com/apache/solr-operator/issues/386
-        - name: Github PR
-          url: https://github.com/apache/solr-operator/pull/454
->>>>>>> e36b8439
   artifacthub.io/images: |
     - name: solr-operator
       image: apache/solr-operator:v0.6.0-prerelease
