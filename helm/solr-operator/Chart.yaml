--- conflicted
+++ resolved
@@ -54,26 +54,13 @@
   # Add change log for a single release here.
   # Allowed syntax is described at: https://artifacthub.io/docs/topics/annotations/helm/#example
   artifacthub.io/changes: |
-<<<<<<< HEAD
-    - kind: changed
+    - kind: added
       description: Customize the Lifecycle for Solr and PrometheusExporter containers
       links:
         - name: Github Issue
           url: https://github.com/apache/solr-operator/issues/322
         - name: Github PR
           url: https://github.com/apache/solr-operator/pull/324
-=======
-    - kind: added
-      description: Addition 1
-      links:
-        - name: Github Issue
-          url: https://github.com/issue-url
-    - kind: changed
-      description: Change 2
-      links:
-        - name: Github PR
-          url: https://github.com/pr-url
->>>>>>> 495e9c6b
   artifacthub.io/images: |
     - name: solr-operator
       image: apache/solr-operator:v0.5.0-prerelease
