# Licensed to the Apache Software Foundation (ASF) under one or more
# contributor license agreements.  See the NOTICE file distributed with
# this work for additional information regarding copyright ownership.
# The ASF licenses this file to You under the Apache License, Version 2.0
# (the "License"); you may not use this file except in compliance with
# the License.  You may obtain a copy of the License at
#
#     http://www.apache.org/licenses/LICENSE-2.0
#
# Unless required by applicable law or agreed to in writing, software
# distributed under the License is distributed on an "AS IS" BASIS,
# WITHOUT WARRANTIES OR CONDITIONS OF ANY KIND, either express or implied.
# See the License for the specific language governing permissions and
# limitations under the License.

apiVersion: v2
name: solr-operator
description: The Solr Operator enables easy management of Solr resources within Kubernetes.
version: 0.5.0-prerelease
appVersion: v0.5.0-prerelease
kubeVersion: ">= 1.19.0-0"
home: https://solr.apache.org/operator
sources:
  - https://github.com/apache/solr-operator
keywords:
  - solr
  - apache
  - search
  - lucene
  - operator
maintainers:
  - name: Solr Dev Community
    email: dev@solr.apache.org
  - name: Houston Putman
    email: houston@apache.org
icon: https://solr.apache.org/theme/images/identity/Solr_Logo_on_white.png
dependencies:
  - name: 'zookeeper-operator'
    version: 0.2.12
    repository: https://charts.pravega.io
    condition: zookeeper-operator.install
annotations:
  artifacthub.io/operator: "true"
  artifacthub.io/operatorCapabilities: Seamless Upgrades
  artifacthub.io/prerelease: "true"
  artifacthub.io/recommendations: |
    - url: https://artifacthub.io/packages/helm/apache-solr/solr
  artifacthub.io/links: |
    - name: "Tutorials"
      url: https://solr.apache.org/operator/resources#tutorials
  artifacthub.io/signKey: |
    fingerprint: <fingerprint>
    url: https://dist.apache.org/repos/dist/release/solr/KEYS
  # Add change log for a single release here.
  # Allowed syntax is described at: https://artifacthub.io/docs/topics/annotations/helm/#example
  artifacthub.io/changes: |
    - kind: changed
      description: The minimum supported version for Kubernetes is now v1.19. The Solr Operator is no longer using deprecated APIs, such as networking.k8s.io/v1beta1 for Ingresses.
      links:
        - name: Github Issue
          url: https://github.com/apache/solr-operator/issues/277
        - name: Github PR
          url: https://github.com/apache/solr-operator/pull/321
    - kind: changed
      description: The Solr Operator has upgraded its Kubebuilder dependency to v3.
      links:
        - name: Bug Report Issue
          url: https://github.com/apache/solr-operator/issues/320
        - name: Github PR
          url: https://github.com/apache/solr-operator/pull/321
    - kind: fixed
      description: The SolrPrometheusExporter controller now watches for changes in referenced Solr Clouds, so the referenced ZKConnectionString is updated if it changes within the SolrCloud status.
      links:
        - name: Bug Report Issue
          url: https://github.com/apache/solr-operator/issues/325
        - name: Github PR (Large and almost entirely unrelated)
          url: https://github.com/apache/solr-operator/pull/321
    - kind: deprecated
      description: The legacy backup options (SolrCloud.spec.dataStorage.backupRestoreOptions) have been deprecated. Please use SolrCloud.spec.backupRepositories instead.
      links:
        - name: Github Issue
          url: https://github.com/apache/solr-operator/issues/301
        - name: Github PR
          url: https://github.com/apache/solr-operator/pull/302
        - name: Backup Documentation
          url: https://apache.github.io/solr-operator/docs/solr-backup/
    - kind: added
      description: Introduced the ability to use GCS Backup Repositories with SolrCloud and SolrBackup.
      links:
        - name: Github Issue
          url: https://github.com/apache/solr-operator/issues/301
        - name: Github PR
          url: https://github.com/apache/solr-operator/pull/302
        - name: Backup Documentation
          url: https://apache.github.io/solr-operator/docs/solr-backup#gcs-backup-repositories
    - kind: added
      description: Introduced the ability to use S3 Backup Repositories with SolrCloud and SolrBackup.
      links:
        - name: Github Issue
          url: https://github.com/apache/solr-operator/issues/328
        - name: Github PR
          url: https://github.com/apache/solr-operator/pull/345
        - name: Solr S3 Repository Documentation
          url: https://solr.apache.org/guide/8_10/making-and-restoring-backups.html#s3backuprepository
        - name: Backup Documentation
          url: https://apache.github.io/solr-operator/docs/solr-backup#s3-backup-repositories
    - kind: added
      description: Customize the Lifecycle for Solr and PrometheusExporter containers
      links:
        - name: Github Issue
          url: https://github.com/apache/solr-operator/issues/322
        - name: Github PR
          url: https://github.com/apache/solr-operator/pull/324
    - kind: added
      description: Add support for using Solr Modules (contrib) and additional libraries
      links:
        - name: Github Issue
          url: https://github.com/apache/solr-operator/issues/329
        - name: Github PR
          url: https://github.com/apache/solr-operator/pull/332
        - name: Solr Modules
          url: https://github.com/apache/solr/tree/main/solr/contrib
<<<<<<< HEAD
    - kind: fixed
      description: Fix for managed restarts across connected SolrCloud resources.
      links:
        - name: Github Issue
          url: https://github.com/apache/solr-operator/issues/348
        - name: Github PR
          url: https://github.com/apache/solr-operator/pull/349
=======
    - kind: added
      description: SolrBackups can now have a custom location specified to store the backup
      links:
        - name: Github PR
          url: https://github.com/apache/solr-operator/pull/345
>>>>>>> 3f851ac3
  artifacthub.io/images: |
    - name: solr-operator
      image: apache/solr-operator:v0.5.0-prerelease
  artifacthub.io/crds: |
    - kind: SolrCloud
      version: v1beta1
      name: solrcloud.solr.apache.org
      displayName: Solr Cloud
      description: A distributed Solr Cloud cluster
    - kind: SolrPrometheusExporter
      version: v1beta1
      name: solrprometheusexporter.solr.apache.org
      displayName: Solr Prometheus Exporter
      description: A Prometheus metrics exporter for Solr
    - kind: SolrBackup
      version: v1beta1
      name: solrbackup.solr.apache.org
      displayName: Solr Backup
      description: A backup mechanism for Solr
  artifacthub.io/crdsExamples: |
    - apiVersion: solr.apache.org/v1beta1
      kind: SolrCloud
      metadata:
        name: example
      spec:
        dataStorage:
          persistent:
            reclaimPolicy: Delete
            pvcTemplate:
              spec:
                resources:
                  requests:
                    storage: "20Gi"
        replicas: 3
        solrImage:
          tag: 8.7.0
        solrJavaMem: "-Xms4g -Xmx4g"
        customSolrKubeOptions:
          podOptions:
            resources:
              requests:
                memory: "6G"
        zookeeperRef:
          provided:
            replicas: 3
        solrOpts: "-Dsolr.autoSoftCommit.maxTime=10000"
        solrGCTune: "-XX:SurvivorRatio=4 -XX:TargetSurvivorRatio=90 -XX:MaxTenuringThreshold=8"
        backupRepositories:
          - name: default-gcs
            gcs:
              bucket: solr-gcs-backups
              gcsCredentialSecret: # Required
                name: gcs-credentials
                key: "service-account-key.json"
              baseLocation: "/solrcloud/backups"
          - name: default-s3
            s3:
              region: us-west-2
              bucket: solr-s3-backups
              credentials:
                accessKeyIdSecret: # Optional
                  name: aws-secrets
                  key: access-key-id
                secretAccessKeySecret: # Optional
                  name: aws-secrets
                  key: secret-access-key
    - apiVersion: solr.apache.org/v1beta1
      kind: SolrPrometheusExporter
      metadata:
        name: example
      spec:
        solrReference:
          cloud:
            name: "example"
        numThreads: 4
        image:
          tag: 8.7.0
    - apiVersion: solr.apache.org/v1beta1
      kind: SolrPrometheusExporter
      metadata:
        name: example
      spec:
        solrReference:
          cloud:
            name: "example"
        numThreads: 4
        image:
          tag: 8.7.0
    - apiVersion: solr.apache.org/v1beta1
      kind: SolrBackup
      metadata:
        name: example
      spec:
        repositoryName: solr-gcs-backups
        solrCloud: example
        collections:
          - techproducts
          - books
        location: "/this/location"
  artifacthub.io/containsSecurityUpdates: "false"<|MERGE_RESOLUTION|>--- conflicted
+++ resolved
@@ -120,7 +120,11 @@
           url: https://github.com/apache/solr-operator/pull/332
         - name: Solr Modules
           url: https://github.com/apache/solr/tree/main/solr/contrib
-<<<<<<< HEAD
+    - kind: added
+      description: SolrBackups can now have a custom location specified to store the backup
+      links:
+        - name: Github PR
+          url: https://github.com/apache/solr-operator/pull/345
     - kind: fixed
       description: Fix for managed restarts across connected SolrCloud resources.
       links:
@@ -128,13 +132,6 @@
           url: https://github.com/apache/solr-operator/issues/348
         - name: Github PR
           url: https://github.com/apache/solr-operator/pull/349
-=======
-    - kind: added
-      description: SolrBackups can now have a custom location specified to store the backup
-      links:
-        - name: Github PR
-          url: https://github.com/apache/solr-operator/pull/345
->>>>>>> 3f851ac3
   artifacthub.io/images: |
     - name: solr-operator
       image: apache/solr-operator:v0.5.0-prerelease
