# Licensed to the Apache Software Foundation (ASF) under one or more
# contributor license agreements.  See the NOTICE file distributed with
# this work for additional information regarding copyright ownership.
# The ASF licenses this file to You under the Apache License, Version 2.0
# (the "License"); you may not use this file except in compliance with
# the License.  You may obtain a copy of the License at
#
#     http://www.apache.org/licenses/LICENSE-2.0
#
# Unless required by applicable law or agreed to in writing, software
# distributed under the License is distributed on an "AS IS" BASIS,
# WITHOUT WARRANTIES OR CONDITIONS OF ANY KIND, either express or implied.
# See the License for the specific language governing permissions and
# limitations under the License.
apiVersion: v2
name: solr-operator
description: The Solr Operator enables easy management of Solr resources within Kubernetes.
version: 0.9.0-prerelease
appVersion: v0.9.0-prerelease
kubeVersion: ">= 1.22.0-0"
home: https://solr.apache.org/operator
sources:
  - https://github.com/apache/solr-operator
keywords:
  - solr
  - apache
  - search
  - lucene
  - operator
maintainers:
  - name: Solr Dev Community
    email: dev@solr.apache.org
  - name: Houston Putman
    email: houston@apache.org
icon: https://solr.apache.org/theme/images/identity/Solr_Logo_on_white.png
dependencies:
  - name: 'zookeeper-operator'
    version: 0.2.15
    repository: https://charts.pravega.io
    condition: zookeeper-operator.install
annotations:
  artifacthub.io/category: "database"
  artifacthub.io/operator: "true"
  artifacthub.io/operatorCapabilities: Full Lifecycle
  artifacthub.io/prerelease: "true"
  artifacthub.io/recommendations: |
    - url: https://artifacthub.io/packages/helm/apache-solr/solr
  artifacthub.io/links: |
    - name: "Tutorials"
      url: https://solr.apache.org/operator/resources#tutorials
  artifacthub.io/signKey: |
    fingerprint: <fingerprint>
    url: https://dist.apache.org/repos/dist/release/solr/KEYS
  # Add change log for a single release here.
  # Allowed syntax is described at: https://artifacthub.io/docs/topics/annotations/helm/#example
  artifacthub.io/changes: |
    - kind: fixed
      description: gen-pkcs12-keystore initContainer now supports 'ca.crt'-less TLS secrets
      links:
        - name: Github Issue
          url: https://github.com/apache/solr-operator/issues/684
        - name: Github PR
          url: https://github.com/apache/solr-operator/pull/685
    - kind: changed
      description: SolrClouds now support auto-readOnlyRootFilesystem setting.
      links:
        - name: Github Issue
          url: https://github.com/apache/solr-operator/issues/624
        - name: Github PR
          url: https://github.com/apache/solr-operator/pull/648
<<<<<<< HEAD
      description: Avoid reset of security.json if get request fails
=======
    - kind: fixed
      description: Avoid reset of security.json if get request fails  
>>>>>>> ee1e3f3d
      links:
        - name: Github Issue
          url: https://github.com/apache/solr-operator/issues/659
        - name: Github PR
          url: https://github.com/apache/solr-operator/pull/660
    - kind: fixed
      description: SolrCloud scaling is now safe when using persistent storage with a 'Delete' reclaim policy
      links:
        - name: Github Issue
          url: https://github.com/apache/solr-operator/issues/688
        - name: Github PR
          url: https://github.com/apache/solr-operator/pull/689
    - kind: fixed
      description: SolrPrometheusExporter no longer fails liveness probes when the SolrCloud is too large
      links:
        - name: Github Issue
          url: https://github.com/apache/solr-operator/issues/693
        - name: Github PR
          url: https://github.com/apache/solr-operator/pull/694
    - kind: security
      description: Command-based Solr probes no longer echoes 'JAVA_TOOL_OPTIONS' values in Kubernetes events.
      links:
        - name: JIRA Issue
          url: https://issues.apache.org/jira/browse/SOLR-17216
        - name: Github PR
          url: https://github.com/apache/solr-operator/pull/698
    - kind: fixed
      description: SolrClouds addressed via an Ingress now scale up and down safely.
      links:
        - name: Github Issue
          url: https://github.com/apache/solr-operator/issues/682
        - name: Github PR
          url: https://github.com/apache/solr-operator/pull/692
    - kind: fixed
      description: The operator will now delete ingress and per-node services when external ingress is disabled.
      links:
        - name: Github Issue
          url: https://github.com/apache/solr-operator/issues/673
        - name: Github PR
          url: https://github.com/apache/solr-operator/pull/674
  artifacthub.io/images: |
    - name: solr-operator
      image: apache/solr-operator:v0.9.0-prerelease
  artifacthub.io/crds: |
    - kind: SolrCloud
      version: v1beta1
      name: solrcloud.solr.apache.org
      displayName: Solr Cloud
      description: A distributed Solr Cloud cluster
    - kind: SolrPrometheusExporter
      version: v1beta1
      name: solrprometheusexporter.solr.apache.org
      displayName: Solr Prometheus Exporter
      description: A Prometheus metrics exporter for Solr
    - kind: SolrBackup
      version: v1beta1
      name: solrbackup.solr.apache.org
      displayName: Solr Backup
      description: A backup mechanism for Solr
  artifacthub.io/crdsExamples: |
    - apiVersion: solr.apache.org/v1beta1
      kind: SolrCloud
      metadata:
        name: example
      spec:
        dataStorage:
          persistent:
            reclaimPolicy: Delete
            pvcTemplate:
              spec:
                resources:
                  requests:
                    storage: "20Gi"
        replicas: 3
        solrImage:
          tag: 8.11
        solrJavaMem: "-Xms4g -Xmx4g"
        customSolrKubeOptions:
          podOptions:
            resources:
              requests:
                memory: "6G"
        zookeeperRef:
          provided:
            replicas: 3
        solrOpts: "-Dsolr.autoSoftCommit.maxTime=10000"
        solrGCTune: "-XX:SurvivorRatio=4 -XX:TargetSurvivorRatio=90 -XX:MaxTenuringThreshold=8"
        backupRepositories:
          - name: default-gcs
            gcs:
              bucket: solr-gcs-backups
              gcsCredentialSecret: # Required unless deployed in GKE and using its "Workplace Identity" feature
                name: gcs-credentials
                key: "service-account-key.json"
              baseLocation: "/solrcloud/backups"
          - name: default-s3
            s3:
              region: us-west-2
              bucket: solr-s3-backups
              credentials:
                accessKeyIdSecret: # Optional
                  name: aws-secrets
                  key: access-key-id
                secretAccessKeySecret: # Optional
                  name: aws-secrets
                  key: secret-access-key
    - apiVersion: solr.apache.org/v1beta1
      kind: SolrPrometheusExporter
      metadata:
        name: example
      spec:
        solrReference:
          cloud:
            name: "example"
        numThreads: 4
        image:
          tag: 8.11
    - apiVersion: solr.apache.org/v1beta1
      kind: SolrBackup
      metadata:
        name: example
      spec:
        repositoryName: solr-gcs-backups
        solrCloud: example
        collections:
          - techproducts
          - books
        location: "/this/location"
  artifacthub.io/containsSecurityUpdates: "false"<|MERGE_RESOLUTION|>--- conflicted
+++ resolved
@@ -68,12 +68,8 @@
           url: https://github.com/apache/solr-operator/issues/624
         - name: Github PR
           url: https://github.com/apache/solr-operator/pull/648
-<<<<<<< HEAD
-      description: Avoid reset of security.json if get request fails
-=======
     - kind: fixed
       description: Avoid reset of security.json if get request fails  
->>>>>>> ee1e3f3d
       links:
         - name: Github Issue
           url: https://github.com/apache/solr-operator/issues/659
