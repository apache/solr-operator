--- conflicted
+++ resolved
@@ -84,19 +84,16 @@
       links:
         - name: GitHub PR
           url: https://github.com/apache/solr-operator/pull/508
-<<<<<<< HEAD
+    - kind: changed
+      description: Zookeeper images now use the IfNotPresent pullPolicy by default
+      links:
+        - name: GitHub PR
+          url: https://github.com/apache/solr-operator/pull/512/files
     - kind: fixed
       description: Fix bug in non-recurring SolrBackups
       links:
         - name: GitHub PR
           url: https://github.com/apache/solr-operator/pull/509
-=======
-    - kind: changed
-      description: Zookeeper images now use the IfNotPresent pullPolicy by default
-      links:
-        - name: GitHub PR
-          url: https://github.com/apache/solr-operator/pull/512/files
->>>>>>> 4be1a1d6
   artifacthub.io/images: |
     - name: solr-operator
       image: apache/solr-operator:v0.7.0-prerelease
