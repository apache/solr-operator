# Licensed to the Apache Software Foundation (ASF) under one or more
# contributor license agreements.  See the NOTICE file distributed with
# this work for additional information regarding copyright ownership.
# The ASF licenses this file to You under the Apache License, Version 2.0
# (the "License"); you may not use this file except in compliance with
# the License.  You may obtain a copy of the License at
#
#     http://www.apache.org/licenses/LICENSE-2.0
#
# Unless required by applicable law or agreed to in writing, software
# distributed under the License is distributed on an "AS IS" BASIS,
# WITHOUT WARRANTIES OR CONDITIONS OF ANY KIND, either express or implied.
# See the License for the specific language governing permissions and
# limitations under the License.
apiVersion: v2
name: solr-operator
description: The Solr Operator enables easy management of Solr resources within Kubernetes.
version: 0.9.0-prerelease
appVersion: v0.9.0-prerelease
kubeVersion: ">= 1.22.0-0"
home: https://solr.apache.org/operator
sources:
  - https://github.com/apache/solr-operator
keywords:
  - solr
  - apache
  - search
  - lucene
  - operator
maintainers:
  - name: Solr Dev Community
    email: dev@solr.apache.org
  - name: Houston Putman
    email: houston@apache.org
icon: https://solr.apache.org/theme/images/identity/Solr_Logo_on_white.png
dependencies:
  - name: 'zookeeper-operator'
    version: 0.2.15
    repository: https://charts.pravega.io
    condition: zookeeper-operator.install
annotations:
  artifacthub.io/category: "database"
  artifacthub.io/operator: "true"
  artifacthub.io/operatorCapabilities: Full Lifecycle
  artifacthub.io/prerelease: "true"
  artifacthub.io/recommendations: |
    - url: https://artifacthub.io/packages/helm/apache-solr/solr
  artifacthub.io/links: |
    - name: "Tutorials"
      url: https://solr.apache.org/operator/resources#tutorials
  artifacthub.io/signKey: |
    fingerprint: <fingerprint>
    url: https://dist.apache.org/repos/dist/release/solr/KEYS
  # Add change log for a single release here.
  # Allowed syntax is described at: https://artifacthub.io/docs/topics/annotations/helm/#example
  artifacthub.io/changes: |
    - kind: changed
      description: SolrClouds now support auto-readOnlyRootFilesystem setting.
      links:
        - name: Github Issue
          url: https://github.com/apache/solr-operator/issues/624
        - name: Github PR
          url: https://github.com/apache/solr-operator/pull/648
    - kind: fixed
<<<<<<< HEAD
      description: Avoid reset of security.json if get request fails  
      links:
        - name: Github Issue
          url: https://github.com/apache/solr-operator/issues/659
        - name: Github PR
          url: https://github.com/apache/solr-operator/pull/660
=======
      description: SolrCloud scaling is now safe when using persistent storage with a 'Delete' reclaim policy
      links:
        - name: Github Issue
          url: https://github.com/apache/solr-operator/issues/688
        - name: Github PR
          url: https://github.com/apache/solr-operator/pull/689
    - kind: fixed
      description: SolrPrometheusExporter no longer fails liveness probes when the SolrCloud is too large
      links:
        - name: Github Issue
          url: https://github.com/apache/solr-operator/issues/693
        - name: Github PR
          url: https://github.com/apache/solr-operator/pull/694
>>>>>>> 4d74362c
  artifacthub.io/images: |
    - name: solr-operator
      image: apache/solr-operator:v0.9.0-prerelease
  artifacthub.io/crds: |
    - kind: SolrCloud
      version: v1beta1
      name: solrcloud.solr.apache.org
      displayName: Solr Cloud
      description: A distributed Solr Cloud cluster
    - kind: SolrPrometheusExporter
      version: v1beta1
      name: solrprometheusexporter.solr.apache.org
      displayName: Solr Prometheus Exporter
      description: A Prometheus metrics exporter for Solr
    - kind: SolrBackup
      version: v1beta1
      name: solrbackup.solr.apache.org
      displayName: Solr Backup
      description: A backup mechanism for Solr
  artifacthub.io/crdsExamples: |
    - apiVersion: solr.apache.org/v1beta1
      kind: SolrCloud
      metadata:
        name: example
      spec:
        dataStorage:
          persistent:
            reclaimPolicy: Delete
            pvcTemplate:
              spec:
                resources:
                  requests:
                    storage: "20Gi"
        replicas: 3
        solrImage:
          tag: 8.11
        solrJavaMem: "-Xms4g -Xmx4g"
        customSolrKubeOptions:
          podOptions:
            resources:
              requests:
                memory: "6G"
        zookeeperRef:
          provided:
            replicas: 3
        solrOpts: "-Dsolr.autoSoftCommit.maxTime=10000"
        solrGCTune: "-XX:SurvivorRatio=4 -XX:TargetSurvivorRatio=90 -XX:MaxTenuringThreshold=8"
        backupRepositories:
          - name: default-gcs
            gcs:
              bucket: solr-gcs-backups
              gcsCredentialSecret: # Required unless deployed in GKE and using its "Workplace Identity" feature
                name: gcs-credentials
                key: "service-account-key.json"
              baseLocation: "/solrcloud/backups"
          - name: default-s3
            s3:
              region: us-west-2
              bucket: solr-s3-backups
              credentials:
                accessKeyIdSecret: # Optional
                  name: aws-secrets
                  key: access-key-id
                secretAccessKeySecret: # Optional
                  name: aws-secrets
                  key: secret-access-key
    - apiVersion: solr.apache.org/v1beta1
      kind: SolrPrometheusExporter
      metadata:
        name: example
      spec:
        solrReference:
          cloud:
            name: "example"
        numThreads: 4
        image:
          tag: 8.11
    - apiVersion: solr.apache.org/v1beta1
      kind: SolrBackup
      metadata:
        name: example
      spec:
        repositoryName: solr-gcs-backups
        solrCloud: example
        collections:
          - techproducts
          - books
        location: "/this/location"
  artifacthub.io/containsSecurityUpdates: "false"<|MERGE_RESOLUTION|>--- conflicted
+++ resolved
@@ -62,14 +62,12 @@
         - name: Github PR
           url: https://github.com/apache/solr-operator/pull/648
     - kind: fixed
-<<<<<<< HEAD
       description: Avoid reset of security.json if get request fails  
       links:
         - name: Github Issue
           url: https://github.com/apache/solr-operator/issues/659
         - name: Github PR
           url: https://github.com/apache/solr-operator/pull/660
-=======
       description: SolrCloud scaling is now safe when using persistent storage with a 'Delete' reclaim policy
       links:
         - name: Github Issue
@@ -83,7 +81,6 @@
           url: https://github.com/apache/solr-operator/issues/693
         - name: Github PR
           url: https://github.com/apache/solr-operator/pull/694
->>>>>>> 4d74362c
   artifacthub.io/images: |
     - name: solr-operator
       image: apache/solr-operator:v0.9.0-prerelease
