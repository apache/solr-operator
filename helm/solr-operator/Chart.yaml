--- conflicted
+++ resolved
@@ -120,22 +120,18 @@
       description: The SolrCloud common service now removes nodes that are about to be upgraded
       links:
         - name: GitHub Issue
-<<<<<<< HEAD
-          url: https://github.com/apache/solr-operator/issues/510
-    - kind: fixed
-      description: Don't give port annotation for PrometheusExporter, let Prometheus find the port itself
-      links:
-        - name: GitHub PR
-          url: https://github.com/apache/solr-operator/pull/539
-        - name: GitHub Issue
-          url: https://github.com/apache/solr-operator/issues/483
-=======
           url: https://github.com/apache/solr-operator/issues/529
         - name: GitHub PR
           url: https://github.com/apache/solr-operator/pull/530
         - name: Feature Documentation
           url: https://apache.github.io/solr-operator/docs/solr-cloud/managed-updates.html#pod-readiness-during-updates
->>>>>>> fb231173
+    - kind: fixed
+      description: Don't give port annotation for PrometheusExporter, let Prometheus find the port itself
+      links:
+        - name: GitHub Issue
+          url: https://github.com/apache/solr-operator/issues/483
+        - name: GitHub PR
+          url: https://github.com/apache/solr-operator/pull/539
   artifacthub.io/images: |
     - name: solr-operator
       image: apache/solr-operator:v0.7.0-prerelease
