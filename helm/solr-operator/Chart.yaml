# Licensed to the Apache Software Foundation (ASF) under one or more
# contributor license agreements.  See the NOTICE file distributed with
# this work for additional information regarding copyright ownership.
# The ASF licenses this file to You under the Apache License, Version 2.0
# (the "License"); you may not use this file except in compliance with
# the License.  You may obtain a copy of the License at
#
#     http://www.apache.org/licenses/LICENSE-2.0
#
# Unless required by applicable law or agreed to in writing, software
# distributed under the License is distributed on an "AS IS" BASIS,
# WITHOUT WARRANTIES OR CONDITIONS OF ANY KIND, either express or implied.
# See the License for the specific language governing permissions and
# limitations under the License.
apiVersion: v2
name: solr-operator
description: The Solr Operator enables easy management of Solr resources within Kubernetes.
version: 0.7.0-prerelease
appVersion: v0.7.0-prerelease
kubeVersion: ">= 1.21.0-0"
home: https://solr.apache.org/operator
sources:
  - https://github.com/apache/solr-operator
keywords:
  - solr
  - apache
  - search
  - lucene
  - operator
maintainers:
  - name: Solr Dev Community
    email: dev@solr.apache.org
  - name: Houston Putman
    email: houston@apache.org
icon: https://solr.apache.org/theme/images/identity/Solr_Logo_on_white.png
dependencies:
  - name: 'zookeeper-operator'
    version: 0.2.14
    repository: https://charts.pravega.io
    condition: zookeeper-operator.install
annotations:
  artifacthub.io/category: "database"
  artifacthub.io/operator: "true"
  artifacthub.io/operatorCapabilities: Full Lifecycle
  artifacthub.io/prerelease: "true"
  artifacthub.io/recommendations: |
    - url: https://artifacthub.io/packages/helm/apache-solr/solr
  artifacthub.io/links: |
    - name: "Tutorials"
      url: https://solr.apache.org/operator/resources#tutorials
  artifacthub.io/signKey: |
    fingerprint: <fingerprint>
    url: https://dist.apache.org/repos/dist/release/solr/KEYS
  # Add change log for a single release here.
  # Allowed syntax is described at: https://artifacthub.io/docs/topics/annotations/helm/#example
  artifacthub.io/changes: |
    - kind: changed
      description: Minimum Kubernetes version has been upped to 1.21
      links:
        - name: GitHub PR
          url: https://github.com/apache/solr-operator/pull/473
    - kind: fixed
      description: Fix bug with named PVCs
      links:
        - name: Github Issue
          url: https://github.com/apache/solr-operator/issues/479
        - name: Github PR
          url: https://github.com/apache/solr-operator/pull/481
    - kind: added
      description: Support custom annotations on created ServiceAccount
      links:
        - name: GitHub PR
          url: https://github.com/apache/solr-operator/pull/480
    - kind: added
      description: SolrClouds now have PodDisruptionBudgets enabled
      links:
        - name: GitHub Issue
          url: https://github.com/apache/solr-operator/issues/471
        - name: GitHub PR
          url: https://github.com/apache/solr-operator/pull/473
        - name: PodDisruptionBudget Documentation
          url: https://kubernetes.io/docs/concepts/workloads/pods/disruptions/#pod-disruption-budgets
    - kind: fixed
      description: Fix namespace support for helm installation and leader election
      links:
        - name: GitHub PR
          url: https://github.com/apache/solr-operator/pull/508
    - kind: changed
      description: Zookeeper images now use the IfNotPresent pullPolicy by default
      links:
        - name: GitHub PR
          url: https://github.com/apache/solr-operator/pull/512/files
    - kind: fixed
      description: Fix bug in non-recurring SolrBackups
      links:
        - name: GitHub PR
          url: https://github.com/apache/solr-operator/pull/509
    - kind: fixed
      description: Fix issue where Zookeeper specific labels are not propagated to Zookeeper pods
      links:
        - name: GitHub PR
          url: https://github.com/apache/solr-operator/pull/514
        - name: GitHub Issue
          url: https://github.com/apache/solr-operator/issues/490
    - kind: fixed
      description: Fix SolrBackup not taking backups when the collections field is omitted 
      links:
        - name: GitHub Issue
          url: https://github.com/apache/solr-operator/issues/515
        - name: GitHub PR
          url: https://github.com/apache/solr-operator/pull/516
    - kind: changed
      description: Use better default startup, liveness and readiness probes for SolrCloud and SolrPrometheusExporter
      links:
        - name: GitHub Issue
          url: https://github.com/apache/solr-operator/issues/510
        - name: GitHub PR
          url: https://github.com/apache/solr-operator/pull/511
    - kind: added
      description: The SolrCloud common service now removes nodes that are about to be upgraded
      links:
        - name: GitHub Issue
          url: https://github.com/apache/solr-operator/issues/529
        - name: GitHub PR
          url: https://github.com/apache/solr-operator/pull/530
        - name: Feature Documentation
          url: https://apache.github.io/solr-operator/docs/solr-cloud/managed-updates.html#pod-readiness-during-updates
    - kind: fixed
      description: Don't give port annotation for PrometheusExporter, let Prometheus find the port itself
      links:
        - name: GitHub Issue
          url: https://github.com/apache/solr-operator/issues/483
        - name: GitHub PR
          url: https://github.com/apache/solr-operator/pull/539
    - kind: fixed
      description: Solr resource status are now patched instead of updated, this should reduce "error" logging in the operator.
      links:
        - name: GitHub Issue
          url: https://github.com/apache/solr-operator/issues/544
        - name: GitHub PR
          url: https://github.com/apache/solr-operator/pull/545
    - kind: added
      description: Support custom Zookeeper probes
      links:
        - name: GitHub Issue
          url: https://github.com/apache/solr-operator/issues/477
        - name: GitHub PR
          url: https://github.com/apache/solr-operator/pull/546
<<<<<<< HEAD
    - kind: added
      description: Added Option to enable/disable the PodDisruptionBudget for the cluster.
      links:
        - name: GitHub Issue
          url: https://github.com/apache/solr-operator/issues/538
        - name: GitHub PR
          url: https://github.com/apache/solr-operator/pull/540
=======
    - kind: fixed
      description: Avoid backup directory chown when directories are already writable
      links:
        - name: GitHub Issue
          url: https://github.com/apache/solr-operator/issues/537
        - name: GitHub PR
          url: https://github.com/apache/solr-operator/pull/548
>>>>>>> 61954e69
  artifacthub.io/images: |
    - name: solr-operator
      image: apache/solr-operator:v0.7.0-prerelease
  artifacthub.io/crds: |
    - kind: SolrCloud
      version: v1beta1
      name: solrcloud.solr.apache.org
      displayName: Solr Cloud
      description: A distributed Solr Cloud cluster
    - kind: SolrPrometheusExporter
      version: v1beta1
      name: solrprometheusexporter.solr.apache.org
      displayName: Solr Prometheus Exporter
      description: A Prometheus metrics exporter for Solr
    - kind: SolrBackup
      version: v1beta1
      name: solrbackup.solr.apache.org
      displayName: Solr Backup
      description: A backup mechanism for Solr
  artifacthub.io/crdsExamples: |
    - apiVersion: solr.apache.org/v1beta1
      kind: SolrCloud
      metadata:
        name: example
      spec:
        dataStorage:
          persistent:
            reclaimPolicy: Delete
            pvcTemplate:
              spec:
                resources:
                  requests:
                    storage: "20Gi"
        replicas: 3
        solrImage:
          tag: 8.11
        solrJavaMem: "-Xms4g -Xmx4g"
        customSolrKubeOptions:
          podOptions:
            resources:
              requests:
                memory: "6G"
        zookeeperRef:
          provided:
            replicas: 3
        solrOpts: "-Dsolr.autoSoftCommit.maxTime=10000"
        solrGCTune: "-XX:SurvivorRatio=4 -XX:TargetSurvivorRatio=90 -XX:MaxTenuringThreshold=8"
        backupRepositories:
          - name: default-gcs
            gcs:
              bucket: solr-gcs-backups
              gcsCredentialSecret: # Required unless deployed in GKE and using its "Workplace Identity" feature
                name: gcs-credentials
                key: "service-account-key.json"
              baseLocation: "/solrcloud/backups"
          - name: default-s3
            s3:
              region: us-west-2
              bucket: solr-s3-backups
              credentials:
                accessKeyIdSecret: # Optional
                  name: aws-secrets
                  key: access-key-id
                secretAccessKeySecret: # Optional
                  name: aws-secrets
                  key: secret-access-key
    - apiVersion: solr.apache.org/v1beta1
      kind: SolrPrometheusExporter
      metadata:
        name: example
      spec:
        solrReference:
          cloud:
            name: "example"
        numThreads: 4
        image:
          tag: 8.11
    - apiVersion: solr.apache.org/v1beta1
      kind: SolrBackup
      metadata:
        name: example
      spec:
        repositoryName: solr-gcs-backups
        solrCloud: example
        collections:
          - techproducts
          - books
        location: "/this/location"
  artifacthub.io/containsSecurityUpdates: "false"<|MERGE_RESOLUTION|>--- conflicted
+++ resolved
@@ -146,7 +146,13 @@
           url: https://github.com/apache/solr-operator/issues/477
         - name: GitHub PR
           url: https://github.com/apache/solr-operator/pull/546
-<<<<<<< HEAD
+    - kind: fixed
+      description: Avoid backup directory chown when directories are already writable
+      links:
+        - name: GitHub Issue
+          url: https://github.com/apache/solr-operator/issues/537
+        - name: GitHub PR
+          url: https://github.com/apache/solr-operator/pull/548
     - kind: added
       description: Added Option to enable/disable the PodDisruptionBudget for the cluster.
       links:
@@ -154,15 +160,6 @@
           url: https://github.com/apache/solr-operator/issues/538
         - name: GitHub PR
           url: https://github.com/apache/solr-operator/pull/540
-=======
-    - kind: fixed
-      description: Avoid backup directory chown when directories are already writable
-      links:
-        - name: GitHub Issue
-          url: https://github.com/apache/solr-operator/issues/537
-        - name: GitHub PR
-          url: https://github.com/apache/solr-operator/pull/548
->>>>>>> 61954e69
   artifacthub.io/images: |
     - name: solr-operator
       image: apache/solr-operator:v0.7.0-prerelease
