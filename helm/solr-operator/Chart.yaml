--- conflicted
+++ resolved
@@ -97,21 +97,19 @@
         - name: Github PR
           url: https://github.com/apache/solr-operator/pull/418
     - kind: fixed
-<<<<<<< HEAD
+      description: Fixed issue with StatefulSet volumeMounts for PVCs with custom names.
+      links:
+        - name: Github Issue
+          url: https://github.com/apache/solr-operator/issues/438
+        - name: Github PR
+          url: https://github.com/apache/solr-operator/pull/439
+    - kind: fixed
       description: SolrCloud pods are no longer deleted right after a SolrCloud is created.
       links:
         - name: Github Issue
           url: https://github.com/apache/solr-operator/issues/431
         - name: Github PR
           url: https://github.com/apache/solr-operator/pull/432
-=======
-      description: Fixed issue with StatefulSet volumeMounts for PVCs with custom names.
-      links:
-        - name: Github Issue
-          url: https://github.com/apache/solr-operator/issues/438
-        - name: Github PR
-          url: https://github.com/apache/solr-operator/pull/439
->>>>>>> 04aefa97
   artifacthub.io/images: |
     - name: solr-operator
       image: apache/solr-operator:v0.6.0-prerelease
