--- conflicted
+++ resolved
@@ -74,11 +74,7 @@
 	// Pod defines the policy to create pod for the SolrCloud.
 	// Updating the Pod does not take effect on any existing pods.
 	// +optional
-<<<<<<< HEAD
-	Pod PodPolicy `json:"pod,omitempty"`
-=======
 	SolrPod SolrPodPolicy `json:"solrPodPolicy,omitempty"`
->>>>>>> 1074e5f7
 
 	// DataPvcSpec is the spec to describe PVC for the solr node to store its data.
 	// This field is optional. If no PVC spec is provided, each solr node will use emptyDir as the data volume
@@ -126,29 +122,17 @@
 		spec.SolrJavaMem = DefaultSolrJavaMem
 	}
 
-<<<<<<< HEAD
-	if spec.SolrOpts == "" {
-=======
 	if spec.SolrOpts == "" && DefaultSolrOpts != "" {
->>>>>>> 1074e5f7
 		changed = true
 		spec.SolrOpts = DefaultSolrOpts
 	}
 
-<<<<<<< HEAD
-	if spec.SolrLogLevel == "" {
-=======
 	if spec.SolrLogLevel == "" && DefaultSolrLogLevel != "" {
->>>>>>> 1074e5f7
 		changed = true
 		spec.SolrLogLevel = DefaultSolrLogLevel
 	}
 
-<<<<<<< HEAD
-	if spec.SolrGCTune == "" {
-=======
 	if spec.SolrGCTune == "" && DefaultSolrGCTune != "" {
->>>>>>> 1074e5f7
 		changed = true
 		spec.SolrGCTune = DefaultSolrGCTune
 	}
@@ -184,15 +168,9 @@
 	return changed
 }
 
-<<<<<<< HEAD
-// PodPolicy defines the common pod configuration for Pods, including when used
-// in deployments, stateful-sets, etc.
-type PodPolicy struct {
-=======
 // SolrPodPolicy defines the common pod configuration for Pods, including when used
 // in deployments, stateful-sets, etc.
 type SolrPodPolicy struct {
->>>>>>> 1074e5f7
 	// The scheduling constraints on pods.
 	// +optional
 	Affinity *corev1.Affinity `json:"affinity,omitempty"`
