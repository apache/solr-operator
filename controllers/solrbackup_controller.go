--- conflicted
+++ resolved
@@ -242,15 +242,9 @@
 		collectionBackupStatus.BackupName = util.FullCollectionBackupName(collection, backup.Name)
 	} else if collectionBackupStatus.InProgress {
 		// Check the state of the backup, when it is in progress, and update the state accordingly
-<<<<<<< HEAD
-		finished, successful, asyncStatus, checkErr := util.CheckBackupForCollection(ctx, solrCloud, collection, backup.Name, logger)
-		if checkErr != nil {
-			return false, checkErr
-=======
-		finished, successful, asyncStatus, err := util.CheckBackupForCollection(solrCloud, collection, backup.Name, httpHeaders, logger)
+		finished, successful, asyncStatus, err := util.CheckBackupForCollection(ctx, solrCloud, collection, backup.Name, logger)
 		if err != nil {
 			return false, err
->>>>>>> 3f851ac3
 		}
 		collectionBackupStatus.Finished = finished
 		if finished {
