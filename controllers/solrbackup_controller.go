--- conflicted
+++ resolved
@@ -91,7 +91,6 @@
 		return reconcile.Result{Requeue: true}, nil
 	}
 
-<<<<<<< HEAD
 	requeueOrNot := reconcile.Result{}
 
 	// Check if we should start the next backup
@@ -109,105 +108,57 @@
 	// Do backup work if a nextScheduledTime is not set and there is no current finish time.
 	// The nextScheduledTime is only set when the last backup is finished and we are waiting to do the next
 	if backup.Status.NextScheduledTime == nil && backup.Status.Current.FinishTime == nil {
-		// When working with the collection backups, auto-requeue after 5 seconds
-		// to check on the status of the async solr backup calls
-		updateRequeueAfter(&requeueOrNot, time.Second*5)
-
-		solrCloud, allCollectionsComplete, collectionActionTaken, err1 := r.reconcileSolrCloudBackup(ctx, backup, logger)
+    requeueOrNot := reconcile.Result{}
+    
+		solrCloud, _, err1 := r.reconcileSolrCloudBackup(ctx, backup, logger)
 		if err1 != nil {
 			// TODO Should we be failing the backup for some sub-set of errors here?
 			logger.Error(err1, "Error while taking SolrCloud backup")
-		}
-		if allCollectionsComplete && collectionActionTaken {
-			// Requeue immediately to start the persisting job
-			// From here on in the backup lifecycle, requeueing will not happen for the backup.
-			updateRequeueAfter(&requeueOrNot, time.Second*10)
-		} else if solrCloud == nil {
-			requeueOrNot = reconcile.Result{}
-		} else {
-			// Only persist if the backup CRD is not finished (something bad happened)
-			// and the collection backups are all complete (not necessarily successful)
-			// Do not do this right after the collectionsBackup have been complete, wait till the next cycle
-			if allCollectionsComplete && !backup.Status.Current.Finished {
-				if backup.Spec.Persistence != nil {
-					// We will count on the Job updates to be notified
-					requeueOrNot = reconcile.Result{}
-					err = r.persistSolrCloudBackups(ctx, backup, solrCloud, logger)
-					if err != nil {
-						logger.Error(err, "Error while persisting SolrCloud backup")
-					}
-				} else {
-					tru := true
-					backup.Status.Current.Successful = &tru
-					now := metav1.Now()
-					backup.Status.Current.FinishTime = &now
-					// No need to requeue for backup purposes (unless for the next backup, handled at the end of the reconcile)
-					requeueOrNot = reconcile.Result{}
-					if backup.Spec.Recurrence != nil {
-						// Add the current backup to the front of the history.
-						// If there is no max
-						backup.Status.History = append([]solrv1beta1.IndividualSolrBackupStatus{backup.Status.Current}, backup.Status.History...)
-
-						// Remove history if we have too much saved
-						if len(backup.Status.History) > backup.Spec.Recurrence.MaxSaved {
-							backup.Status.History = backup.Status.History[:backup.Spec.Recurrence.MaxSaved]
-						}
-
-						if nextRestartTime, err1 := util.ScheduleNextBackup(backup.Spec.Recurrence.Schedule, backup.Status.Current.FinishTime.Time); err1 != nil {
-							logger.Error(err1, "Could not schedule new backup due to back schedule")
-						} else {
-							convTime := metav1.NewTime(nextRestartTime)
-							backup.Status.NextScheduledTime = &convTime
-						}
-
-						// Reset Current, which is fine since it is now in the history.
-						backup.Status.Current = solrv1beta1.IndividualSolrBackupStatus{}
-					}
-				}
-			}
-		}
-
-		if backup.Status.Current.Finished && backup.Status.Current.FinishTime == nil {
-			now := metav1.Now()
-			backup.Status.Current.FinishTime = &now
-			if backup.Spec.Persistence != nil {
-				backup.Status.Current.Successful = backup.Status.Current.PersistenceStatus.Successful
-			}
-		}
-=======
-	// When working with the collection backups, auto-requeue after 5 seconds
-	// to check on the status of the async solr backup calls
-	requeueOrNot := reconcile.Result{}
-
-	solrCloud, _, err := r.reconcileSolrCloudBackup(ctx, backup, logger)
-	if err != nil {
-		// TODO Should we be failing the backup for some sub-set of errors here?
-		logger.Error(err, "Error while taking SolrCloud backup")
-
-		// Requeue after 10 seconds for errors.
-		requeueOrNot = reconcile.Result{Requeue: true, RequeueAfter: time.Second * 10}
-	} else if solrCloud != nil && !backup.Status.Finished {
-		// Only requeue if the SolrCloud we are backing up exists and we are not finished with the backups.
-		requeueOrNot = reconcile.Result{Requeue: true, RequeueAfter: time.Second * 5}
-	} else if backup.Status.Finished && backup.Status.FinishTime == nil {
-		now := metav1.Now()
-		backup.Status.FinishTime = &now
-	}
->>>>>>> 9860911a
+      
+      // Requeue after 10 seconds for errors.
+      requeueOrNot = reconcile.Result{Requeue: true, RequeueAfter: time.Second * 10}
+		} else if backup.Status.Current.Finished {
+      // Set finish time
+      now := metav1.Now()
+      backup.Status.Current.FinishTime = &now
+      
+      if backup.Spec.Recurrence != nil {
+        // Add the current backup to the front of the history.
+        // If there is no max
+        backup.Status.History = append([]solrv1beta1.IndividualSolrBackupStatus{backup.Status.Current}, backup.Status.History...)
+
+        // Remove history if we have too much saved
+        if len(backup.Status.History) > backup.Spec.Recurrence.MaxSaved {
+          backup.Status.History = backup.Status.History[:backup.Spec.Recurrence.MaxSaved]
+        }
+
+        if nextRestartTime, err1 := util.ScheduleNextBackup(backup.Spec.Recurrence.Schedule, backup.Status.Current.FinishTime.Time); err1 != nil {
+          logger.Error(err1, "Could not schedule new backup due to back schedule")
+        } else {
+          convTime := metav1.NewTime(nextRestartTime)
+          backup.Status.NextScheduledTime = &convTime
+        }
+
+        // Reset Current, which is fine since it is now in the history.
+        backup.Status.Current = solrv1beta1.IndividualSolrBackupStatus{}
+			}
+    } else if solrCloud != nil {
+      // When working with the collection backups, auto-requeue after 5 seconds
+      // to check on the status of the async solr backup calls
+      updateRequeueAfter(&requeueOrNot, time.Second*5)
+    }
+	}
 
 		if !reflect.DeepEqual(oldStatus, &backup.Status) {
 			logger.Info("Updating status for solr-backup")
 			err = r.Status().Update(ctx, backup)
 		}
 
-<<<<<<< HEAD
 		if backup.Status.NextScheduledTime != nil {
 			updateRequeueAfter(&requeueOrNot, backup.Status.NextScheduledTime.Sub(time.Now()))
 		}
 	}
 
-=======
->>>>>>> 9860911a
 	return requeueOrNot, err
 }
 
@@ -341,24 +292,12 @@
 	return collectionBackupStatus.Finished, err
 }
 
-<<<<<<< HEAD
-func (r *SolrBackupReconciler) persistSolrCloudBackups(ctx context.Context, backup *solrv1beta1.SolrBackup, solrCloud *solrv1beta1.SolrCloud, logger logr.Logger) (err error) {
-	if backup.Status.Current.PersistenceStatus == nil {
-		backup.Status.Current.PersistenceStatus = &solrv1beta1.BackupPersistenceStatus{}
-	}
-	if backup.Status.Current.PersistenceStatus.Finished {
-		return nil
-	}
-	now := metav1.Now()
-=======
 // SetupWithManager sets up the controller with the Manager.
 func (r *SolrBackupReconciler) SetupWithManager(mgr ctrl.Manager) (err error) {
 	r.config = mgr.GetConfig()
->>>>>>> 9860911a
 
 	ctrlBuilder := ctrl.NewControllerManagedBy(mgr).
-		For(&solrv1beta1.SolrBackup{}).
-		Owns(&batchv1.Job{})
+		For(&solrv1beta1.SolrBackup{})
 
 	ctrlBuilder, err = r.indexAndWatchForSolrClouds(mgr, ctrlBuilder)
 	if err != nil {
@@ -368,45 +307,7 @@
 	return ctrlBuilder.Complete(r)
 }
 
-<<<<<<< HEAD
-		foundPersistenceJob := &batchv1.Job{}
-		err = r.Get(ctx, types.NamespacedName{Name: persistenceJob.Name, Namespace: persistenceJob.Namespace}, foundPersistenceJob)
-		if err == nil && !backup.Status.Current.PersistenceStatus.InProgress {
-		} else if err != nil && errors.IsNotFound(err) {
-			logger.Info("Creating Persistence Job", "job", persistenceJob.Name)
-			err = r.Create(ctx, persistenceJob)
-			backup.Status.Current.PersistenceStatus.InProgress = true
-			if backup.Status.Current.PersistenceStatus.StartTime == nil {
-				backup.Status.Current.PersistenceStatus.StartTime = &now
-			}
-		} else if err != nil {
-			return err
-		} else {
-			backup.Status.Current.PersistenceStatus.FinishTime = foundPersistenceJob.Status.CompletionTime
-			tru := true
-			fals := false
-			numFailLimit := int32(0)
-			if foundPersistenceJob.Spec.BackoffLimit != nil {
-				numFailLimit = *foundPersistenceJob.Spec.BackoffLimit
-			}
-			if foundPersistenceJob.Status.Succeeded > 0 {
-				backup.Status.Current.PersistenceStatus.Successful = &tru
-			} else if foundPersistenceJob.Status.Failed > numFailLimit {
-				backup.Status.Current.PersistenceStatus.Successful = &fals
-			}
-
-			if backup.Status.Current.PersistenceStatus.Successful != nil {
-				backup.Status.Current.PersistenceStatus.InProgress = false
-				backup.Status.Current.PersistenceStatus.Finished = true
-				backup.Status.Current.PersistenceStatus.FinishTime = &now
-				backup.Status.Current.Finished = true
-				backup.Status.Current.Successful = backup.Status.Current.PersistenceStatus.Successful
-			}
-		}
-		return err
-	} else {
-		return nil
-=======
+
 func (r *SolrBackupReconciler) indexAndWatchForSolrClouds(mgr ctrl.Manager, ctrlBuilder *builder.Builder) (*builder.Builder, error) {
 	solrCloudField := ".spec.solrCloud"
 
@@ -415,17 +316,8 @@
 		return []string{rawObj.(*solrv1beta1.SolrBackup).Spec.SolrCloud}
 	}); err != nil {
 		return ctrlBuilder, err
->>>>>>> 9860911a
-	}
-
-<<<<<<< HEAD
-// SetupWithManager sets up the controller with the Manager.
-func (r *SolrBackupReconciler) SetupWithManager(mgr ctrl.Manager) error {
-	return ctrl.NewControllerManagedBy(mgr).
-		For(&solrv1beta1.SolrBackup{}).
-		Owns(&batchv1.Job{}).
-		Complete(r)
-=======
+	}
+  
 	return ctrlBuilder.Watches(
 		&source.Kind{Type: &solrv1beta1.SolrCloud{}},
 		handler.EnqueueRequestsFromMapFunc(func(obj client.Object) []reconcile.Request {
@@ -460,5 +352,4 @@
 			return requests
 		}),
 		builder.WithPredicates(predicate.GenerationChangedPredicate{})), nil
->>>>>>> 9860911a
 }