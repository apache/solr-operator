/*
 * Licensed to the Apache Software Foundation (ASF) under one or more
 * contributor license agreements.  See the NOTICE file distributed with
 * this work for additional information regarding copyright ownership.
 * The ASF licenses this file to You under the Apache License, Version 2.0
 * (the "License"); you may not use this file except in compliance with
 * the License.  You may obtain a copy of the License at
 *
 *     http://www.apache.org/licenses/LICENSE-2.0
 *
 * Unless required by applicable law or agreed to in writing, software
 * distributed under the License is distributed on an "AS IS" BASIS,
 * WITHOUT WARRANTIES OR CONDITIONS OF ANY KIND, either express or implied.
 * See the License for the specific language governing permissions and
 * limitations under the License.
 */

package controllers

import (
	"context"
<<<<<<< HEAD
=======
	"fmt"
	corev1 "k8s.io/api/core/v1"
	"reflect"
	"time"

>>>>>>> f9002d4d
	"github.com/apache/solr-operator/controllers/util"
	"github.com/go-logr/logr"
	batchv1 "k8s.io/api/batch/v1"
	corev1 "k8s.io/api/core/v1"
	"k8s.io/apimachinery/pkg/api/errors"
	metav1 "k8s.io/apimachinery/pkg/apis/meta/v1"
	"k8s.io/apimachinery/pkg/types"
	"k8s.io/client-go/rest"
	"reflect"
	"sigs.k8s.io/controller-runtime/pkg/controller/controllerutil"
	"sigs.k8s.io/controller-runtime/pkg/reconcile"
	"time"

	"k8s.io/apimachinery/pkg/runtime"
	ctrl "sigs.k8s.io/controller-runtime"
	"sigs.k8s.io/controller-runtime/pkg/client"
	"sigs.k8s.io/controller-runtime/pkg/log"

	solrv1beta1 "github.com/apache/solr-operator/api/v1beta1"
)

// SolrBackupReconciler reconciles a SolrBackup object
type SolrBackupReconciler struct {
	client.Client
	Scheme *runtime.Scheme
	config *rest.Config
}

//+kubebuilder:rbac:groups="",resources=pods/exec,verbs=create
//+kubebuilder:rbac:groups="",resources=secrets,verbs=get;list
//+kubebuilder:rbac:groups=batch,resources=jobs,verbs=get;list;watch;create;update;patch;delete
//+kubebuilder:rbac:groups=batch,resources=jobs/status,verbs=get
//+kubebuilder:rbac:groups=solr.apache.org,resources=solrclouds,verbs=get;list;watch
//+kubebuilder:rbac:groups=solr.apache.org,resources=solrclouds/status,verbs=get
//+kubebuilder:rbac:groups=solr.apache.org,resources=solrbackups,verbs=get;list;watch;create;update;patch;delete
//+kubebuilder:rbac:groups=solr.apache.org,resources=solrbackups/status,verbs=get;update;patch
//+kubebuilder:rbac:groups=solr.apache.org,resources=solrbackups/finalizers,verbs=update

// Reconcile is part of the main kubernetes reconciliation loop which aims to
// move the current state of the cluster closer to the desired state.
//
// For more details, check Reconcile and its Result here:
// - https://pkg.go.dev/sigs.k8s.io/controller-runtime@v0.8.3/pkg/reconcile
func (r *SolrBackupReconciler) Reconcile(ctx context.Context, req ctrl.Request) (ctrl.Result, error) {
	logger := log.FromContext(ctx)

	// Fetch the SolrBackup instance
	backup := &solrv1beta1.SolrBackup{}
	err := r.Get(ctx, req.NamespacedName, backup)
	if err != nil {
		if errors.IsNotFound(err) {
			// Object not found, return.  Created objects are automatically garbage collected.
			// For additional cleanup logic use finalizers.
			return reconcile.Result{}, nil
		}
		// Error reading the object - requeue the req.
		return reconcile.Result{}, err
	}

	oldStatus := backup.Status.DeepCopy()

	changed := backup.WithDefaults()
	if changed {
		logger.Info("Setting default settings for solr-backup")
		if err := r.Update(ctx, backup); err != nil {
			return reconcile.Result{}, err
		}
		return reconcile.Result{Requeue: true}, nil
	}

	// When working with the collection backups, auto-requeue after 5 seconds
	// to check on the status of the async solr backup calls
	requeueOrNot := reconcile.Result{Requeue: true, RequeueAfter: time.Second * 5}

	solrCloud, allCollectionsComplete, collectionActionTaken, err := r.reconcileSolrCloudBackup(ctx, backup, logger)
	if err != nil {
<<<<<<< HEAD
		logger.Error(err, "Error while taking SolrCloud backup")
=======
		// TODO Should we be failing the backup for some sub-set of errors here?
		r.Log.Error(err, "Error while taking SolrCloud backup")
>>>>>>> f9002d4d
	}
	if allCollectionsComplete && collectionActionTaken {
		// Requeue immediately to start the persisting job
		// From here on in the backup lifecycle, requeueing will not happen for the backup.
		requeueOrNot = reconcile.Result{RequeueAfter: time.Second * 10}
	} else if solrCloud == nil {
		requeueOrNot = reconcile.Result{}
	} else {
		// Only persist if the backup CRD is not finished (something bad happened)
		// and the collection backups are all complete (not necessarily successful)
		// Do not do this right after the collectionsBackup have been complete, wait till the next cycle
		if allCollectionsComplete && !backup.Status.Finished {
<<<<<<< HEAD
			// We will count on the Job updates to be notifified
			requeueOrNot = reconcile.Result{}
			err = r.persistSolrCloudBackups(ctx, backup, solrCloud, logger)
			if err != nil {
				logger.Error(err, "Error while persisting SolrCloud backup")
=======
			if backup.Spec.Persistence != nil {
				// We will count on the Job updates to be notified
				requeueOrNot = reconcile.Result{}
				err = persistSolrCloudBackups(r, backup, solrCloud)
				if err != nil {
					r.Log.Error(err, "Error while persisting SolrCloud backup")
				}
			} else {
				// Persistence not configured for this backup, mark as finished.
				tru := true
				backup.Status.Finished = true
				backup.Status.Successful = &tru
				now := metav1.Now()
				backup.Status.FinishTime = &now
>>>>>>> f9002d4d
			}
		}
	}

	if backup.Status.Finished && backup.Status.FinishTime == nil {
		now := metav1.Now()
		backup.Status.FinishTime = &now
		backup.Status.Successful = backup.Status.PersistenceStatus.Successful
	}

	if !reflect.DeepEqual(oldStatus, backup.Status) {
		logger.Info("Updating status for solr-backup")
		err = r.Status().Update(ctx, backup)
	}

	if backup.Status.Finished {
		requeueOrNot = reconcile.Result{}
	}

	return requeueOrNot, err
}

func (r *SolrBackupReconciler) reconcileSolrCloudBackup(ctx context.Context, backup *solrv1beta1.SolrBackup, logger logr.Logger) (solrCloud *solrv1beta1.SolrCloud, collectionBackupsFinished bool, actionTaken bool, err error) {
	// Get the solrCloud that this backup is for.
	solrCloud = &solrv1beta1.SolrCloud{}

	err = r.Get(ctx, types.NamespacedName{Namespace: backup.Namespace, Name: backup.Spec.SolrCloud}, solrCloud)
	if err != nil && errors.IsNotFound(err) {
		logger.Error(err, "Could not find cloud to backup", "solrCloud", backup.Spec.SolrCloud)
		return nil, collectionBackupsFinished, actionTaken, err
	} else if err != nil {
		return nil, collectionBackupsFinished, actionTaken, err
	}

	var httpHeaders map[string]string
	if solrCloud.Spec.SolrSecurity != nil {
		basicAuthSecret := &corev1.Secret{}
		if err := r.Get(ctx, types.NamespacedName{Name: solrCloud.BasicAuthSecretName(), Namespace: solrCloud.Namespace}, basicAuthSecret); err != nil {
			return nil, collectionBackupsFinished, actionTaken, err
		}
		httpHeaders = map[string]string{"Authorization": util.BasicAuthHeader(basicAuthSecret)}
	}

	// First check if the collection backups have been completed
	collectionBackupsFinished = util.CheckStatusOfCollectionBackups(backup)

	// If the collectionBackups are complete, then nothing else has to be done here
	if collectionBackupsFinished {
		return solrCloud, collectionBackupsFinished, actionTaken, nil
	}

	actionTaken = true
	backupRepository := util.GetBackupRepositoryByName(solrCloud.Spec.BackupRepositories, backup.Spec.RepositoryName)
	if backupRepository == nil {
		err = fmt.Errorf("Unable to find backup repository to use for backup [%s] (which specified the repository"+
			" [%s]).  solrcloud must define a repository matching that name (or have only 1 repository defined).",
			backup.Name, backup.Spec.RepositoryName)
		return solrCloud, collectionBackupsFinished, actionTaken, err
	}

	// This should only occur before the backup processes have been started
	if backup.Status.SolrVersion == "" {
		// Prep the backup directory in the persistentVolume
		err := util.EnsureDirectoryForBackup(solrCloud, backupRepository, backup.Name, r.config)
		if err != nil {
			return solrCloud, collectionBackupsFinished, actionTaken, err
		}

		// Make sure that all solr nodes are active and have the backupRestore shared volume mounted
		cloudReady := solrCloud.Status.BackupRestoreReady && (solrCloud.Status.Replicas == solrCloud.Status.ReadyReplicas)
		if !cloudReady {
			logger.Info("Cloud not ready for backup backup", "solrCloud", solrCloud.Name)
			return solrCloud, collectionBackupsFinished, actionTaken, errors.NewServiceUnavailable("Cloud is not ready for backups or restores")
		}

		// Only set the solr version at the start of the backup. This shouldn't change throughout the backup.
		backup.Status.SolrVersion = solrCloud.Status.Version

	}

	// Go through each collection specified and reconcile the backup.
	for _, collection := range backup.Spec.Collections {
<<<<<<< HEAD
		_, err = reconcileSolrCollectionBackup(backup, solrCloud, collection, httpHeaders, logger)
=======
		_, err = reconcileSolrCollectionBackup(backup, solrCloud, backupRepository, collection, httpHeaders)
>>>>>>> f9002d4d
	}

	// First check if the collection backups have been completed
	collectionBackupsFinished = util.CheckStatusOfCollectionBackups(backup)

	return solrCloud, collectionBackupsFinished, actionTaken, err
}

<<<<<<< HEAD
func reconcileSolrCollectionBackup(backup *solrv1beta1.SolrBackup, solrCloud *solrv1beta1.SolrCloud, collection string, httpHeaders map[string]string, logger logr.Logger) (finished bool, err error) {
=======
func reconcileSolrCollectionBackup(backup *solrv1beta1.SolrBackup, solrCloud *solrv1beta1.SolrCloud, backupRepository *solrv1beta1.SolrBackupRepository, collection string, httpHeaders map[string]string) (finished bool, err error) {
>>>>>>> f9002d4d
	now := metav1.Now()
	collectionBackupStatus := solrv1beta1.CollectionBackupStatus{}
	collectionBackupStatus.Collection = collection
	backupIndex := -1
	// Get the backup status for this collection, if one exists
	for i, status := range backup.Status.CollectionBackupStatuses {
		if status.Collection == collection {
			collectionBackupStatus = status
			backupIndex = i
		}
	}

	// If the collection backup hasn't started, start it
	if !collectionBackupStatus.InProgress && !collectionBackupStatus.Finished {
		// Start the backup by calling solr
<<<<<<< HEAD
		started, err := util.StartBackupForCollection(solrCloud, collection, backup.Name, httpHeaders, logger)
=======
		started, err := util.StartBackupForCollection(solrCloud, backupRepository, backup, collection, httpHeaders)
>>>>>>> f9002d4d
		if err != nil {
			return true, err
		}
		collectionBackupStatus.InProgress = started
		if started && collectionBackupStatus.StartTime == nil {
			collectionBackupStatus.StartTime = &now
		}
	} else if collectionBackupStatus.InProgress {
		// Check the state of the backup, when it is in progress, and update the state accordingly
		finished, successful, asyncStatus, error := util.CheckBackupForCollection(solrCloud, collection, backup.Name, httpHeaders, logger)
		if error != nil {
			return false, error
		}
		collectionBackupStatus.Finished = finished
		if finished {
			collectionBackupStatus.InProgress = false
			if collectionBackupStatus.Successful == nil {
				collectionBackupStatus.Successful = &successful
			}
			collectionBackupStatus.AsyncBackupStatus = ""
			if collectionBackupStatus.FinishTime == nil {
				collectionBackupStatus.FinishTime = &now
			}

			err = util.DeleteAsyncInfoForBackup(solrCloud, collection, backup.Name, httpHeaders, logger)
		} else {
			collectionBackupStatus.AsyncBackupStatus = asyncStatus
		}
	}

	if backupIndex < 0 {
		backup.Status.CollectionBackupStatuses = append(backup.Status.CollectionBackupStatuses, collectionBackupStatus)
	} else {
		backup.Status.CollectionBackupStatuses[backupIndex] = collectionBackupStatus
	}

	return collectionBackupStatus.Finished, err
}

func (r *SolrBackupReconciler) persistSolrCloudBackups(ctx context.Context, backup *solrv1beta1.SolrBackup, solrCloud *solrv1beta1.SolrCloud, logger logr.Logger) (err error) {
	if backup.Status.PersistenceStatus.Finished {
		return nil
	}
	now := metav1.Now()

<<<<<<< HEAD
	persistenceJob := util.GenerateBackupPersistenceJobForCloud(backup, solrCloud)
	if err := controllerutil.SetControllerReference(backup, persistenceJob, r.Scheme); err != nil {
		return err
	}

	foundPersistenceJob := &batchv1.Job{}
	err = r.Get(ctx, types.NamespacedName{Name: persistenceJob.Name, Namespace: persistenceJob.Namespace}, foundPersistenceJob)
	if err == nil && !backup.Status.PersistenceStatus.InProgress {
	}
	if err != nil && errors.IsNotFound(err) {
		logger.Info("Creating Persistence Job", "namespace", persistenceJob.Namespace, "name", persistenceJob.Name)
		err = r.Create(ctx, persistenceJob)
		backup.Status.PersistenceStatus.InProgress = true
		if backup.Status.PersistenceStatus.StartTime == nil {
			backup.Status.PersistenceStatus.StartTime = &now
		}
	} else if err != nil {
		return err
	} else {
		backup.Status.PersistenceStatus.FinishTime = foundPersistenceJob.Status.CompletionTime
		tru := true
		fals := false
		numFailLimit := int32(0)
		if foundPersistenceJob.Spec.BackoffLimit != nil {
			numFailLimit = *foundPersistenceJob.Spec.BackoffLimit
=======
	backupRepository := util.GetBackupRepositoryByName(solrCloud.Spec.BackupRepositories, backup.Spec.RepositoryName)
	if backupRepository == nil {
		err = fmt.Errorf("Unable to find backup repository to use for backup [%s] (which specified the repository"+
			" [%s]).  solrcloud must define a repository matching that name (or have only 1 repository defined).",
			backup.Name, backup.Spec.RepositoryName)
		return err
	}

	if util.IsRepoManaged(backupRepository) {
		persistenceJob := util.GenerateBackupPersistenceJobForCloud(backupRepository, backup, solrCloud)
		if err := controllerutil.SetControllerReference(backup, persistenceJob, r.scheme); err != nil {
			return err
>>>>>>> f9002d4d
		}

		foundPersistenceJob := &batchv1.Job{}
		err = r.Get(context.TODO(), types.NamespacedName{Name: persistenceJob.Name, Namespace: persistenceJob.Namespace}, foundPersistenceJob)
		if err == nil && !backup.Status.PersistenceStatus.InProgress {

		}
		if err != nil && errors.IsNotFound(err) {
			r.Log.Info("Creating Persistence Job", "namespace", persistenceJob.Namespace, "name", persistenceJob.Name)
			err = r.Create(context.TODO(), persistenceJob)
			backup.Status.PersistenceStatus.InProgress = true
			if backup.Status.PersistenceStatus.StartTime == nil {
				backup.Status.PersistenceStatus.StartTime = &now
			}
		} else if err != nil {
			return err
		} else {
			backup.Status.PersistenceStatus.FinishTime = foundPersistenceJob.Status.CompletionTime
			tru := true
			fals := false
			numFailLimit := int32(0)
			if foundPersistenceJob.Spec.BackoffLimit != nil {
				numFailLimit = *foundPersistenceJob.Spec.BackoffLimit
			}
			if foundPersistenceJob.Status.Succeeded > 0 {
				backup.Status.PersistenceStatus.Successful = &tru
			} else if foundPersistenceJob.Status.Failed > numFailLimit {
				backup.Status.PersistenceStatus.Successful = &fals
			}

			if backup.Status.PersistenceStatus.Successful != nil {
				backup.Status.PersistenceStatus.InProgress = false
				backup.Status.PersistenceStatus.Finished = true
				backup.Status.PersistenceStatus.FinishTime = &now
				backup.Status.Finished = true
				backup.Status.Successful = backup.Status.PersistenceStatus.Successful
			}
		}
		return err
	} else {
		return nil
	}
}

// SetupWithManager sets up the controller with the Manager.
func (r *SolrBackupReconciler) SetupWithManager(mgr ctrl.Manager) error {
	r.config = mgr.GetConfig()

	return ctrl.NewControllerManagedBy(mgr).
		For(&solrv1beta1.SolrBackup{}).
		Owns(&batchv1.Job{}).
		Complete(r)
}<|MERGE_RESOLUTION|>--- conflicted
+++ resolved
@@ -19,31 +19,24 @@
 
 import (
 	"context"
-<<<<<<< HEAD
-=======
 	"fmt"
-	corev1 "k8s.io/api/core/v1"
 	"reflect"
 	"time"
 
->>>>>>> f9002d4d
 	"github.com/apache/solr-operator/controllers/util"
 	"github.com/go-logr/logr"
 	batchv1 "k8s.io/api/batch/v1"
 	corev1 "k8s.io/api/core/v1"
 	"k8s.io/apimachinery/pkg/api/errors"
 	metav1 "k8s.io/apimachinery/pkg/apis/meta/v1"
+	"k8s.io/apimachinery/pkg/runtime"
 	"k8s.io/apimachinery/pkg/types"
 	"k8s.io/client-go/rest"
-	"reflect"
-	"sigs.k8s.io/controller-runtime/pkg/controller/controllerutil"
-	"sigs.k8s.io/controller-runtime/pkg/reconcile"
-	"time"
-
-	"k8s.io/apimachinery/pkg/runtime"
 	ctrl "sigs.k8s.io/controller-runtime"
 	"sigs.k8s.io/controller-runtime/pkg/client"
+	"sigs.k8s.io/controller-runtime/pkg/controller/controllerutil"
 	"sigs.k8s.io/controller-runtime/pkg/log"
+	"sigs.k8s.io/controller-runtime/pkg/reconcile"
 
 	solrv1beta1 "github.com/apache/solr-operator/api/v1beta1"
 )
@@ -103,12 +96,8 @@
 
 	solrCloud, allCollectionsComplete, collectionActionTaken, err := r.reconcileSolrCloudBackup(ctx, backup, logger)
 	if err != nil {
-<<<<<<< HEAD
+		// TODO Should we be failing the backup for some sub-set of errors here?
 		logger.Error(err, "Error while taking SolrCloud backup")
-=======
-		// TODO Should we be failing the backup for some sub-set of errors here?
-		r.Log.Error(err, "Error while taking SolrCloud backup")
->>>>>>> f9002d4d
 	}
 	if allCollectionsComplete && collectionActionTaken {
 		// Requeue immediately to start the persisting job
@@ -121,19 +110,12 @@
 		// and the collection backups are all complete (not necessarily successful)
 		// Do not do this right after the collectionsBackup have been complete, wait till the next cycle
 		if allCollectionsComplete && !backup.Status.Finished {
-<<<<<<< HEAD
-			// We will count on the Job updates to be notifified
-			requeueOrNot = reconcile.Result{}
-			err = r.persistSolrCloudBackups(ctx, backup, solrCloud, logger)
-			if err != nil {
-				logger.Error(err, "Error while persisting SolrCloud backup")
-=======
 			if backup.Spec.Persistence != nil {
 				// We will count on the Job updates to be notified
 				requeueOrNot = reconcile.Result{}
-				err = persistSolrCloudBackups(r, backup, solrCloud)
+				err = r.persistSolrCloudBackups(ctx, backup, solrCloud, logger)
 				if err != nil {
-					r.Log.Error(err, "Error while persisting SolrCloud backup")
+					logger.Error(err, "Error while persisting SolrCloud backup")
 				}
 			} else {
 				// Persistence not configured for this backup, mark as finished.
@@ -142,7 +124,6 @@
 				backup.Status.Successful = &tru
 				now := metav1.Now()
 				backup.Status.FinishTime = &now
->>>>>>> f9002d4d
 			}
 		}
 	}
@@ -220,16 +201,11 @@
 
 		// Only set the solr version at the start of the backup. This shouldn't change throughout the backup.
 		backup.Status.SolrVersion = solrCloud.Status.Version
-
 	}
 
 	// Go through each collection specified and reconcile the backup.
 	for _, collection := range backup.Spec.Collections {
-<<<<<<< HEAD
-		_, err = reconcileSolrCollectionBackup(backup, solrCloud, collection, httpHeaders, logger)
-=======
-		_, err = reconcileSolrCollectionBackup(backup, solrCloud, backupRepository, collection, httpHeaders)
->>>>>>> f9002d4d
+		_, err = reconcileSolrCollectionBackup(backup, solrCloud, backupRepository, collection, httpHeaders, logger)
 	}
 
 	// First check if the collection backups have been completed
@@ -238,11 +214,7 @@
 	return solrCloud, collectionBackupsFinished, actionTaken, err
 }
 
-<<<<<<< HEAD
-func reconcileSolrCollectionBackup(backup *solrv1beta1.SolrBackup, solrCloud *solrv1beta1.SolrCloud, collection string, httpHeaders map[string]string, logger logr.Logger) (finished bool, err error) {
-=======
-func reconcileSolrCollectionBackup(backup *solrv1beta1.SolrBackup, solrCloud *solrv1beta1.SolrCloud, backupRepository *solrv1beta1.SolrBackupRepository, collection string, httpHeaders map[string]string) (finished bool, err error) {
->>>>>>> f9002d4d
+func reconcileSolrCollectionBackup(backup *solrv1beta1.SolrBackup, solrCloud *solrv1beta1.SolrCloud, backupRepository *solrv1beta1.SolrBackupRepository, collection string, httpHeaders map[string]string, logger logr.Logger) (finished bool, err error) {
 	now := metav1.Now()
 	collectionBackupStatus := solrv1beta1.CollectionBackupStatus{}
 	collectionBackupStatus.Collection = collection
@@ -258,11 +230,7 @@
 	// If the collection backup hasn't started, start it
 	if !collectionBackupStatus.InProgress && !collectionBackupStatus.Finished {
 		// Start the backup by calling solr
-<<<<<<< HEAD
-		started, err := util.StartBackupForCollection(solrCloud, collection, backup.Name, httpHeaders, logger)
-=======
-		started, err := util.StartBackupForCollection(solrCloud, backupRepository, backup, collection, httpHeaders)
->>>>>>> f9002d4d
+		started, err := util.StartBackupForCollection(solrCloud, backupRepository, backup, collection, httpHeaders, logger)
 		if err != nil {
 			return true, err
 		}
@@ -308,33 +276,6 @@
 	}
 	now := metav1.Now()
 
-<<<<<<< HEAD
-	persistenceJob := util.GenerateBackupPersistenceJobForCloud(backup, solrCloud)
-	if err := controllerutil.SetControllerReference(backup, persistenceJob, r.Scheme); err != nil {
-		return err
-	}
-
-	foundPersistenceJob := &batchv1.Job{}
-	err = r.Get(ctx, types.NamespacedName{Name: persistenceJob.Name, Namespace: persistenceJob.Namespace}, foundPersistenceJob)
-	if err == nil && !backup.Status.PersistenceStatus.InProgress {
-	}
-	if err != nil && errors.IsNotFound(err) {
-		logger.Info("Creating Persistence Job", "namespace", persistenceJob.Namespace, "name", persistenceJob.Name)
-		err = r.Create(ctx, persistenceJob)
-		backup.Status.PersistenceStatus.InProgress = true
-		if backup.Status.PersistenceStatus.StartTime == nil {
-			backup.Status.PersistenceStatus.StartTime = &now
-		}
-	} else if err != nil {
-		return err
-	} else {
-		backup.Status.PersistenceStatus.FinishTime = foundPersistenceJob.Status.CompletionTime
-		tru := true
-		fals := false
-		numFailLimit := int32(0)
-		if foundPersistenceJob.Spec.BackoffLimit != nil {
-			numFailLimit = *foundPersistenceJob.Spec.BackoffLimit
-=======
 	backupRepository := util.GetBackupRepositoryByName(solrCloud.Spec.BackupRepositories, backup.Spec.RepositoryName)
 	if backupRepository == nil {
 		err = fmt.Errorf("Unable to find backup repository to use for backup [%s] (which specified the repository"+
@@ -345,19 +286,16 @@
 
 	if util.IsRepoManaged(backupRepository) {
 		persistenceJob := util.GenerateBackupPersistenceJobForCloud(backupRepository, backup, solrCloud)
-		if err := controllerutil.SetControllerReference(backup, persistenceJob, r.scheme); err != nil {
+		if err := controllerutil.SetControllerReference(backup, persistenceJob, r.Scheme); err != nil {
 			return err
->>>>>>> f9002d4d
 		}
 
 		foundPersistenceJob := &batchv1.Job{}
-		err = r.Get(context.TODO(), types.NamespacedName{Name: persistenceJob.Name, Namespace: persistenceJob.Namespace}, foundPersistenceJob)
+		err = r.Get(ctx, types.NamespacedName{Name: persistenceJob.Name, Namespace: persistenceJob.Namespace}, foundPersistenceJob)
 		if err == nil && !backup.Status.PersistenceStatus.InProgress {
-
-		}
-		if err != nil && errors.IsNotFound(err) {
-			r.Log.Info("Creating Persistence Job", "namespace", persistenceJob.Namespace, "name", persistenceJob.Name)
-			err = r.Create(context.TODO(), persistenceJob)
+		} else if err != nil && errors.IsNotFound(err) {
+			logger.Info("Creating Persistence Job", "job", persistenceJob.Name)
+			err = r.Create(ctx, persistenceJob)
 			backup.Status.PersistenceStatus.InProgress = true
 			if backup.Status.PersistenceStatus.StartTime == nil {
 				backup.Status.PersistenceStatus.StartTime = &now
