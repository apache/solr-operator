/*
 * Licensed to the Apache Software Foundation (ASF) under one or more
 * contributor license agreements.  See the NOTICE file distributed with
 * this work for additional information regarding copyright ownership.
 * The ASF licenses this file to You under the Apache License, Version 2.0
 * (the "License"); you may not use this file except in compliance with
 * the License.  You may obtain a copy of the License at
 *
 *     http://www.apache.org/licenses/LICENSE-2.0
 *
 * Unless required by applicable law or agreed to in writing, software
 * distributed under the License is distributed on an "AS IS" BASIS,
 * WITHOUT WARRANTIES OR CONDITIONS OF ANY KIND, either express or implied.
 * See the License for the specific language governing permissions and
 * limitations under the License.
 */

package controllers

import (
	"context"
	"fmt"
	"reflect"
	"time"

	"github.com/apache/solr-operator/controllers/util"
	"github.com/go-logr/logr"
	batchv1 "k8s.io/api/batch/v1"
	"k8s.io/apimachinery/pkg/api/errors"
	metav1 "k8s.io/apimachinery/pkg/apis/meta/v1"
	"k8s.io/apimachinery/pkg/runtime"
	"k8s.io/apimachinery/pkg/types"
	"k8s.io/client-go/rest"
	ctrl "sigs.k8s.io/controller-runtime"
	"sigs.k8s.io/controller-runtime/pkg/client"
	"sigs.k8s.io/controller-runtime/pkg/controller/controllerutil"
	"sigs.k8s.io/controller-runtime/pkg/log"
	"sigs.k8s.io/controller-runtime/pkg/reconcile"

	solrv1beta1 "github.com/apache/solr-operator/api/v1beta1"
)

// SolrBackupReconciler reconciles a SolrBackup object
type SolrBackupReconciler struct {
	client.Client
	Scheme *runtime.Scheme
	config *rest.Config
}

//+kubebuilder:rbac:groups="",resources=pods/exec,verbs=create
//+kubebuilder:rbac:groups="",resources=secrets,verbs=get;list
//+kubebuilder:rbac:groups=batch,resources=jobs,verbs=get;list;watch;create;update;patch;delete
//+kubebuilder:rbac:groups=batch,resources=jobs/status,verbs=get
//+kubebuilder:rbac:groups=solr.apache.org,resources=solrclouds,verbs=get;list;watch
//+kubebuilder:rbac:groups=solr.apache.org,resources=solrclouds/status,verbs=get
//+kubebuilder:rbac:groups=solr.apache.org,resources=solrbackups,verbs=get;list;watch;create;update;patch;delete
//+kubebuilder:rbac:groups=solr.apache.org,resources=solrbackups/status,verbs=get;update;patch
//+kubebuilder:rbac:groups=solr.apache.org,resources=solrbackups/finalizers,verbs=update

// Reconcile is part of the main kubernetes reconciliation loop which aims to
// move the current state of the cluster closer to the desired state.
//
// For more details, check Reconcile and its Result here:
// - https://pkg.go.dev/sigs.k8s.io/controller-runtime@v0.8.3/pkg/reconcile
func (r *SolrBackupReconciler) Reconcile(ctx context.Context, req ctrl.Request) (ctrl.Result, error) {
	logger := log.FromContext(ctx)

	// Fetch the SolrBackup instance
	backup := &solrv1beta1.SolrBackup{}
	err := r.Get(ctx, req.NamespacedName, backup)
	if err != nil {
		if errors.IsNotFound(err) {
			// Object not found, return.  Created objects are automatically garbage collected.
			// For additional cleanup logic use finalizers.
			return reconcile.Result{}, nil
		}
		// Error reading the object - requeue the req.
		return reconcile.Result{}, err
	}

	oldStatus := backup.Status.DeepCopy()

	changed := backup.WithDefaults()
	if changed {
		logger.Info("Setting default settings for solr-backup")
		if err := r.Update(ctx, backup); err != nil {
			return reconcile.Result{}, err
		}
		return reconcile.Result{Requeue: true}, nil
	}

	// When working with the collection backups, auto-requeue after 5 seconds
	// to check on the status of the async solr backup calls
	requeueOrNot := reconcile.Result{Requeue: true, RequeueAfter: time.Second * 5}

	solrCloud, allCollectionsComplete, collectionActionTaken, err := r.reconcileSolrCloudBackup(ctx, backup, logger)
	if err != nil {
		// TODO Should we be failing the backup for some sub-set of errors here?
		logger.Error(err, "Error while taking SolrCloud backup")
	}
	if allCollectionsComplete && collectionActionTaken {
		// Requeue immediately to start the persisting job
		// From here on in the backup lifecycle, requeueing will not happen for the backup.
		requeueOrNot = reconcile.Result{RequeueAfter: time.Second * 10}
	} else if solrCloud == nil {
		requeueOrNot = reconcile.Result{}
	} else {
		// Only persist if the backup CRD is not finished (something bad happened)
		// and the collection backups are all complete (not necessarily successful)
		// Do not do this right after the collectionsBackup have been complete, wait till the next cycle
		if allCollectionsComplete && !backup.Status.Finished {
			if backup.Spec.Persistence != nil {
				// We will count on the Job updates to be notified
				requeueOrNot = reconcile.Result{}
				err = r.persistSolrCloudBackups(ctx, backup, solrCloud, logger)
				if err != nil {
					logger.Error(err, "Error while persisting SolrCloud backup")
				}
			} else {
				// Persistence not configured for this backup, mark as finished.
				tru := true
				backup.Status.Finished = true
				backup.Status.Successful = &tru
				now := metav1.Now()
				backup.Status.FinishTime = &now
			}
		}
	}

	if backup.Status.Finished && backup.Status.FinishTime == nil {
		now := metav1.Now()
		backup.Status.FinishTime = &now
		if backup.Spec.Persistence != nil {
			backup.Status.Successful = backup.Status.PersistenceStatus.Successful
		}
	}

	if !reflect.DeepEqual(oldStatus, &backup.Status) {
		logger.Info("Updating status for solr-backup")
		err = r.Status().Update(ctx, backup)
	}

	if err != nil && backup.Status.Finished {
		requeueOrNot = reconcile.Result{}
	}

	return requeueOrNot, err
}

func (r *SolrBackupReconciler) reconcileSolrCloudBackup(ctx context.Context, backup *solrv1beta1.SolrBackup, logger logr.Logger) (solrCloud *solrv1beta1.SolrCloud, collectionBackupsFinished bool, actionTaken bool, err error) {
	// Get the solrCloud that this backup is for.
	solrCloud = &solrv1beta1.SolrCloud{}

	err = r.Get(ctx, types.NamespacedName{Namespace: backup.Namespace, Name: backup.Spec.SolrCloud}, solrCloud)
	if err != nil && errors.IsNotFound(err) {
		logger.Error(err, "Could not find cloud to backup", "solrCloud", backup.Spec.SolrCloud)
		return nil, collectionBackupsFinished, actionTaken, err
	} else if err != nil {
		return nil, collectionBackupsFinished, actionTaken, err
	}

	// Add any additional values needed to Authn to Solr to the Context used when invoking the API
	if solrCloud.Spec.SolrSecurity != nil {
<<<<<<< HEAD
		ctx, err = util.AddAuthToContext(ctx, &r.Client, solrCloud.Spec.SolrSecurity, solrCloud.Namespace, logger)
=======
		ctx, err = util.AddAuthToContext(ctx, &r.Client, solrCloud.Spec.SolrSecurity, solrCloud.Namespace)
>>>>>>> 505e244c
		if err != nil {
			return nil, collectionBackupsFinished, actionTaken, err
		}
	}

	// First check if the collection backups have been completed
	collectionBackupsFinished = util.CheckStatusOfCollectionBackups(backup)

	// If the collectionBackups are complete, then nothing else has to be done here
	if collectionBackupsFinished {
		return solrCloud, collectionBackupsFinished, actionTaken, nil
	}

	actionTaken = true
	backupRepository := util.GetBackupRepositoryByName(solrCloud.Spec.BackupRepositories, backup.Spec.RepositoryName)
	if backupRepository == nil {
		err = fmt.Errorf("Unable to find backup repository to use for backup [%s] (which specified the repository"+
			" [%s]).  solrcloud must define a repository matching that name (or have only 1 repository defined).",
			backup.Name, backup.Spec.RepositoryName)
		return solrCloud, collectionBackupsFinished, actionTaken, err
	}

	// This should only occur before the backup processes have been started
	if backup.Status.SolrVersion == "" {
		// Prep the backup directory in the persistentVolume
		err = util.EnsureDirectoryForBackup(solrCloud, backupRepository, backup, r.config)
		if err != nil {
			return solrCloud, collectionBackupsFinished, actionTaken, err
		}

		// Make sure that all solr nodes are active and have the backupRestore shared volume mounted
		// TODO: we do not need all replicas to be healthy. We should just check that leaders exist for all shards. (or just let Solr do that)
		cloudReady := solrCloud.Status.BackupRestoreReady && (solrCloud.Status.Replicas == solrCloud.Status.ReadyReplicas)
		if !cloudReady {
			logger.Info("Cloud not ready for backup backup", "solrCloud", solrCloud.Name)
			return solrCloud, collectionBackupsFinished, actionTaken, errors.NewServiceUnavailable("Cloud is not ready for backups or restores")
		}

		// Only set the solr version at the start of the backup. This shouldn't change throughout the backup.
		backup.Status.SolrVersion = solrCloud.Status.Version
	}

	// Go through each collection specified and reconcile the backup.
	for _, collection := range backup.Spec.Collections {
		_, err = reconcileSolrCollectionBackup(ctx, backup, solrCloud, backupRepository, collection, logger)
	}

	// First check if the collection backups have been completed
	collectionBackupsFinished = util.CheckStatusOfCollectionBackups(backup)

	return solrCloud, collectionBackupsFinished, actionTaken, err
}

func reconcileSolrCollectionBackup(ctx context.Context, backup *solrv1beta1.SolrBackup, solrCloud *solrv1beta1.SolrCloud, backupRepository *solrv1beta1.SolrBackupRepository, collection string, logger logr.Logger) (finished bool, err error) {
	now := metav1.Now()
	collectionBackupStatus := solrv1beta1.CollectionBackupStatus{}
	collectionBackupStatus.Collection = collection
	backupIndex := -1
	// Get the backup status for this collection, if one exists
	for i, status := range backup.Status.CollectionBackupStatuses {
		if status.Collection == collection {
			collectionBackupStatus = status
			backupIndex = i
		}
	}

	// If the collection backup hasn't started, start it
	if !collectionBackupStatus.InProgress && !collectionBackupStatus.Finished {
		// Start the backup by calling solr
		started, err := util.StartBackupForCollection(ctx, solrCloud, backupRepository, backup, collection, logger)
		if err != nil {
			return true, err
		}
		collectionBackupStatus.InProgress = started
		if started && collectionBackupStatus.StartTime == nil {
			collectionBackupStatus.StartTime = &now
		}
		collectionBackupStatus.BackupName = util.FullCollectionBackupName(collection, backup.Name)
	} else if collectionBackupStatus.InProgress {
		// Check the state of the backup, when it is in progress, and update the state accordingly
		finished, successful, asyncStatus, err := util.CheckBackupForCollection(ctx, solrCloud, collection, backup.Name, logger)
		if err != nil {
			return false, err
		}
		collectionBackupStatus.Finished = finished
		if finished {
			collectionBackupStatus.InProgress = false
			if collectionBackupStatus.Successful == nil {
				collectionBackupStatus.Successful = &successful
			}
			collectionBackupStatus.AsyncBackupStatus = ""
			if collectionBackupStatus.FinishTime == nil {
				collectionBackupStatus.FinishTime = &now
			}

			err = util.DeleteAsyncInfoForBackup(ctx, solrCloud, collection, backup.Name, logger)
		} else {
			collectionBackupStatus.AsyncBackupStatus = asyncStatus
		}
	}

	if backupIndex < 0 {
		backup.Status.CollectionBackupStatuses = append(backup.Status.CollectionBackupStatuses, collectionBackupStatus)
	} else {
		backup.Status.CollectionBackupStatuses[backupIndex] = collectionBackupStatus
	}

	return collectionBackupStatus.Finished, err
}

func (r *SolrBackupReconciler) persistSolrCloudBackups(ctx context.Context, backup *solrv1beta1.SolrBackup, solrCloud *solrv1beta1.SolrCloud, logger logr.Logger) (err error) {
	if backup.Status.PersistenceStatus == nil {
		backup.Status.PersistenceStatus = &solrv1beta1.BackupPersistenceStatus{}
	}
	if backup.Status.PersistenceStatus.Finished {
		return nil
	}
	now := metav1.Now()

	backupRepository := util.GetBackupRepositoryByName(solrCloud.Spec.BackupRepositories, backup.Spec.RepositoryName)
	if backupRepository == nil {
		err = fmt.Errorf("Unable to find backup repository to use for backup [%s] (which specified the repository"+
			" [%s]).  solrcloud must define a repository matching that name (or have only 1 repository defined).",
			backup.Name, backup.Spec.RepositoryName)
		return err
	}

	if util.IsRepoManaged(backupRepository) {
		persistenceJob := util.GenerateBackupPersistenceJobForCloud(backupRepository, backup, solrCloud)
		if err := controllerutil.SetControllerReference(backup, persistenceJob, r.Scheme); err != nil {
			return err
		}

		foundPersistenceJob := &batchv1.Job{}
		err = r.Get(ctx, types.NamespacedName{Name: persistenceJob.Name, Namespace: persistenceJob.Namespace}, foundPersistenceJob)
		if err == nil && !backup.Status.PersistenceStatus.InProgress {
		} else if err != nil && errors.IsNotFound(err) {
			logger.Info("Creating Persistence Job", "job", persistenceJob.Name)
			err = r.Create(ctx, persistenceJob)
			backup.Status.PersistenceStatus.InProgress = true
			if backup.Status.PersistenceStatus.StartTime == nil {
				backup.Status.PersistenceStatus.StartTime = &now
			}
		} else if err != nil {
			return err
		} else {
			backup.Status.PersistenceStatus.FinishTime = foundPersistenceJob.Status.CompletionTime
			tru := true
			fals := false
			numFailLimit := int32(0)
			if foundPersistenceJob.Spec.BackoffLimit != nil {
				numFailLimit = *foundPersistenceJob.Spec.BackoffLimit
			}
			if foundPersistenceJob.Status.Succeeded > 0 {
				backup.Status.PersistenceStatus.Successful = &tru
			} else if foundPersistenceJob.Status.Failed > numFailLimit {
				backup.Status.PersistenceStatus.Successful = &fals
			}

			if backup.Status.PersistenceStatus.Successful != nil {
				backup.Status.PersistenceStatus.InProgress = false
				backup.Status.PersistenceStatus.Finished = true
				backup.Status.PersistenceStatus.FinishTime = &now
				backup.Status.Finished = true
				backup.Status.Successful = backup.Status.PersistenceStatus.Successful
			}
		}
		return err
	} else {
		return nil
	}
}

// SetupWithManager sets up the controller with the Manager.
func (r *SolrBackupReconciler) SetupWithManager(mgr ctrl.Manager) error {
	r.config = mgr.GetConfig()

	return ctrl.NewControllerManagedBy(mgr).
		For(&solrv1beta1.SolrBackup{}).
		Owns(&batchv1.Job{}).
		Complete(r)
}<|MERGE_RESOLUTION|>--- conflicted
+++ resolved
@@ -161,11 +161,7 @@
 
 	// Add any additional values needed to Authn to Solr to the Context used when invoking the API
 	if solrCloud.Spec.SolrSecurity != nil {
-<<<<<<< HEAD
-		ctx, err = util.AddAuthToContext(ctx, &r.Client, solrCloud.Spec.SolrSecurity, solrCloud.Namespace, logger)
-=======
 		ctx, err = util.AddAuthToContext(ctx, &r.Client, solrCloud.Spec.SolrSecurity, solrCloud.Namespace)
->>>>>>> 505e244c
 		if err != nil {
 			return nil, collectionBackupsFinished, actionTaken, err
 		}
