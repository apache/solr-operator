--- conflicted
+++ resolved
@@ -18,11 +18,8 @@
 package controllers
 
 import (
-<<<<<<< HEAD
+	"fmt"
 	certv1 "github.com/jetstack/cert-manager/pkg/apis/certmanager/v1"
-=======
-	"fmt"
->>>>>>> 864ed236
 	stdlog "log"
 	"os"
 	"path/filepath"
