/*
 * Licensed to the Apache Software Foundation (ASF) under one or more
 * contributor license agreements.  See the NOTICE file distributed with
 * this work for additional information regarding copyright ownership.
 * The ASF licenses this file to You under the Apache License, Version 2.0
 * (the "License"); you may not use this file except in compliance with
 * the License.  You may obtain a copy of the License at
 *
 *     http://www.apache.org/licenses/LICENSE-2.0
 *
 * Unless required by applicable law or agreed to in writing, software
 * distributed under the License is distributed on an "AS IS" BASIS,
 * WITHOUT WARRANTIES OR CONDITIONS OF ANY KIND, either express or implied.
 * See the License for the specific language governing permissions and
 * limitations under the License.
 */

package controllers

import (
	"context"
	"crypto/md5"
	"fmt"
<<<<<<< HEAD
	solrv1beta1 "github.com/apache/solr-operator/api/v1beta1"
=======
	"strconv"
	"time"

	"strings"
	"testing"

	solr "github.com/apache/solr-operator/api/v1beta1"
>>>>>>> f9002d4d
	"github.com/apache/solr-operator/controllers/util"
	. "github.com/onsi/ginkgo"
	. "github.com/onsi/gomega"
	appsv1 "k8s.io/api/apps/v1"
	corev1 "k8s.io/api/core/v1"
	metav1 "k8s.io/apimachinery/pkg/apis/meta/v1"
<<<<<<< HEAD
	"strconv"
	"strings"
=======
	"k8s.io/apimachinery/pkg/types"
	ctrl "sigs.k8s.io/controller-runtime"
	"sigs.k8s.io/controller-runtime/pkg/manager"
	"sigs.k8s.io/controller-runtime/pkg/reconcile"
>>>>>>> f9002d4d
)

var _ = FDescribe("SolrCloud controller - General", func() {
	var (
		ctx context.Context

		solrCloud *solrv1beta1.SolrCloud
	)

	BeforeEach(func() {
		ctx = context.Background()

		solrCloud = &solrv1beta1.SolrCloud{
			ObjectMeta: metav1.ObjectMeta{
				Name:      "foo",
				Namespace: "default",
			},
			Spec: solrv1beta1.SolrCloudSpec{},
		}
	})

	JustBeforeEach(func() {
		By("creating the SolrCloud")
		Expect(k8sClient.Create(ctx, solrCloud)).To(Succeed())

		By("defaulting the missing SolrCloud values")
		expectSolrCloudWithChecks(ctx, solrCloud, func(g Gomega, found *solrv1beta1.SolrCloud) {
			g.Expect(found.WithDefaults()).To(BeFalse(), "The SolrCloud spec should not need to be defaulted eventually")
		})
	})

	AfterEach(func() {
		cleanupTest(ctx, solrCloud)
	})

	FContext("Regular Solr Cloud", func() {
		BeforeEach(func() {
			solrCloud.Spec = solrv1beta1.SolrCloudSpec{
				ZookeeperRef: &solrv1beta1.ZookeeperRef{
					ConnectionInfo: &solrv1beta1.ZookeeperConnectionInfo{
						InternalConnectionString: "host:7271",
					},
				},
				SolrJavaMem:  "-Xmx4G",
				SolrOpts:     "extra-opts",
				SolrLogLevel: "DEBUG",
				CustomSolrKubeOptions: solrv1beta1.CustomSolrKubeOptions{
					PodOptions: &solrv1beta1.PodOptions{
						EnvVariables:       extraVars,
						PodSecurityContext: &testPodSecurityContext,
						Volumes:            extraVolumes,
						Affinity:           testAffinity,
						Resources:          testResources,
						SidecarContainers:  extraContainers1,
						InitContainers:     extraContainers2,
					},
				},
<<<<<<< HEAD
			}
		})
		FIt("has the correct resources", func() {
			By("testing the Solr StatefulSet")
			statefulSet := expectStatefulSet(ctx, solrCloud, solrCloud.StatefulSetName())

			// Check extra containers
			Expect(statefulSet.Spec.Template.Spec.Containers).To(HaveLen(3), "Solr StatefulSet requires the solr container plus the desired sidecars.")
			Expect(statefulSet.Spec.Template.Spec.Containers[1:]).To(Equal(extraContainers1), "Solr StatefulSet has incorrect extra containers")

			Expect(statefulSet.Spec.Template.Spec.InitContainers).To(HaveLen(3), "Solr StatefulSet requires a default initContainer plus the additional specified.")
			Expect(statefulSet.Spec.Template.Spec.InitContainers[1:]).To(Equal(extraContainers2), "Solr StatefulSet has incorrect extra initContainers")

			// Check the update strategy
			Expect(statefulSet.Spec.UpdateStrategy.Type).To(Equal(appsv1.OnDeleteStatefulSetStrategyType), "Incorrect statefulset update strategy")
			Expect(statefulSet.Spec.PodManagementPolicy).To(Equal(appsv1.ParallelPodManagement), "Incorrect statefulset pod management policy")

			// Host Alias Tests
			Expect(statefulSet.Spec.Template.Spec.HostAliases).To(BeNil(), "There is no need for host aliases because traffic is going directly to pods.")

			// Env Variable Tests
			expectedEnvVars := map[string]string{
				"ZK_HOST":        "host:7271/",
				"SOLR_HOST":      "$(POD_HOSTNAME)." + solrCloud.HeadlessServiceName() + "." + solrCloud.Namespace,
				"SOLR_JAVA_MEM":  "-Xmx4G",
				"SOLR_PORT":      "8983",
				"SOLR_NODE_PORT": "8983",
				"SOLR_LOG_LEVEL": "DEBUG",
				"SOLR_OPTS":      "-DhostPort=$(SOLR_NODE_PORT) extra-opts",
			}
			foundEnv := statefulSet.Spec.Template.Spec.Containers[0].Env
			// Note that this check changes the variable foundEnv, so the values are no longer valid afterwards.
			// TODO: Make this not invalidate foundEnv
			Expect(foundEnv[len(foundEnv)-3:len(foundEnv)-1]).To(Equal(extraVars), "Extra Env Vars are not the same as the ones provided in podOptions")

			testPodEnvVariables(expectedEnvVars, append(foundEnv[:len(foundEnv)-3], foundEnv[len(foundEnv)-1]))

			// Other Pod Options Checks
			Expect(statefulSet.Spec.Template.Spec.Containers[0].Lifecycle.PostStart).To(BeNil(), "Post-start command should be nil since there is no chRoot to ensure exists.")
			Expect(statefulSet.Spec.Template.Spec.SecurityContext).To(Not(BeNil()), "PodSecurityContext is not the same as the one provided in podOptions")
			Expect(*statefulSet.Spec.Template.Spec.SecurityContext).To(Equal(testPodSecurityContext), "PodSecurityContext is not the same as the one provided in podOptions")
			Expect(statefulSet.Spec.Template.Spec.Affinity).To(Equal(testAffinity), "Affinity is not the same as the one provided in podOptions")
			Expect(statefulSet.Spec.Template.Spec.Containers[0].Resources.Limits).To(Equal(testResources.Limits), "Resources.Limits is not the same as the one provided in podOptions")
			Expect(statefulSet.Spec.Template.Spec.Containers[0].Resources.Requests).To(Equal(testResources.Requests), "Resources.Requests is not the same as the one provided in podOptions")
			extraVolumes[0].DefaultContainerMount.Name = extraVolumes[0].Name
			Expect(statefulSet.Spec.Template.Spec.Containers[0].VolumeMounts).To(HaveLen(len(extraVolumes)+1), "Container has wrong number of volumeMounts")
			Expect(statefulSet.Spec.Template.Spec.Containers[0].VolumeMounts[1]).To(Equal(*extraVolumes[0].DefaultContainerMount), "Additional Volume from podOptions not mounted into container properly.")
			Expect(statefulSet.Spec.Template.Spec.Volumes).To(HaveLen(len(extraVolumes)+2), "Pod has wrong number of volumes")
			Expect(statefulSet.Spec.Template.Spec.Volumes[2].Name).To(Equal(extraVolumes[0].Name), "Additional Volume from podOptions not loaded into pod properly.")
			Expect(statefulSet.Spec.Template.Spec.Volumes[2].VolumeSource).To(Equal(extraVolumes[0].Source), "Additional Volume from podOptions not loaded into pod properly.")

			By("testing the Solr Common Service")
			expectService(ctx, solrCloud, solrCloud.CommonServiceName(), statefulSet.Spec.Selector.MatchLabels, false)

			By("testing the Solr Headless Service")
			expectService(ctx, solrCloud, solrCloud.HeadlessServiceName(), statefulSet.Spec.Selector.MatchLabels, true)

			By("making sure no Ingress was created")
			expectNoIngress(ctx, solrCloud, solrCloud.CommonIngressName())
		})
	})

	FContext("Solr Cloud with Custom Kube Options", func() {
		BeforeEach(func() {
			replicas := int32(4)
			solrCloud.Spec = solrv1beta1.SolrCloudSpec{
				SolrImage: &solrv1beta1.ContainerImage{
					ImagePullSecret: testImagePullSecretName,
=======
			},
			UpdateStrategy: solr.SolrUpdateStrategy{
				Method:          solr.StatefulSetUpdate,
				RestartSchedule: "@every 30m",
			},
			SolrGCTune: "gc Options",
			CustomSolrKubeOptions: solr.CustomSolrKubeOptions{
				PodOptions: &solr.PodOptions{
					Annotations:                   testPodAnnotations,
					Labels:                        testPodLabels,
					Tolerations:                   testTolerations,
					NodeSelector:                  testNodeSelectors,
					LivenessProbe:                 testProbeLivenessNonDefaults,
					ReadinessProbe:                testProbeReadinessNonDefaults,
					StartupProbe:                  testProbeStartup,
					Lifecycle:                     testLifecycle,
					PriorityClassName:             testPriorityClass,
					ImagePullSecrets:              testAdditionalImagePullSecrets,
					TerminationGracePeriodSeconds: &testTerminationGracePeriodSeconds,
					ServiceAccountName:            testServiceAccountName,
>>>>>>> f9002d4d
				},
				Replicas: &replicas,
				ZookeeperRef: &solrv1beta1.ZookeeperRef{
					ConnectionInfo: &solrv1beta1.ZookeeperConnectionInfo{
						InternalConnectionString: "host:7271",
					},
				},
				UpdateStrategy: solrv1beta1.SolrUpdateStrategy{
					Method:          solrv1beta1.StatefulSetUpdate,
					RestartSchedule: "@every 30m",
				},
				SolrGCTune: "gc Options",
				CustomSolrKubeOptions: solrv1beta1.CustomSolrKubeOptions{
					PodOptions: &solrv1beta1.PodOptions{
						Annotations:                   testPodAnnotations,
						Labels:                        testPodLabels,
						Tolerations:                   testTolerations,
						NodeSelector:                  testNodeSelectors,
						LivenessProbe:                 testProbeLivenessNonDefaults,
						ReadinessProbe:                testProbeReadinessNonDefaults,
						StartupProbe:                  testProbeStartup,
						PriorityClassName:             testPriorityClass,
						ImagePullSecrets:              testAdditionalImagePullSecrets,
						TerminationGracePeriodSeconds: &testTerminationGracePeriodSeconds,
						ServiceAccountName:            testServiceAccountName,
					},
					StatefulSetOptions: &solrv1beta1.StatefulSetOptions{
						Annotations:         testSSAnnotations,
						Labels:              testSSLabels,
						PodManagementPolicy: appsv1.OrderedReadyPodManagement,
					},
					CommonServiceOptions: &solrv1beta1.ServiceOptions{
						Annotations: testCommonServiceAnnotations,
						Labels:      testCommonServiceLabels,
					},
					HeadlessServiceOptions: &solrv1beta1.ServiceOptions{
						Annotations: testHeadlessServiceAnnotations,
						Labels:      testHeadlessServiceLabels,
					},
					ConfigMapOptions: &solrv1beta1.ConfigMapOptions{
						Annotations: testConfigMapAnnotations,
						Labels:      testConfigMapLabels,
					},
				},
			}
		})
		FIt("has the correct resources", func() {
			By("testing the Solr ConfigMap")
			configMap := expectConfigMap(ctx, solrCloud, solrCloud.ConfigMapName(), map[string]string{"solr.xml": util.DefaultSolrXML})
			Expect(configMap.Labels).To(Equal(util.MergeLabelsOrAnnotations(solrCloud.SharedLabelsWith(solrCloud.Labels), testConfigMapLabels)), "Incorrect configMap labels")
			Expect(configMap.Annotations).To(Equal(testConfigMapAnnotations), "Incorrect configMap annotations")

			By("testing the Solr StatefulSet")
			statefulSet := expectStatefulSet(ctx, solrCloud, solrCloud.StatefulSetName())
			Expect(statefulSet.Spec.Replicas).To(Equal(solrCloud.Spec.Replicas), "Solr StatefulSet has incorrect number of replicas.")

			Expect(statefulSet.Spec.Template.Annotations).To(HaveKeyWithValue(util.SolrXmlMd5Annotation, fmt.Sprintf("%x", md5.Sum([]byte(configMap.Data[util.SolrXmlFile])))), "Wrong solr.xml MD5 annotation in the pod template!")

			Expect(statefulSet.Spec.Template.Spec.Containers).To(HaveLen(1), "Solr StatefulSet requires a container.")
			expectedEnvVars := map[string]string{
				"ZK_HOST":        "host:7271/",
				"SOLR_HOST":      "$(POD_HOSTNAME).foo-solrcloud-headless.default",
				"SOLR_PORT":      "8983",
				"SOLR_NODE_PORT": "8983",
				"GC_TUNE":        "gc Options",
				"SOLR_OPTS":      "-DhostPort=$(SOLR_NODE_PORT)",
				"SOLR_STOP_WAIT": strconv.FormatInt(testTerminationGracePeriodSeconds-5, 10),
			}
			expectedStatefulSetLabels := util.MergeLabelsOrAnnotations(solrCloud.SharedLabelsWith(solrCloud.Labels), map[string]string{"technology": util.SolrCloudPVCTechnology})
			expectedStatefulSetAnnotations := map[string]string{util.SolrZKConnectionStringAnnotation: "host:7271/"}
			testPodEnvVariables(expectedEnvVars, statefulSet.Spec.Template.Spec.Containers[0].Env)
			Expect(statefulSet.Labels).To(Equal(util.MergeLabelsOrAnnotations(expectedStatefulSetLabels, testSSLabels)), "Incorrect statefulSet labels")
			Expect(statefulSet.Annotations).To(Equal(util.MergeLabelsOrAnnotations(expectedStatefulSetAnnotations, testSSAnnotations)), "Incorrect statefulSet annotations")
			Expect(statefulSet.Spec.Template.ObjectMeta.Labels).To(Equal(util.MergeLabelsOrAnnotations(expectedStatefulSetLabels, testPodLabels)), "Incorrect pod labels")
			Expect(statefulSet.Spec.Template.ObjectMeta.Annotations).To(HaveKey(util.SolrScheduledRestartAnnotation), "Pod Template does not have scheduled restart annotation when it should")
			// Remove the annotation when we know that it exists, we don't know the exact value so we can't check it below.
			delete(statefulSet.Spec.Template.Annotations, util.SolrScheduledRestartAnnotation)
			Expect(statefulSet.Spec.Template.Annotations).To(Equal(util.MergeLabelsOrAnnotations(map[string]string{"solr.apache.org/solrXmlMd5": fmt.Sprintf("%x", md5.Sum([]byte(configMap.Data["solr.xml"])))}, testPodAnnotations)), "Incorrect pod annotations")
			Expect(statefulSet.Spec.Template.Spec.NodeSelector).To(Equal(testNodeSelectors), "Incorrect pod node selectors")

			Expect(statefulSet.Spec.Template.Spec.Containers[0].LivenessProbe, testProbeLivenessNonDefaults, "Incorrect Liveness Probe")
			Expect(statefulSet.Spec.Template.Spec.Containers[0].ReadinessProbe, testProbeReadinessNonDefaults, "Incorrect Readiness Probe")
			Expect(statefulSet.Spec.Template.Spec.Containers[0].StartupProbe, testProbeStartup, "Incorrect Startup Probe")
			Expect(statefulSet.Spec.Template.Spec.Containers[0].Lifecycle.PreStop.Exec.Command).To(Equal([]string{"solr", "stop", "-p", "8983"}), statefulSet.Spec.Template.Spec.Containers[0].Lifecycle.PreStop.Exec.Command, "Incorrect pre-stop command")
			Expect(statefulSet.Spec.Template.Spec.Tolerations).To(Equal(testTolerations), "Incorrect Tolerations for Pod")
			Expect(statefulSet.Spec.Template.Spec.PriorityClassName).To(Equal(testPriorityClass), "Incorrect Priority class name for Pod Spec")
			Expect(statefulSet.Spec.Template.Spec.ImagePullSecrets).To(ConsistOf(append(testAdditionalImagePullSecrets, corev1.LocalObjectReference{Name: testImagePullSecretName})), "Incorrect imagePullSecrets")
			Expect(statefulSet.Spec.Template.Spec.TerminationGracePeriodSeconds).To(Equal(&testTerminationGracePeriodSeconds), "Incorrect terminationGracePeriodSeconds")
			Expect(statefulSet.Spec.Template.Spec.ServiceAccountName).To(Equal(testServiceAccountName), "Incorrect serviceAccountName")

			// Check the update strategy
			Expect(statefulSet.Spec.UpdateStrategy.Type).To(Equal(appsv1.RollingUpdateStatefulSetStrategyType), "Incorrect statefulset update strategy")
			Expect(statefulSet.Spec.PodManagementPolicy).To(Equal(appsv1.OrderedReadyPodManagement), "Incorrect statefulset pod management policy")

			By("testing the Solr Common Service")
			commonService := expectService(ctx, solrCloud, solrCloud.CommonServiceName(), statefulSet.Spec.Selector.MatchLabels, false)
			expectedCommonServiceLabels := util.MergeLabelsOrAnnotations(solrCloud.SharedLabelsWith(solrCloud.Labels), map[string]string{"service-type": "common"})
			Expect(commonService.Labels).To(Equal(util.MergeLabelsOrAnnotations(expectedCommonServiceLabels, testCommonServiceLabels)), "Incorrect common service labels")
			Expect(commonService.Annotations).To(Equal(testCommonServiceAnnotations), "Incorrect common service annotations")

			By("testing the Solr Headless Service")
			headlessService := expectService(ctx, solrCloud, solrCloud.HeadlessServiceName(), statefulSet.Spec.Selector.MatchLabels, true)
			expectedHeadlessServiceLabels := util.MergeLabelsOrAnnotations(solrCloud.SharedLabelsWith(solrCloud.Labels), map[string]string{"service-type": "headless"})
			Expect(headlessService.Labels).To(Equal(util.MergeLabelsOrAnnotations(expectedHeadlessServiceLabels, testHeadlessServiceLabels)), "Incorrect headless service labels")
			Expect(headlessService.Annotations).To(Equal(testHeadlessServiceAnnotations), "Incorrect headless service annotations")
		})
	})

	FContext("Solr Cloud with External Zookeeper & Chroot", func() {
		connString := "host:7271,host2:7271"
		BeforeEach(func() {
			solrCloud.Spec = solrv1beta1.SolrCloudSpec{
				ZookeeperRef: &solrv1beta1.ZookeeperRef{
					ConnectionInfo: &solrv1beta1.ZookeeperConnectionInfo{
						ChRoot:                   "a-ch/root",
						ExternalConnectionString: &connString,
					},
				},
<<<<<<< HEAD
			}
		})
		FIt("has the correct resources", func() {
			By("testing the Solr Status values")
			expectSolrCloudStatusWithChecks(ctx, solrCloud, func(g Gomega, found *solrv1beta1.SolrCloudStatus) {
				g.Expect(found.ZookeeperConnectionInfo.InternalConnectionString).To(Equal(connString), "Wrong internal zkConnectionString in status")
				g.Expect(found.ZookeeperConnectionInfo.ExternalConnectionString).To(Not(BeNil()), "External zkConnectionString in status should not be nil")
				g.Expect(*found.ZookeeperConnectionInfo.ExternalConnectionString).To(Equal(connString), "Wrong external zkConnectionString in status")
				g.Expect(found.ZookeeperConnectionInfo.ChRoot).To(Equal("/a-ch/root"), "Wrong zk chRoot in status")
				g.Expect(found.ZookeeperConnectionInfo.ZkConnectionString()).To(Equal(connString+"/a-ch/root"), "Wrong zkConnectionString()")
			})

			By("testing the Solr StatefulSet")
			statefulSet := expectStatefulSet(ctx, solrCloud, solrCloud.StatefulSetName())

			Expect(statefulSet.Spec.Template.Spec.Containers).To(HaveLen(1), "Solr StatefulSet requires a container.")
			expectedZKHost := "host:7271,host2:7271/a-ch/root"
			expectedEnvVars := map[string]string{
				"ZK_HOST":   expectedZKHost,
				"ZK_SERVER": "host:7271,host2:7271",
				"ZK_CHROOT": "/a-ch/root",
				"SOLR_HOST": "$(POD_HOSTNAME)." + solrCloud.HeadlessServiceName() + "." + solrCloud.Namespace,
				"SOLR_PORT": "8983",
				"GC_TUNE":   "",
			}
			expectedStatefulSetAnnotations := map[string]string{util.SolrZKConnectionStringAnnotation: expectedZKHost}
			testPodEnvVariables(expectedEnvVars, statefulSet.Spec.Template.Spec.Containers[0].Env)
			Expect(statefulSet.Annotations).To(Equal(expectedStatefulSetAnnotations), "Incorrect statefulSet annotations")
			Expect(statefulSet.Spec.Template.Spec.Containers[0].Lifecycle.PostStart.Exec.Command).To(ConsistOf("sh", "-c", "solr zk ls ${ZK_CHROOT} -z ${ZK_SERVER} || solr zk mkroot ${ZK_CHROOT} -z ${ZK_SERVER}"), "Incorrect post-start command")
			Expect(statefulSet.Spec.Template.Spec.ServiceAccountName).To(BeEmpty(), "No custom serviceAccountName specified, so the field should be empty.")
		})
	})

	FContext("Setting default values for the SolrCloud resource", func() {
		BeforeEach(func() {
			solrCloud.Spec = solrv1beta1.SolrCloudSpec{
				ZookeeperRef: &solrv1beta1.ZookeeperRef{
					ProvidedZookeeper: &solrv1beta1.ZookeeperSpec{
						Persistence: &solrv1beta1.ZKPersistence{},
					},
=======
			},
		},
	}

	// Setup the Manager and Controller.  Wrap the Controller Reconcile function so it writes each request to a
	// channel when it is finished.
	mgr, err := manager.New(testCfg, manager.Options{})
	g.Expect(err).NotTo(gomega.HaveOccurred())
	testClient = mgr.GetClient()

	solrCloudReconciler := &SolrCloudReconciler{
		Client: testClient,
		Log:    ctrl.Log.WithName("controllers").WithName("SolrCloud"),
	}
	newRec, requests := SetupTestReconcile(solrCloudReconciler)
	g.Expect(solrCloudReconciler.SetupWithManagerAndReconciler(mgr, newRec)).NotTo(gomega.HaveOccurred())

	stopMgr, mgrStopped := StartTestManager(mgr, g)

	defer func() {
		close(stopMgr)
		mgrStopped.Wait()
	}()

	cleanupTest(g, instance.Namespace)

	// Create the SolrCloud object and expect the Reconcile and StatefulSet to be created
	err = testClient.Create(context.TODO(), instance)
	g.Expect(err).NotTo(gomega.HaveOccurred())
	defer testClient.Delete(context.TODO(), instance)
	g.Eventually(requests, timeout).Should(gomega.Receive(gomega.Equal(expectedCloudRequest)))
	// Add an additional check for reconcile, so that the services will have IP addresses for the hostAliases to use
	// Otherwise the reconciler will have 'blockReconciliationOfStatefulSet' set to true, and the stateful set will not be created
	g.Eventually(requests, timeout).Should(gomega.Receive(gomega.Equal(expectedCloudRequest)))

	// Check the configMap
	configMap := expectConfigMap(t, g, requests, expectedCloudRequest, cloudCMKey, map[string]string{})
	testMapsEqual(t, "configMap labels", util.MergeLabelsOrAnnotations(instance.SharedLabelsWith(instance.Labels), testConfigMapLabels), configMap.Labels)
	testMapsEqual(t, "configMap annotations", testConfigMapAnnotations, configMap.Annotations)

	// Check the statefulSet
	statefulSet := expectStatefulSet(t, g, requests, expectedCloudRequest, cloudSsKey)
	assert.EqualValues(t, replicas, *statefulSet.Spec.Replicas, "Solr StatefulSet has incorrect number of replicas.")

	assert.Equal(t, 1, len(statefulSet.Spec.Template.Spec.Containers), "Solr StatefulSet requires a container.")
	expectedEnvVars := map[string]string{
		"ZK_HOST":        "host:7271/",
		"SOLR_HOST":      "$(POD_HOSTNAME).foo-clo-solrcloud-headless.default",
		"SOLR_PORT":      "8983",
		"SOLR_NODE_PORT": "8983",
		"GC_TUNE":        "gc Options",
		"SOLR_OPTS":      "-DhostPort=$(SOLR_NODE_PORT)",
		"SOLR_STOP_WAIT": strconv.FormatInt(testTerminationGracePeriodSeconds-5, 10),
	}
	expectedStatefulSetLabels := util.MergeLabelsOrAnnotations(instance.SharedLabelsWith(instance.Labels), map[string]string{"technology": "solr-cloud"})
	expectedStatefulSetAnnotations := map[string]string{util.SolrZKConnectionStringAnnotation: "host:7271/"}
	testPodEnvVariables(t, expectedEnvVars, statefulSet.Spec.Template.Spec.Containers[0].Env)
	testMapsEqual(t, "statefulSet labels", util.MergeLabelsOrAnnotations(expectedStatefulSetLabels, testSSLabels), statefulSet.Labels)
	testMapsEqual(t, "statefulSet annotations", util.MergeLabelsOrAnnotations(expectedStatefulSetAnnotations, testSSAnnotations), statefulSet.Annotations)
	testMapsEqual(t, "pod labels", util.MergeLabelsOrAnnotations(expectedStatefulSetLabels, testPodLabels), statefulSet.Spec.Template.ObjectMeta.Labels)
	if assert.True(t, metav1.HasAnnotation(statefulSet.Spec.Template.ObjectMeta, util.SolrScheduledRestartAnnotation), "Pod Template does not have scheduled restart annotation when it should") {
		// Remove the annotation when we know that it exists, we don't know the exact value so we can't check it below.
		delete(statefulSet.Spec.Template.Annotations, util.SolrScheduledRestartAnnotation)
	}
	testMapsEqual(t, "pod annotations", util.MergeLabelsOrAnnotations(map[string]string{"solr.apache.org/solrXmlMd5": fmt.Sprintf("%x", md5.Sum([]byte(configMap.Data["solr.xml"])))}, testPodAnnotations), statefulSet.Spec.Template.Annotations)
	testMapsEqual(t, "pod node selectors", testNodeSelectors, statefulSet.Spec.Template.Spec.NodeSelector)
	testPodProbe(t, testProbeLivenessNonDefaults, statefulSet.Spec.Template.Spec.Containers[0].LivenessProbe, "liveness")
	testPodProbe(t, testProbeReadinessNonDefaults, statefulSet.Spec.Template.Spec.Containers[0].ReadinessProbe, "readiness")
	testPodProbe(t, testProbeStartup, statefulSet.Spec.Template.Spec.Containers[0].StartupProbe, "startup")
	testPodLifecycle(t, testLifecycle, statefulSet.Spec.Template.Spec.Containers[0].Lifecycle)
	testPodTolerations(t, testTolerations, statefulSet.Spec.Template.Spec.Tolerations)
	assert.EqualValues(t, testPriorityClass, statefulSet.Spec.Template.Spec.PriorityClassName, "Incorrect Priority class name for Pod Spec")
	assert.ElementsMatch(t, append(testAdditionalImagePullSecrets, corev1.LocalObjectReference{Name: testImagePullSecretName}), statefulSet.Spec.Template.Spec.ImagePullSecrets, "Incorrect imagePullSecrets")
	assert.EqualValues(t, &testTerminationGracePeriodSeconds, statefulSet.Spec.Template.Spec.TerminationGracePeriodSeconds, "Incorrect terminationGracePeriodSeconds")
	assert.EqualValues(t, testServiceAccountName, statefulSet.Spec.Template.Spec.ServiceAccountName, "Incorrect serviceAccountName")

	// Check the update strategy
	assert.EqualValues(t, appsv1.RollingUpdateStatefulSetStrategyType, statefulSet.Spec.UpdateStrategy.Type, "Incorrect statefulset update strategy")
	assert.EqualValues(t, appsv1.OrderedReadyPodManagement, statefulSet.Spec.PodManagementPolicy, "Incorrect statefulset pod management policy")

	// Check the client Service
	service := expectService(t, g, requests, expectedCloudRequest, cloudCsKey, statefulSet.Spec.Selector.MatchLabels)
	expectedCommonServiceLabels := util.MergeLabelsOrAnnotations(instance.SharedLabelsWith(instance.Labels), map[string]string{"service-type": "common"})
	testMapsEqual(t, "common service labels", util.MergeLabelsOrAnnotations(expectedCommonServiceLabels, testCommonServiceLabels), service.Labels)
	testMapsEqual(t, "common service annotations", testCommonServiceAnnotations, service.Annotations)

	// Check that the headless Service does not exist
	headlessService := expectService(t, g, requests, expectedCloudRequest, cloudHsKey, statefulSet.Spec.Selector.MatchLabels)
	expectedHeadlessServiceLabels := util.MergeLabelsOrAnnotations(instance.SharedLabelsWith(instance.Labels), map[string]string{"service-type": "headless"})
	testMapsEqual(t, "common service labels", util.MergeLabelsOrAnnotations(expectedHeadlessServiceLabels, testHeadlessServiceLabels), headlessService.Labels)
	testMapsEqual(t, "common service annotations", testHeadlessServiceAnnotations, headlessService.Annotations)
}

func TestCloudWithExternalZookeeperChroot(t *testing.T) {
	UseZkCRD(true)
	g := gomega.NewGomegaWithT(t)
	connString := "host:7271,host2:7271"
	instance := &solr.SolrCloud{
		ObjectMeta: metav1.ObjectMeta{Name: expectedCloudRequest.Name, Namespace: expectedCloudRequest.Namespace},
		Spec: solr.SolrCloudSpec{
			ZookeeperRef: &solr.ZookeeperRef{
				ConnectionInfo: &solr.ZookeeperConnectionInfo{
					ChRoot:                   "a-ch/root",
					ExternalConnectionString: &connString,
>>>>>>> f9002d4d
				},
			}
		})
		FIt("has the correct default values", func() {
			expectSolrCloudWithChecks(ctx, solrCloud, func(g Gomega, found *solrv1beta1.SolrCloud) {

				// Solr defaults
				g.Expect(found.Spec.Replicas).To(Not(BeNil()), "Bad Default - Spec.Replicas")
				g.Expect(*found.Spec.Replicas).To(Equal(solrv1beta1.DefaultSolrReplicas), "Bad Default - Spec.Replicas")
				g.Expect(found.Spec.SolrImage).To(Not(BeNil()), "Bad Default - instance.Spec.SolrImage")
				g.Expect(found.Spec.SolrImage.Repository).To(Equal(solrv1beta1.DefaultSolrRepo), "Bad Default - instance.Spec.SolrImage.Repository")
				g.Expect(found.Spec.SolrImage.Tag).To(Equal(solrv1beta1.DefaultSolrVersion), "Bad Default - instance.Spec.SolrImage.Tag")
				g.Expect(found.Spec.BusyBoxImage).To(Not(BeNil()), "Bad Default - instance.Spec.BusyBoxImage")
				g.Expect(found.Spec.BusyBoxImage.Repository).To(Equal(solrv1beta1.DefaultBusyBoxImageRepo), "Bad Default - instance.Spec.BusyBoxImage.Repository")
				g.Expect(found.Spec.BusyBoxImage.Tag).To(Equal(solrv1beta1.DefaultBusyBoxImageVersion), "Bad Default - instance.Spec.BusyBoxImage.Tag")
				g.Expect(found.Spec.SolrAddressability.CommonServicePort).To(Equal(80), "Bad Default - instance.Spec.SolrAddressability.CommonServicePort")
				g.Expect(found.Spec.SolrAddressability.PodPort).To(Equal(8983), "Bad Default - instance.Spec.SolrAddressability.PodPort")
				g.Expect(found.Spec.SolrAddressability.External).To(BeNil(), "Bad Default - instance.Spec.SolrAddressability.External")

				// Check the default Zookeeper
				g.Expect(found.Spec.ZookeeperRef.ProvidedZookeeper.Replicas).To(Not(BeNil()), "Bad Default - Spec.ZookeeperRef.ProvidedZookeeper.Zookeeper.Replicas")
				g.Expect(*found.Spec.ZookeeperRef.ProvidedZookeeper.Replicas).To(Equal(solrv1beta1.DefaultZkReplicas), "Bad Default - Spec.ZookeeperRef.ProvidedZookeeper.Zookeeper.Replicas")
				g.Expect(found.Spec.ZookeeperRef.ProvidedZookeeper.Image).To(Not(BeNil()), "Bad Default - instance.Spec.ZookeeperRef.ProvidedZookeeper.Zookeeper.Image")
				g.Expect(found.Spec.ZookeeperRef.ProvidedZookeeper.Image.Repository).To(Equal(solrv1beta1.DefaultZkRepo), "Bad Default - instance.Spec.ZookeeperRef.ProvidedZookeeper.Zookeeper.Image.Repository")
				g.Expect(found.Spec.ZookeeperRef.ProvidedZookeeper.Image.Tag).To(Equal(solrv1beta1.DefaultZkVersion), "Bad Default - instance.Spec.ZookeeperRef.ProvidedZookeeper.Zookeeper.Image.Tag")
				g.Expect(found.Spec.ZookeeperRef.ProvidedZookeeper.Persistence).To(Not(BeNil()), "Bad Default - instance.Spec.ZookeeperRef.ProvidedZookeeper.Zookeeper.Persistence")
				g.Expect(found.Spec.ZookeeperRef.ProvidedZookeeper.Persistence.VolumeReclaimPolicy).To(Equal(solrv1beta1.DefaultZkVolumeReclaimPolicy), "Bad Default - instance.Spec.ZookeeperRef.ProvidedZookeeper.Zookeeper.Persistence.VolumeReclaimPolicy")
				g.Expect(found.Spec.ZookeeperRef.ProvidedZookeeper.Persistence.VolumeReclaimPolicy).To(Equal(solrv1beta1.DefaultZkVolumeReclaimPolicy), "Bad Default - instance.Spec.ZookeeperRef.ProvidedZookeeper.Zookeeper.Persistence.VolumeReclaimPolicy")
				g.Expect(found.Spec.ZookeeperRef.ProvidedZookeeper.Persistence.PersistentVolumeClaimSpec).To(Not(BeNil()), "Bad Default - instance.Spec.ZookeeperRef.ProvidedZookeeper.Zookeeper.Persistence.PersistentVolumeClaimSpec")
				g.Expect(found.Spec.ZookeeperRef.ProvidedZookeeper.Persistence.PersistentVolumeClaimSpec.Resources.Requests).To(HaveLen(1), "Bad Default - Spec.ZookeeperRef.ProvidedZookeeper.Zookeeper.Persistence.PersistentVolumeClaimSpec.Resources length")
				g.Expect(found.Spec.ZookeeperRef.ProvidedZookeeper.Persistence.PersistentVolumeClaimSpec.AccessModes).To(HaveLen(1), "Bad Default - Spec.ZookeeperRef.ProvidedZookeeper.Zookeeper.Persistence.PersistentVolumeClaimSpec.AccesModes length")
			})

		})
	})

	FContext("Solr Cloud with an explicit kube domain", func() {
		BeforeEach(func() {
			replicas := int32(2)
			solrCloud.Spec = solrv1beta1.SolrCloudSpec{
				Replicas: &replicas,
				ZookeeperRef: &solrv1beta1.ZookeeperRef{
					ConnectionInfo: &solrv1beta1.ZookeeperConnectionInfo{
						InternalConnectionString: "host:7271",
					},
				},
				SolrAddressability: solrv1beta1.SolrAddressabilityOptions{
					PodPort:           2000,
					CommonServicePort: 5000,
					KubeDomain:        testKubeDomain,
				},
				CustomSolrKubeOptions: solrv1beta1.CustomSolrKubeOptions{
					CommonServiceOptions: &solrv1beta1.ServiceOptions{
						Annotations: testCommonServiceAnnotations,
						Labels:      testCommonServiceLabels,
					},
					HeadlessServiceOptions: &solrv1beta1.ServiceOptions{
						Annotations: testHeadlessServiceAnnotations,
						Labels:      testHeadlessServiceLabels,
					},
				},
			}
		})
		FIt("has the correct resources", func() {
			By("testing the Solr StatefulSet")
			statefulSet := expectStatefulSet(ctx, solrCloud, solrCloud.StatefulSetName())

			Expect(statefulSet.Spec.Template.Spec.Containers).To(HaveLen(1), "Solr StatefulSet requires the solr container.")

			// Env Variable Tests
			expectedEnvVars := map[string]string{
				"ZK_HOST":        "host:7271/",
				"SOLR_HOST":      "$(POD_HOSTNAME)." + solrCloud.HeadlessServiceName() + "." + solrCloud.Namespace + ".svc." + testKubeDomain,
				"SOLR_PORT":      "2000",
				"SOLR_NODE_PORT": "2000",
				"SOLR_OPTS":      "-DhostPort=$(SOLR_NODE_PORT)",
			}
			testPodEnvVariables(expectedEnvVars, statefulSet.Spec.Template.Spec.Containers[0].Env)
			By("testing the Solr Common Service")
			commonService := expectService(ctx, solrCloud, solrCloud.CommonServiceName(), statefulSet.Spec.Selector.MatchLabels, false)
			Expect(commonService.Annotations).To(Equal(testCommonServiceAnnotations), "Incorrect common service annotations")
			Expect(commonService.Spec.Ports[0].Name).To(Equal("solr-client"), "Wrong port name on common Service")
			Expect(commonService.Spec.Ports[0].Port).To(Equal(int32(5000)), "Wrong port on common Service")
			Expect(commonService.Spec.Ports[0].TargetPort.StrVal).To(Equal("solr-client"), "Wrong podPort name on common Service")

			By("testing the Solr Headless Service")
			headlessService := expectService(ctx, solrCloud, solrCloud.HeadlessServiceName(), statefulSet.Spec.Selector.MatchLabels, true)
			Expect(headlessService.Annotations).To(Equal(testHeadlessServiceAnnotations), "Incorrect headless service annotations")
			Expect(headlessService.Spec.Ports[0].Name).To(Equal("solr-client"), "Wrong port name on common Service")
			Expect(headlessService.Spec.Ports[0].Port).To(Equal(int32(2000)), "Wrong port on headless Service")
			Expect(headlessService.Spec.Ports[0].TargetPort.StrVal).To(Equal("solr-client"), "Wrong podPort name on headless Service")

			By("making sure no individual Solr Node Services exist")
			expectNoServices(ctx, solrCloud, "Node service shouldn't exist, but it does.", solrCloud.GetAllSolrNodeNames())

			By("making sure no Ingress was created")
			expectNoIngress(ctx, solrCloud, solrCloud.CommonIngressName())

			By("making sure the node addresses in the Status are correct")
			expectSolrCloudStatusWithChecks(ctx, solrCloud, func(g Gomega, found *solrv1beta1.SolrCloudStatus) {
				g.Expect(found.InternalCommonAddress).To(Equal("http://"+solrCloud.CommonServiceName()+"."+solrCloud.Namespace+".svc."+testKubeDomain+":5000"), "Wrong internal common address in status")
				g.Expect(found.ExternalCommonAddress).To(BeNil(), "External common address in status should be nil")
			})
		})
	})

	FContext("Solr Cloud with a custom Solr XML ConfigMap", func() {
		testCustomSolrXmlConfigMap := "my-custom-solr-xml"
		BeforeEach(func() {
			solrCloud.Spec = solrv1beta1.SolrCloudSpec{
				ZookeeperRef: &solrv1beta1.ZookeeperRef{
					ConnectionInfo: &solrv1beta1.ZookeeperConnectionInfo{
						InternalConnectionString: "host:7271",
					},
				},
				CustomSolrKubeOptions: solrv1beta1.CustomSolrKubeOptions{
					ConfigMapOptions: &solrv1beta1.ConfigMapOptions{
						ProvidedConfigMap: testCustomSolrXmlConfigMap,
					},
				},
			}
		})
		FIt("has the correct resources", func() {
			By("ensuring no statefulSet exists when the configMap doesn't exist")
			expectNoStatefulSet(ctx, solrCloud, solrCloud.StatefulSetName())

			By("ensuring no statefulSet exists when the configMap is invalid")
			invalidConfigMap := &corev1.ConfigMap{
				ObjectMeta: metav1.ObjectMeta{
					Name:      testCustomSolrXmlConfigMap,
					Namespace: solrCloud.Namespace,
				},
				Data: map[string]string{
					"foo": "bar",
				},
			}
			Expect(k8sClient.Create(ctx, invalidConfigMap)).To(Succeed(), "Create the invalid configMap")
			expectNoStatefulSet(ctx, solrCloud, solrCloud.StatefulSetName())

			invalidConfigMap.Data[util.SolrXmlFile] = "Invalid XML"
			Expect(k8sClient.Update(ctx, invalidConfigMap)).To(Succeed(), "Update the invalid configMap")
			expectNoStatefulSet(ctx, solrCloud, solrCloud.StatefulSetName())

			By("checking that a configured statefulSet exists when the configMap is valid")
			validConfigMap := util.GenerateConfigMap(solrCloud)
			validConfigMap.Name = testCustomSolrXmlConfigMap
			Expect(k8sClient.Update(ctx, validConfigMap)).To(Succeed(), "Make the test configMap valid")

			statefulSet := expectStatefulSet(ctx, solrCloud, solrCloud.StatefulSetName())

			Expect(statefulSet.Spec.Template.Annotations).To(HaveKey(util.SolrXmlMd5Annotation), "Custom solr.xml MD5 annotation should be set on the pod template!")
			Expect(statefulSet.Spec.Template.Annotations).To(Not(HaveKey(util.LogXmlFile)), "Custom log4j2.xml MD5 annotation should not be set on the pod template.")

			Expect(statefulSet.Spec.Template.Annotations).To(Not(BeNil()), "The Solr pod volumes should not be empty, because they must contain a solr-xml entry")
			var solrXmlVol *corev1.Volume = nil
			for _, vol := range statefulSet.Spec.Template.Spec.Volumes {
				if vol.Name == "solr-xml" {
					solrXmlVol = &vol
					break
				}
			}
			Expect(solrXmlVol).To(Not(BeNil()), "Didn't find custom solr.xml volume in sts config!")
			Expect(solrXmlVol.VolumeSource.ConfigMap).To(Not(BeNil()), "solr-xml Volume should have a ConfigMap source")
			Expect(solrXmlVol.VolumeSource.ConfigMap.Name).To(Equal(testCustomSolrXmlConfigMap), "solr-xml has the wrong configMap as its source")

			expectNoConfigMap(ctx, solrCloud, fmt.Sprintf("%s-solrcloud-configmap", solrCloud.GetName()))

			By("making sure a rolling restart happens when the solr.xml is changed")
			validConfigMap.Data[util.SolrXmlFile] = strings.Replace(validConfigMap.Data[util.SolrXmlFile], "${zkClientTimeout:30000}", "${zkClientTimeout:15000}", 1)
			Expect(k8sClient.Update(ctx, validConfigMap)).To(Succeed(), "Change the valid test configMap")

			updateSolrXmlMd5 := fmt.Sprintf("%x", md5.Sum([]byte(validConfigMap.Data[util.SolrXmlFile])))
			statefulSet = expectStatefulSetWithChecks(ctx, solrCloud, solrCloud.StatefulSetName(), func(g Gomega, found *appsv1.StatefulSet) {
				g.Expect(found.Spec.Template.Annotations).To(HaveKeyWithValue(util.SolrXmlMd5Annotation, updateSolrXmlMd5), "Custom solr.xml MD5 annotation should be updated on the pod template.")
			})
		})
	})

	FContext("Solr Cloud with a custom Solr Log4J ConfigMap", func() {
		testCustomConfigMap := "my-custom-config-xml"
		BeforeEach(func() {
			solrCloud.Spec = solrv1beta1.SolrCloudSpec{
				ZookeeperRef: &solrv1beta1.ZookeeperRef{
					ConnectionInfo: &solrv1beta1.ZookeeperConnectionInfo{
						InternalConnectionString: "host:7271",
					},
				},
				CustomSolrKubeOptions: solrv1beta1.CustomSolrKubeOptions{
					ConfigMapOptions: &solrv1beta1.ConfigMapOptions{
						ProvidedConfigMap: testCustomConfigMap,
					},
				},
			}
		})
		FIt("has the correct resources", func() {
			configMap := &corev1.ConfigMap{
				ObjectMeta: metav1.ObjectMeta{
					Name:      testCustomConfigMap,
					Namespace: solrCloud.Namespace,
				},
				Data: map[string]string{
					util.LogXmlFile: "<Configuration/>",
				},
			}
			Expect(k8sClient.Create(ctx, configMap)).To(Succeed(), "Create the valid configMap")

			expectedMountPath := fmt.Sprintf("/var/solr/%s", testCustomConfigMap)
			expectStatefulSetWithChecks(ctx, solrCloud, solrCloud.StatefulSetName(), func(g Gomega, found *appsv1.StatefulSet) {
				g.Expect(found.Spec.Template.Annotations).To(HaveKey(util.LogXmlMd5Annotation), "Custom log XML MD5 annotation should be set on the pod template!")

				g.Expect(found.Spec.Template.Spec.Volumes).To(Not(BeNil()), "Volumes are required for the Solr Pod")
				var customConfigVol *corev1.Volume = nil
				for _, vol := range found.Spec.Template.Spec.Volumes {
					if vol.Name == "log4j2-xml" {
						customConfigVol = &vol
						break
					}
				}
				g.Expect(customConfigVol).To(Not(BeNil()), "Didn't find custom solr-xml volume in pod template!")
				g.Expect(customConfigVol.VolumeSource.ConfigMap, "solr-xml Volume should have a ConfigMap source")
				g.Expect(customConfigVol.VolumeSource.ConfigMap.Name).To(Equal(testCustomConfigMap), "solr-xml has the wrong configMap as its source")

				var logXmlVolMount *corev1.VolumeMount = nil
				for _, mount := range found.Spec.Template.Spec.Containers[0].VolumeMounts {
					if mount.Name == "log4j2-xml" {
						logXmlVolMount = &mount
						break
					}
				}
				g.Expect(logXmlVolMount).To(Not(BeNil()), "Didn't find the log4j2-xml Volume mount")
				g.Expect(logXmlVolMount.MountPath).To(Equal(expectedMountPath), "log4j2-xml Volume mount has the wrong path")

				g.Expect(found.Spec.Template.Annotations).To(HaveKeyWithValue(util.SolrXmlMd5Annotation, fmt.Sprintf("%x", md5.Sum([]byte(util.DefaultSolrXML)))), "Custom solr.xml MD5 annotation should be set on the pod template.")

				g.Expect(found.Spec.Template.Annotations).To(HaveKeyWithValue(util.LogXmlMd5Annotation, fmt.Sprintf("%x", md5.Sum([]byte(configMap.Data[util.LogXmlFile])))), "Custom log4j2.xml MD5 annotation should be set on the pod template.")
				expectedEnvVars := map[string]string{"LOG4J_PROPS": fmt.Sprintf("%s/%s", expectedMountPath, util.LogXmlFile)}
				testPodEnvVariablesWithGomega(g, expectedEnvVars, found.Spec.Template.Spec.Containers[0].Env)
			})

			expectConfigMap(ctx, solrCloud, fmt.Sprintf("%s-solrcloud-configmap", solrCloud.GetName()), map[string]string{util.SolrXmlFile: util.DefaultSolrXML})

			By("updating the user-provided log XML to trigger a pod rolling restart")
			configMap.Data[util.LogXmlFile] = "<Configuration>Updated!</Configuration>"
			Expect(k8sClient.Update(ctx, configMap)).To(Succeed(), "Change the test log4j configMap")

			expectStatefulSetWithChecks(ctx, solrCloud, solrCloud.StatefulSetName(), func(g Gomega, found *appsv1.StatefulSet) {
				g.Expect(found.Spec.Template.Annotations).To(HaveKeyWithValue(util.LogXmlMd5Annotation, fmt.Sprintf("%x", md5.Sum([]byte(configMap.Data[util.LogXmlFile])))), "Custom log4j2.xml MD5 annotation should be set on the pod template.")

				expectedEnvVars := map[string]string{"LOG4J_PROPS": fmt.Sprintf("%s/%s", expectedMountPath, util.LogXmlFile)}
				testPodEnvVariablesWithGomega(g, expectedEnvVars, found.Spec.Template.Spec.Containers[0].Env)
			})

			By("updating the user-provided log XML again to trigger another pod rolling restart")
			configMap.Data[util.LogXmlFile] = "<Configuration monitorInterval=\\\"30\\\">Updated!</Configuration>"
			Expect(k8sClient.Update(ctx, configMap)).To(Succeed(), "Change the test log4j configMap")

			expectStatefulSetWithChecks(ctx, solrCloud, solrCloud.StatefulSetName(), func(g Gomega, found *appsv1.StatefulSet) {
				g.Expect(found.Spec.Template.Annotations).To(Not(HaveKey(util.LogXmlMd5Annotation)), "Custom log XML MD5 annotation should not be set on the pod template, when monitorInterval is used")

				expectedEnvVars := map[string]string{"LOG4J_PROPS": fmt.Sprintf("%s/%s", expectedMountPath, util.LogXmlFile)}
				testPodEnvVariablesWithGomega(g, expectedEnvVars, found.Spec.Template.Spec.Containers[0].Env)
			})
		})
	})

	FContext("Solr Cloud with a custom Solr Log4J and solr.xml ConfigMap", func() {
		testCustomConfigMap := "my-custom-config-xml"
		BeforeEach(func() {
			solrCloud.Spec = solrv1beta1.SolrCloudSpec{
				ZookeeperRef: &solrv1beta1.ZookeeperRef{
					ConnectionInfo: &solrv1beta1.ZookeeperConnectionInfo{
						InternalConnectionString: "host:7271",
					},
				},
				CustomSolrKubeOptions: solrv1beta1.CustomSolrKubeOptions{
					ConfigMapOptions: &solrv1beta1.ConfigMapOptions{
						ProvidedConfigMap: testCustomConfigMap,
					},
				},
			}
		})
		FIt("has the correct resources", func() {
			configMap := &corev1.ConfigMap{
				ObjectMeta: metav1.ObjectMeta{
					Name:      testCustomConfigMap,
					Namespace: solrCloud.Namespace,
				},
				Data: map[string]string{
					util.LogXmlFile:  "<Configuration/>",
					util.SolrXmlFile: "<solr> ${hostPort:} </solr>", // the controller checks for ${hostPort: in the solr.xml
				},
			}
			Expect(k8sClient.Create(ctx, configMap)).To(Succeed(), "Create the valid configMap")

			expectStatefulSetWithChecks(ctx, solrCloud, solrCloud.StatefulSetName(), func(g Gomega, found *appsv1.StatefulSet) {
				g.Expect(found.Spec.Template.Annotations).To(HaveKey(util.LogXmlMd5Annotation), "Custom log XML MD5 annotation should be set on the pod template!")

				g.Expect(found.Spec.Template.Spec.Volumes).To(Not(BeNil()), "Volumes are required for the Solr Pod")
				var customConfigVol *corev1.Volume = nil
				for _, vol := range found.Spec.Template.Spec.Volumes {
					if vol.Name == "solr-xml" {
						customConfigVol = &vol
						break
					}
				}
				g.Expect(customConfigVol).To(Not(BeNil()), "Didn't find custom solr-xml volume in pod template!")
				g.Expect(customConfigVol.VolumeSource.ConfigMap, "solr-xml Volume should have a ConfigMap source")
				g.Expect(customConfigVol.VolumeSource.ConfigMap.Name).To(Equal(testCustomConfigMap), "solr-xml has the wrong configMap as its source")

				var logXmlVolMount *corev1.VolumeMount = nil
				for _, mount := range found.Spec.Template.Spec.Containers[0].VolumeMounts {
					if mount.Name == "solr-xml" {
						logXmlVolMount = &mount
						break
					}
				}
				g.Expect(logXmlVolMount).To(Not(BeNil()), "Didn't find the log4j2-xml Volume mount")
				expectedMountPath := fmt.Sprintf("/var/solr/%s", testCustomConfigMap)
				g.Expect(logXmlVolMount.MountPath).To(Equal(expectedMountPath), "log4j2-xml Volume mount has the wrong path")

				g.Expect(found.Spec.Template.Annotations).To(HaveKeyWithValue(util.SolrXmlMd5Annotation, fmt.Sprintf("%x", md5.Sum([]byte(configMap.Data[util.SolrXmlFile])))), "Custom solr.xml MD5 annotation should be set on the pod template.")

				g.Expect(found.Spec.Template.Annotations).To(HaveKeyWithValue(util.LogXmlMd5Annotation, fmt.Sprintf("%x", md5.Sum([]byte(configMap.Data[util.LogXmlFile])))), "Custom log4j2.xml MD5 annotation should be set on the pod template.")
				expectedEnvVars := map[string]string{"LOG4J_PROPS": fmt.Sprintf("%s/%s", expectedMountPath, util.LogXmlFile)}
				testPodEnvVariablesWithGomega(g, expectedEnvVars, found.Spec.Template.Spec.Containers[0].Env)
			})

			expectNoConfigMap(ctx, solrCloud, fmt.Sprintf("%s-solrcloud-configmap", solrCloud.GetName()))
		})
	})
})<|MERGE_RESOLUTION|>--- conflicted
+++ resolved
@@ -21,32 +21,15 @@
 	"context"
 	"crypto/md5"
 	"fmt"
-<<<<<<< HEAD
 	solrv1beta1 "github.com/apache/solr-operator/api/v1beta1"
-=======
-	"strconv"
-	"time"
-
-	"strings"
-	"testing"
-
-	solr "github.com/apache/solr-operator/api/v1beta1"
->>>>>>> f9002d4d
 	"github.com/apache/solr-operator/controllers/util"
 	. "github.com/onsi/ginkgo"
 	. "github.com/onsi/gomega"
 	appsv1 "k8s.io/api/apps/v1"
 	corev1 "k8s.io/api/core/v1"
 	metav1 "k8s.io/apimachinery/pkg/apis/meta/v1"
-<<<<<<< HEAD
 	"strconv"
 	"strings"
-=======
-	"k8s.io/apimachinery/pkg/types"
-	ctrl "sigs.k8s.io/controller-runtime"
-	"sigs.k8s.io/controller-runtime/pkg/manager"
-	"sigs.k8s.io/controller-runtime/pkg/reconcile"
->>>>>>> f9002d4d
 )
 
 var _ = FDescribe("SolrCloud controller - General", func() {
@@ -104,7 +87,6 @@
 						InitContainers:     extraContainers2,
 					},
 				},
-<<<<<<< HEAD
 			}
 		})
 		FIt("has the correct resources", func() {
@@ -173,28 +155,6 @@
 			solrCloud.Spec = solrv1beta1.SolrCloudSpec{
 				SolrImage: &solrv1beta1.ContainerImage{
 					ImagePullSecret: testImagePullSecretName,
-=======
-			},
-			UpdateStrategy: solr.SolrUpdateStrategy{
-				Method:          solr.StatefulSetUpdate,
-				RestartSchedule: "@every 30m",
-			},
-			SolrGCTune: "gc Options",
-			CustomSolrKubeOptions: solr.CustomSolrKubeOptions{
-				PodOptions: &solr.PodOptions{
-					Annotations:                   testPodAnnotations,
-					Labels:                        testPodLabels,
-					Tolerations:                   testTolerations,
-					NodeSelector:                  testNodeSelectors,
-					LivenessProbe:                 testProbeLivenessNonDefaults,
-					ReadinessProbe:                testProbeReadinessNonDefaults,
-					StartupProbe:                  testProbeStartup,
-					Lifecycle:                     testLifecycle,
-					PriorityClassName:             testPriorityClass,
-					ImagePullSecrets:              testAdditionalImagePullSecrets,
-					TerminationGracePeriodSeconds: &testTerminationGracePeriodSeconds,
-					ServiceAccountName:            testServiceAccountName,
->>>>>>> f9002d4d
 				},
 				Replicas: &replicas,
 				ZookeeperRef: &solrv1beta1.ZookeeperRef{
@@ -216,7 +176,7 @@
 						LivenessProbe:                 testProbeLivenessNonDefaults,
 						ReadinessProbe:                testProbeReadinessNonDefaults,
 						StartupProbe:                  testProbeStartup,
-						PriorityClassName:             testPriorityClass,
+						Lifecycle:                     testLifecycle,PriorityClassName:             testPriorityClass,
 						ImagePullSecrets:              testAdditionalImagePullSecrets,
 						TerminationGracePeriodSeconds: &testTerminationGracePeriodSeconds,
 						ServiceAccountName:            testServiceAccountName,
@@ -243,7 +203,7 @@
 		})
 		FIt("has the correct resources", func() {
 			By("testing the Solr ConfigMap")
-			configMap := expectConfigMap(ctx, solrCloud, solrCloud.ConfigMapName(), map[string]string{"solr.xml": util.DefaultSolrXML})
+			configMap := expectConfigMap(ctx, solrCloud, solrCloud.ConfigMapName(), map[string]string{"solr.xml": util.GenerateSolrXMLString("")})
 			Expect(configMap.Labels).To(Equal(util.MergeLabelsOrAnnotations(solrCloud.SharedLabelsWith(solrCloud.Labels), testConfigMapLabels)), "Incorrect configMap labels")
 			Expect(configMap.Annotations).To(Equal(testConfigMapAnnotations), "Incorrect configMap annotations")
 
@@ -278,7 +238,7 @@
 			Expect(statefulSet.Spec.Template.Spec.Containers[0].LivenessProbe, testProbeLivenessNonDefaults, "Incorrect Liveness Probe")
 			Expect(statefulSet.Spec.Template.Spec.Containers[0].ReadinessProbe, testProbeReadinessNonDefaults, "Incorrect Readiness Probe")
 			Expect(statefulSet.Spec.Template.Spec.Containers[0].StartupProbe, testProbeStartup, "Incorrect Startup Probe")
-			Expect(statefulSet.Spec.Template.Spec.Containers[0].Lifecycle.PreStop.Exec.Command).To(Equal([]string{"solr", "stop", "-p", "8983"}), statefulSet.Spec.Template.Spec.Containers[0].Lifecycle.PreStop.Exec.Command, "Incorrect pre-stop command")
+			Expect(statefulSet.Spec.Template.Spec.Containers[0].Lifecycle).To(Equal(testLifecycle), "Incorrect container lifecycle")
 			Expect(statefulSet.Spec.Template.Spec.Tolerations).To(Equal(testTolerations), "Incorrect Tolerations for Pod")
 			Expect(statefulSet.Spec.Template.Spec.PriorityClassName).To(Equal(testPriorityClass), "Incorrect Priority class name for Pod Spec")
 			Expect(statefulSet.Spec.Template.Spec.ImagePullSecrets).To(ConsistOf(append(testAdditionalImagePullSecrets, corev1.LocalObjectReference{Name: testImagePullSecretName})), "Incorrect imagePullSecrets")
@@ -313,7 +273,6 @@
 						ExternalConnectionString: &connString,
 					},
 				},
-<<<<<<< HEAD
 			}
 		})
 		FIt("has the correct resources", func() {
@@ -354,112 +313,6 @@
 					ProvidedZookeeper: &solrv1beta1.ZookeeperSpec{
 						Persistence: &solrv1beta1.ZKPersistence{},
 					},
-=======
-			},
-		},
-	}
-
-	// Setup the Manager and Controller.  Wrap the Controller Reconcile function so it writes each request to a
-	// channel when it is finished.
-	mgr, err := manager.New(testCfg, manager.Options{})
-	g.Expect(err).NotTo(gomega.HaveOccurred())
-	testClient = mgr.GetClient()
-
-	solrCloudReconciler := &SolrCloudReconciler{
-		Client: testClient,
-		Log:    ctrl.Log.WithName("controllers").WithName("SolrCloud"),
-	}
-	newRec, requests := SetupTestReconcile(solrCloudReconciler)
-	g.Expect(solrCloudReconciler.SetupWithManagerAndReconciler(mgr, newRec)).NotTo(gomega.HaveOccurred())
-
-	stopMgr, mgrStopped := StartTestManager(mgr, g)
-
-	defer func() {
-		close(stopMgr)
-		mgrStopped.Wait()
-	}()
-
-	cleanupTest(g, instance.Namespace)
-
-	// Create the SolrCloud object and expect the Reconcile and StatefulSet to be created
-	err = testClient.Create(context.TODO(), instance)
-	g.Expect(err).NotTo(gomega.HaveOccurred())
-	defer testClient.Delete(context.TODO(), instance)
-	g.Eventually(requests, timeout).Should(gomega.Receive(gomega.Equal(expectedCloudRequest)))
-	// Add an additional check for reconcile, so that the services will have IP addresses for the hostAliases to use
-	// Otherwise the reconciler will have 'blockReconciliationOfStatefulSet' set to true, and the stateful set will not be created
-	g.Eventually(requests, timeout).Should(gomega.Receive(gomega.Equal(expectedCloudRequest)))
-
-	// Check the configMap
-	configMap := expectConfigMap(t, g, requests, expectedCloudRequest, cloudCMKey, map[string]string{})
-	testMapsEqual(t, "configMap labels", util.MergeLabelsOrAnnotations(instance.SharedLabelsWith(instance.Labels), testConfigMapLabels), configMap.Labels)
-	testMapsEqual(t, "configMap annotations", testConfigMapAnnotations, configMap.Annotations)
-
-	// Check the statefulSet
-	statefulSet := expectStatefulSet(t, g, requests, expectedCloudRequest, cloudSsKey)
-	assert.EqualValues(t, replicas, *statefulSet.Spec.Replicas, "Solr StatefulSet has incorrect number of replicas.")
-
-	assert.Equal(t, 1, len(statefulSet.Spec.Template.Spec.Containers), "Solr StatefulSet requires a container.")
-	expectedEnvVars := map[string]string{
-		"ZK_HOST":        "host:7271/",
-		"SOLR_HOST":      "$(POD_HOSTNAME).foo-clo-solrcloud-headless.default",
-		"SOLR_PORT":      "8983",
-		"SOLR_NODE_PORT": "8983",
-		"GC_TUNE":        "gc Options",
-		"SOLR_OPTS":      "-DhostPort=$(SOLR_NODE_PORT)",
-		"SOLR_STOP_WAIT": strconv.FormatInt(testTerminationGracePeriodSeconds-5, 10),
-	}
-	expectedStatefulSetLabels := util.MergeLabelsOrAnnotations(instance.SharedLabelsWith(instance.Labels), map[string]string{"technology": "solr-cloud"})
-	expectedStatefulSetAnnotations := map[string]string{util.SolrZKConnectionStringAnnotation: "host:7271/"}
-	testPodEnvVariables(t, expectedEnvVars, statefulSet.Spec.Template.Spec.Containers[0].Env)
-	testMapsEqual(t, "statefulSet labels", util.MergeLabelsOrAnnotations(expectedStatefulSetLabels, testSSLabels), statefulSet.Labels)
-	testMapsEqual(t, "statefulSet annotations", util.MergeLabelsOrAnnotations(expectedStatefulSetAnnotations, testSSAnnotations), statefulSet.Annotations)
-	testMapsEqual(t, "pod labels", util.MergeLabelsOrAnnotations(expectedStatefulSetLabels, testPodLabels), statefulSet.Spec.Template.ObjectMeta.Labels)
-	if assert.True(t, metav1.HasAnnotation(statefulSet.Spec.Template.ObjectMeta, util.SolrScheduledRestartAnnotation), "Pod Template does not have scheduled restart annotation when it should") {
-		// Remove the annotation when we know that it exists, we don't know the exact value so we can't check it below.
-		delete(statefulSet.Spec.Template.Annotations, util.SolrScheduledRestartAnnotation)
-	}
-	testMapsEqual(t, "pod annotations", util.MergeLabelsOrAnnotations(map[string]string{"solr.apache.org/solrXmlMd5": fmt.Sprintf("%x", md5.Sum([]byte(configMap.Data["solr.xml"])))}, testPodAnnotations), statefulSet.Spec.Template.Annotations)
-	testMapsEqual(t, "pod node selectors", testNodeSelectors, statefulSet.Spec.Template.Spec.NodeSelector)
-	testPodProbe(t, testProbeLivenessNonDefaults, statefulSet.Spec.Template.Spec.Containers[0].LivenessProbe, "liveness")
-	testPodProbe(t, testProbeReadinessNonDefaults, statefulSet.Spec.Template.Spec.Containers[0].ReadinessProbe, "readiness")
-	testPodProbe(t, testProbeStartup, statefulSet.Spec.Template.Spec.Containers[0].StartupProbe, "startup")
-	testPodLifecycle(t, testLifecycle, statefulSet.Spec.Template.Spec.Containers[0].Lifecycle)
-	testPodTolerations(t, testTolerations, statefulSet.Spec.Template.Spec.Tolerations)
-	assert.EqualValues(t, testPriorityClass, statefulSet.Spec.Template.Spec.PriorityClassName, "Incorrect Priority class name for Pod Spec")
-	assert.ElementsMatch(t, append(testAdditionalImagePullSecrets, corev1.LocalObjectReference{Name: testImagePullSecretName}), statefulSet.Spec.Template.Spec.ImagePullSecrets, "Incorrect imagePullSecrets")
-	assert.EqualValues(t, &testTerminationGracePeriodSeconds, statefulSet.Spec.Template.Spec.TerminationGracePeriodSeconds, "Incorrect terminationGracePeriodSeconds")
-	assert.EqualValues(t, testServiceAccountName, statefulSet.Spec.Template.Spec.ServiceAccountName, "Incorrect serviceAccountName")
-
-	// Check the update strategy
-	assert.EqualValues(t, appsv1.RollingUpdateStatefulSetStrategyType, statefulSet.Spec.UpdateStrategy.Type, "Incorrect statefulset update strategy")
-	assert.EqualValues(t, appsv1.OrderedReadyPodManagement, statefulSet.Spec.PodManagementPolicy, "Incorrect statefulset pod management policy")
-
-	// Check the client Service
-	service := expectService(t, g, requests, expectedCloudRequest, cloudCsKey, statefulSet.Spec.Selector.MatchLabels)
-	expectedCommonServiceLabels := util.MergeLabelsOrAnnotations(instance.SharedLabelsWith(instance.Labels), map[string]string{"service-type": "common"})
-	testMapsEqual(t, "common service labels", util.MergeLabelsOrAnnotations(expectedCommonServiceLabels, testCommonServiceLabels), service.Labels)
-	testMapsEqual(t, "common service annotations", testCommonServiceAnnotations, service.Annotations)
-
-	// Check that the headless Service does not exist
-	headlessService := expectService(t, g, requests, expectedCloudRequest, cloudHsKey, statefulSet.Spec.Selector.MatchLabels)
-	expectedHeadlessServiceLabels := util.MergeLabelsOrAnnotations(instance.SharedLabelsWith(instance.Labels), map[string]string{"service-type": "headless"})
-	testMapsEqual(t, "common service labels", util.MergeLabelsOrAnnotations(expectedHeadlessServiceLabels, testHeadlessServiceLabels), headlessService.Labels)
-	testMapsEqual(t, "common service annotations", testHeadlessServiceAnnotations, headlessService.Annotations)
-}
-
-func TestCloudWithExternalZookeeperChroot(t *testing.T) {
-	UseZkCRD(true)
-	g := gomega.NewGomegaWithT(t)
-	connString := "host:7271,host2:7271"
-	instance := &solr.SolrCloud{
-		ObjectMeta: metav1.ObjectMeta{Name: expectedCloudRequest.Name, Namespace: expectedCloudRequest.Namespace},
-		Spec: solr.SolrCloudSpec{
-			ZookeeperRef: &solr.ZookeeperRef{
-				ConnectionInfo: &solr.ZookeeperConnectionInfo{
-					ChRoot:                   "a-ch/root",
-					ExternalConnectionString: &connString,
->>>>>>> f9002d4d
 				},
 			}
 		})
@@ -692,14 +545,14 @@
 				g.Expect(logXmlVolMount).To(Not(BeNil()), "Didn't find the log4j2-xml Volume mount")
 				g.Expect(logXmlVolMount.MountPath).To(Equal(expectedMountPath), "log4j2-xml Volume mount has the wrong path")
 
-				g.Expect(found.Spec.Template.Annotations).To(HaveKeyWithValue(util.SolrXmlMd5Annotation, fmt.Sprintf("%x", md5.Sum([]byte(util.DefaultSolrXML)))), "Custom solr.xml MD5 annotation should be set on the pod template.")
+				g.Expect(found.Spec.Template.Annotations).To(HaveKeyWithValue(util.SolrXmlMd5Annotation, fmt.Sprintf("%x", md5.Sum([]byte(util.GenerateSolrXMLString(""))))), "Custom solr.xml MD5 annotation should be set on the pod template.")
 
 				g.Expect(found.Spec.Template.Annotations).To(HaveKeyWithValue(util.LogXmlMd5Annotation, fmt.Sprintf("%x", md5.Sum([]byte(configMap.Data[util.LogXmlFile])))), "Custom log4j2.xml MD5 annotation should be set on the pod template.")
 				expectedEnvVars := map[string]string{"LOG4J_PROPS": fmt.Sprintf("%s/%s", expectedMountPath, util.LogXmlFile)}
 				testPodEnvVariablesWithGomega(g, expectedEnvVars, found.Spec.Template.Spec.Containers[0].Env)
 			})
 
-			expectConfigMap(ctx, solrCloud, fmt.Sprintf("%s-solrcloud-configmap", solrCloud.GetName()), map[string]string{util.SolrXmlFile: util.DefaultSolrXML})
+			expectConfigMap(ctx, solrCloud, fmt.Sprintf("%s-solrcloud-configmap", solrCloud.GetName()), map[string]string{util.SolrXmlFile: util.GenerateSolrXMLString("")})
 
 			By("updating the user-provided log XML to trigger a pod rolling restart")
 			configMap.Data[util.LogXmlFile] = "<Configuration>Updated!</Configuration>"
