/*
 * Licensed to the Apache Software Foundation (ASF) under one or more
 * contributor license agreements.  See the NOTICE file distributed with
 * this work for additional information regarding copyright ownership.
 * The ASF licenses this file to You under the Apache License, Version 2.0
 * (the "License"); you may not use this file except in compliance with
 * the License.  You may obtain a copy of the License at
 *
 *     http://www.apache.org/licenses/LICENSE-2.0
 *
 * Unless required by applicable law or agreed to in writing, software
 * distributed under the License is distributed on an "AS IS" BASIS,
 * WITHOUT WARRANTIES OR CONDITIONS OF ANY KIND, either express or implied.
 * See the License for the specific language governing permissions and
 * limitations under the License.
 */

package controllers

import (
	"context"
	"crypto/md5"
	"fmt"
	policyv1 "k8s.io/api/policy/v1"
	"k8s.io/apimachinery/pkg/runtime"
	"reflect"
	"sort"
	"strings"
	"time"

	solrv1beta1 "github.com/apache/solr-operator/api/v1beta1"
	"github.com/apache/solr-operator/controllers/util"
	"github.com/go-logr/logr"
	zkApi "github.com/pravega/zookeeper-operator/api/v1beta1"
	appsv1 "k8s.io/api/apps/v1"
	corev1 "k8s.io/api/core/v1"
	netv1 "k8s.io/api/networking/v1"
	"k8s.io/apimachinery/pkg/api/errors"
	metav1 "k8s.io/apimachinery/pkg/apis/meta/v1"
	"k8s.io/apimachinery/pkg/fields"
	"k8s.io/apimachinery/pkg/labels"
	"k8s.io/apimachinery/pkg/types"
	ctrl "sigs.k8s.io/controller-runtime"
	"sigs.k8s.io/controller-runtime/pkg/builder"
	"sigs.k8s.io/controller-runtime/pkg/client"
	"sigs.k8s.io/controller-runtime/pkg/controller/controllerutil"
	"sigs.k8s.io/controller-runtime/pkg/handler"
	"sigs.k8s.io/controller-runtime/pkg/log"
	"sigs.k8s.io/controller-runtime/pkg/predicate"
	"sigs.k8s.io/controller-runtime/pkg/reconcile"
)

// SolrCloudReconciler reconciles a SolrCloud object
type SolrCloudReconciler struct {
	client.Client
	Scheme *runtime.Scheme
}

var useZkCRD bool

func UseZkCRD(useCRD bool) {
	useZkCRD = useCRD
}

//+kubebuilder:rbac:groups="",resources=pods,verbs=get;list;watch;delete
//+kubebuilder:rbac:groups="",resources=pods/status,verbs=get;patch
//+kubebuilder:rbac:groups="",resources=services,verbs=get;list;watch;create;update;patch;delete
//+kubebuilder:rbac:groups="",resources=services/status,verbs=get
//+kubebuilder:rbac:groups=apps,resources=statefulsets,verbs=get;list;watch;create;update;patch;delete
//+kubebuilder:rbac:groups=apps,resources=statefulsets/status,verbs=get
//+kubebuilder:rbac:groups=networking.k8s.io,resources=ingresses,verbs=get;list;watch;create;update;patch;delete
//+kubebuilder:rbac:groups=networking.k8s.io,resources=ingresses/status,verbs=get
//+kubebuilder:rbac:groups="",resources=configmaps,verbs=get;list;watch;create;update;patch;delete
//+kubebuilder:rbac:groups="",resources=configmaps/status,verbs=get
//+kubebuilder:rbac:groups="",resources=persistentvolumeclaims,verbs=get;list;watch;delete
//+kubebuilder:rbac:groups=policy,resources=poddisruptionbudgets,verbs=get;list;watch;create;update;patch;delete
//+kubebuilder:rbac:groups=zookeeper.pravega.io,resources=zookeeperclusters,verbs=get;list;watch;create;update;patch;delete
//+kubebuilder:rbac:groups=zookeeper.pravega.io,resources=zookeeperclusters/status,verbs=get
//+kubebuilder:rbac:groups="",resources=secrets,verbs=get;list;watch;create;update;patch;delete
//+kubebuilder:rbac:groups=solr.apache.org,resources=solrclouds,verbs=get;list;watch;create;update;patch;delete
//+kubebuilder:rbac:groups=solr.apache.org,resources=solrclouds/status,verbs=get;update;patch
//+kubebuilder:rbac:groups=solr.apache.org,resources=solrclouds/finalizers,verbs=update

// Reconcile is part of the main kubernetes reconciliation loop which aims to
// move the current state of the cluster closer to the desired state.
//
// For more details, check Reconcile and its Result here:
// - https://pkg.go.dev/sigs.k8s.io/controller-runtime@v0.8.3/pkg/reconcile
func (r *SolrCloudReconciler) Reconcile(ctx context.Context, req ctrl.Request) (ctrl.Result, error) {
	logger := log.FromContext(ctx)

	instance := &solrv1beta1.SolrCloud{}
	err := r.Get(ctx, req.NamespacedName, instance)
	if err != nil {
		if errors.IsNotFound(err) {
			// Object not found, return.  Created objects are automatically garbage collected.
			// For additional cleanup logic use finalizers.
			return reconcile.Result{}, nil
		}
		// Error reading the object - requeue the req.
		return reconcile.Result{}, err
	}

	changed := instance.WithDefaults(logger)
	if changed {
		logger.Info("Setting default settings for SolrCloud")
		if err = r.Update(ctx, instance); err != nil {
			return reconcile.Result{}, err
		}
		return reconcile.Result{Requeue: true}, nil
	}

	// When working with the clouds, some actions outside of kube may need to be retried after a few seconds
	requeueOrNot := reconcile.Result{}

	newStatus := solrv1beta1.SolrCloudStatus{}

	blockReconciliationOfStatefulSet := false
	if err = r.reconcileZk(ctx, logger, instance, &newStatus); err != nil {
		return requeueOrNot, err
	}

	// Generate Common Service
	commonService := util.GenerateCommonService(instance)

	// Check if the Common Service already exists
	commonServiceLogger := logger.WithValues("service", commonService.Name)
	foundCommonService := &corev1.Service{}
	err = r.Get(ctx, types.NamespacedName{Name: commonService.Name, Namespace: commonService.Namespace}, foundCommonService)
	if err != nil && errors.IsNotFound(err) {
		commonServiceLogger.Info("Creating Common Service")
		if err = controllerutil.SetControllerReference(instance, commonService, r.Scheme); err == nil {
			err = r.Create(ctx, commonService)
		}
	} else if err == nil {
		var needsUpdate bool
		needsUpdate, err = util.OvertakeControllerRef(instance, foundCommonService, r.Scheme)
		needsUpdate = util.CopyServiceFields(commonService, foundCommonService, commonServiceLogger) || needsUpdate

		// Update the found Service and write the result back if there are any changes
		if needsUpdate && err == nil {
			commonServiceLogger.Info("Updating Common Service")
			err = r.Update(ctx, foundCommonService)
		}
	}
	if err != nil {
		return requeueOrNot, err
	}

	solrNodeNames := instance.GetAllSolrPodNames()

	hostNameIpMap := make(map[string]string)
	// Generate a service for every Node
	if instance.UsesIndividualNodeServices() {
		// When updating the statefulSet below, the hostNameIpMap is just used to add new IPs or modify existing ones.
		// When scaling down, the hostAliases that are no longer found here will not be removed from the hostAliases in the statefulSet pod spec.
		// Therefore, it should be ok that we are not reconciling the node services that will be scaled down in the future.
		// This is unfortunately the reality since we don't have the statefulSet yet to determine how many Solr pods are still running,
		// we just have Spec.replicas which is the requested pod count.
		for _, nodeName := range solrNodeNames {
			err, ip := r.reconcileNodeService(ctx, logger, instance, nodeName)
			if err != nil {
				return requeueOrNot, err
			}
			// This IP Address only needs to be used in the hostname map if the SolrCloud is advertising the external address.
			if instance.Spec.SolrAddressability.External.UseExternalAddress {
				if ip == "" {
					// If we are using this IP in the hostAliases of the statefulSet, it needs to be set for every service before trying to update the statefulSet
					// TODO: Make an event here
					blockReconciliationOfStatefulSet = true
				} else {
					hostNameIpMap[instance.AdvertisedNodeHost(nodeName)] = ip
				}
			}
		}
	} else {
		// Need no individual services per node, delete if found
		for _, nodeName := range solrNodeNames {
			serviceName := nodeName
			foundService := &corev1.Service{}
			err = r.Get(ctx, types.NamespacedName{Name: serviceName, Namespace: instance.Namespace}, foundService)
			if err == nil {
				err = r.Delete(ctx, foundService)
				if err != nil {
					return requeueOrNot, err
				}
				logger.Info("Deleted service for node", "node", serviceName)
			} else if !errors.IsNotFound(err) {
				return requeueOrNot, err
			}
		}
	}

	// Generate HeadlessService
	if instance.UsesHeadlessService() {
		headless := util.GenerateHeadlessService(instance)

		// Check if the HeadlessService already exists
		headlessServiceLogger := logger.WithValues("service", headless.Name)
		foundHeadless := &corev1.Service{}
		err = r.Get(ctx, types.NamespacedName{Name: headless.Name, Namespace: headless.Namespace}, foundHeadless)
		if err != nil && errors.IsNotFound(err) {
			headlessServiceLogger.Info("Creating Headless Service")
			if err = controllerutil.SetControllerReference(instance, headless, r.Scheme); err == nil {
				err = r.Create(ctx, headless)
			}
		} else if err == nil {
			var needsUpdate bool
			needsUpdate, err = util.OvertakeControllerRef(instance, foundHeadless, r.Scheme)
			needsUpdate = util.CopyServiceFields(headless, foundHeadless, headlessServiceLogger) || needsUpdate

			// Update the found HeadlessService and write the result back if there are any changes
			if needsUpdate && err == nil {
				headlessServiceLogger.Info("Updating Headless Service")
				err = r.Update(ctx, foundHeadless)
			}
		}
		if err != nil {
			return requeueOrNot, err
		}
	}

	// Use a map to hold additional config info that gets determined during reconcile
	// needed for creating the STS and supporting objects (secrets, config maps, and so on)
	reconcileConfigInfo := make(map[string]string)

	// Generate ConfigMap unless the user supplied a custom ConfigMap for solr.xml
	if instance.Spec.CustomSolrKubeOptions.ConfigMapOptions != nil && instance.Spec.CustomSolrKubeOptions.ConfigMapOptions.ProvidedConfigMap != "" {
		providedConfigMapName := instance.Spec.CustomSolrKubeOptions.ConfigMapOptions.ProvidedConfigMap
		foundConfigMap := &corev1.ConfigMap{}
		nn := types.NamespacedName{Name: providedConfigMapName, Namespace: instance.Namespace}
		err = r.Get(ctx, nn, foundConfigMap)
		if err != nil {
			return requeueOrNot, err // if they passed a providedConfigMap name, then it must exist
		}

		if foundConfigMap.Data != nil {
			logXml, hasLogXml := foundConfigMap.Data[util.LogXmlFile]
			solrXml, hasSolrXml := foundConfigMap.Data[util.SolrXmlFile]

			// if there's a user-provided config, it must have one of the expected keys
			if !hasLogXml && !hasSolrXml {
				// TODO: Create event for the CRD.
				return requeueOrNot, fmt.Errorf("user provided ConfigMap %s must have one of 'solr.xml' and/or 'log4j2.xml'",
					providedConfigMapName)
			}

			if hasSolrXml {
				// make sure the user-provided solr.xml is valid
				if !(strings.Contains(solrXml, "${solr.port.advertise:") || strings.Contains(solrXml, "${hostPort:")) {
					return requeueOrNot,
						fmt.Errorf("custom solr.xml in ConfigMap %s must contain a placeholder for either 'solr.port.advertise', or its deprecated alternative 'hostPort', e.g. <int name=\"hostPort\">${solr.port.advertise:80}</int>",
							providedConfigMapName)
				}
				// stored in the pod spec annotations on the statefulset so that we get a restart when solr.xml changes
				reconcileConfigInfo[util.SolrXmlMd5Annotation] = fmt.Sprintf("%x", md5.Sum([]byte(solrXml)))
				reconcileConfigInfo[util.SolrXmlFile] = foundConfigMap.Name
			}

			if hasLogXml {
				if !strings.Contains(logXml, "monitorInterval=") {
					// stored in the pod spec annotations on the statefulset so that we get a restart when the log config changes
					reconcileConfigInfo[util.LogXmlMd5Annotation] = fmt.Sprintf("%x", md5.Sum([]byte(logXml)))
				} // else log4j will automatically refresh for us, so no restart needed
				reconcileConfigInfo[util.LogXmlFile] = foundConfigMap.Name
			}

		} else {
			return requeueOrNot, fmt.Errorf("provided ConfigMap %s has no data", providedConfigMapName)
		}
	}

	if reconcileConfigInfo[util.SolrXmlFile] == "" {
		// no user provided solr.xml, so create the default
		configMap := util.GenerateConfigMap(instance)

		reconcileConfigInfo[util.SolrXmlMd5Annotation] = fmt.Sprintf("%x", md5.Sum([]byte(configMap.Data[util.SolrXmlFile])))
		reconcileConfigInfo[util.SolrXmlFile] = configMap.Name

		// Check if the ConfigMap already exists
		configMapLogger := logger.WithValues("configMap", configMap.Name)
		foundConfigMap := &corev1.ConfigMap{}
		err = r.Get(ctx, types.NamespacedName{Name: configMap.Name, Namespace: configMap.Namespace}, foundConfigMap)
		if err != nil && errors.IsNotFound(err) {
			configMapLogger.Info("Creating ConfigMap")
			if err = controllerutil.SetControllerReference(instance, configMap, r.Scheme); err == nil {
				err = r.Create(ctx, configMap)
			}
		} else if err == nil {
			var needsUpdate bool
			needsUpdate, err = util.OvertakeControllerRef(instance, foundConfigMap, r.Scheme)
			needsUpdate = util.CopyConfigMapFields(configMap, foundConfigMap, configMapLogger) || needsUpdate

			// Update the found ConfigMap and write the result back if there are any changes
			if needsUpdate && err == nil {
				configMapLogger.Info("Updating ConfigMap")
				err = r.Update(ctx, foundConfigMap)
			}
		}
		if err != nil {
			return requeueOrNot, err
		}
	}

	// Holds security config info needed during construction of the StatefulSet
	var security *util.SecurityConfig = nil
	if instance.Spec.SolrSecurity != nil {
		security, err = util.ReconcileSecurityConfig(ctx, &r.Client, instance)
		if err == nil && security != nil {
			// If authn enabled on Solr, we need to pass the auth header when making requests
			ctx, err = security.AddAuthToContext(ctx)
			if err != nil {
				logger.Error(err, "failed to create Authorization header when reconciling")
			}
		}
		if err != nil {
			return requeueOrNot, err
		}
	}

	// Only create stateful set if zkConnectionString can be found (must contain a host before the chroot)
	zkConnectionString := newStatus.ZkConnectionString()
	if len(zkConnectionString) < 2 || strings.HasPrefix(zkConnectionString, "/") {
		blockReconciliationOfStatefulSet = true
		logger.Info("Will not create/update the StatefulSet because the zookeeperConnectionString has no host", "zookeeperConnectionString", zkConnectionString)
	}

	// Holds TLS config info for a server cert and optionally a client cert as well
	var tls *util.TLSCerts = nil

	// can't have a solrClientTLS w/o solrTLS!
	if instance.Spec.SolrTLS == nil && instance.Spec.SolrClientTLS != nil {
		return requeueOrNot, fmt.Errorf("invalid TLS config, `spec.solrTLS` is not defined; `spec.solrClientTLS` can only be used in addition to `spec.solrTLS`")
	}

	// don't start reconciling TLS until we have ZK connectivity, avoids TLS code having to check for ZK
	if !blockReconciliationOfStatefulSet && instance.Spec.SolrTLS != nil {
		tls, err = r.reconcileTLSConfig(instance)
		if err != nil {
			return requeueOrNot, err
		}
	}

<<<<<<< HEAD
	extAddressabilityOpts := instance.Spec.SolrAddressability.External
	if extAddressabilityOpts != nil && extAddressabilityOpts.Method == solrv1beta1.Ingress {
		// Generate Ingress
		ingress := util.GenerateIngress(instance, solrNodeNames)

		// Check if the Ingress already exists
		ingressLogger := logger.WithValues("ingress", ingress.Name)
		foundIngress := &netv1.Ingress{}
		err = r.Get(ctx, types.NamespacedName{Name: ingress.Name, Namespace: ingress.Namespace}, foundIngress)
		if err != nil && errors.IsNotFound(err) {
			ingressLogger.Info("Creating Ingress")
			if err = controllerutil.SetControllerReference(instance, ingress, r.Scheme); err == nil {
				err = r.Create(ctx, ingress)
			}
		} else if err == nil {
			var needsUpdate bool
			needsUpdate, err = util.OvertakeControllerRef(instance, foundIngress, r.Scheme)
			needsUpdate = util.CopyIngressFields(ingress, foundIngress, ingressLogger) || needsUpdate

			// Update the found Ingress and write the result back if there are any changes
			if needsUpdate && err == nil {
				ingressLogger.Info("Updating Ingress")
				err = r.Update(ctx, foundIngress)
			}
		}
		if err != nil {
			return requeueOrNot, err
		}
	} else {
		// If ingress exists, delete it
		foundIngress := &netv1.Ingress{}
		err = r.Get(ctx, types.NamespacedName{Name: instance.CommonIngressName(), Namespace: instance.GetNamespace()}, foundIngress)
		if err == nil {
			err = r.Delete(ctx, foundIngress)
			if err != nil {
				return requeueOrNot, err
			}
			logger.Info("Deleted Ingress")
		}
	}

=======
>>>>>>> b2c95105
	var statefulSet *appsv1.StatefulSet

	if !blockReconciliationOfStatefulSet {
		// Generate StatefulSet that should exist
		expectedStatefulSet := util.GenerateStatefulSet(instance, &newStatus, hostNameIpMap, reconcileConfigInfo, tls, security)

		// Check if the StatefulSet already exists
		statefulSetLogger := logger.WithValues("statefulSet", expectedStatefulSet.Name)
		foundStatefulSet := &appsv1.StatefulSet{}
		err = r.Get(ctx, types.NamespacedName{Name: expectedStatefulSet.Name, Namespace: expectedStatefulSet.Namespace}, foundStatefulSet)

		// TODO: Move this logic down to the cluster ops and save the existing annotation in util.MaintainPreservedStatefulSetFields()
		// Set the annotation for a scheduled restart, if necessary.
		if nextRestartAnnotation, reconcileWaitDuration, schedulingErr := util.ScheduleNextRestart(instance.Spec.UpdateStrategy.RestartSchedule, foundStatefulSet.Spec.Template.Annotations); schedulingErr != nil {
			logger.Error(schedulingErr, "Cannot parse restartSchedule cron", "cron", instance.Spec.UpdateStrategy.RestartSchedule)
		} else {
			if nextRestartAnnotation != "" {
				// Set the new restart time annotation
				expectedStatefulSet.Spec.Template.Annotations[util.SolrScheduledRestartAnnotation] = nextRestartAnnotation
				// TODO: Create event for the CRD.
			} else if existingRestartAnnotation, exists := foundStatefulSet.Spec.Template.Annotations[util.SolrScheduledRestartAnnotation]; exists {
				// Keep the existing nextRestart annotation if it exists and we aren't setting a new one.
				expectedStatefulSet.Spec.Template.Annotations[util.SolrScheduledRestartAnnotation] = existingRestartAnnotation
			}
			if reconcileWaitDuration != nil {
				// Set the requeueAfter if it has not been set, or is greater than the time we need to wait to restart again
				updateRequeueAfter(&requeueOrNot, *reconcileWaitDuration)
			}
		}

		// Update or Create the StatefulSet
		if err != nil && errors.IsNotFound(err) {
			statefulSetLogger.Info("Creating StatefulSet")
			if err = controllerutil.SetControllerReference(instance, expectedStatefulSet, r.Scheme); err == nil {
				err = r.Create(ctx, expectedStatefulSet)
			}
			// Wait for the next reconcile loop
			statefulSet = nil
		} else if err == nil {
			util.MaintainPreservedStatefulSetFields(expectedStatefulSet, foundStatefulSet)

			// Check to see if the StatefulSet needs an update
			var needsUpdate bool
			needsUpdate, err = util.OvertakeControllerRef(instance, foundStatefulSet, r.Scheme)
			needsUpdate = util.CopyStatefulSetFields(expectedStatefulSet, foundStatefulSet, statefulSetLogger) || needsUpdate

			// Update the found StatefulSet and write the result back if there are any changes
			if needsUpdate && err == nil {
				statefulSetLogger.Info("Updating StatefulSet")
				err = r.Update(ctx, foundStatefulSet)
			}
			statefulSet = foundStatefulSet
		}
	} else {
		// If we are blocking the reconciliation of the statefulSet, we still want to find information about it.
		err = r.Get(ctx, types.NamespacedName{Name: instance.StatefulSetName(), Namespace: instance.Namespace}, statefulSet)
		if err != nil {
			if !errors.IsNotFound(err) {
				return requeueOrNot, err
			} else {
				statefulSet = nil
			}
		}
	}
	if err != nil {
		return requeueOrNot, err
	}
	if statefulSet != nil && statefulSet.Spec.Replicas != nil {
		solrNodeNames = instance.GetSolrPodNames(int(*statefulSet.Spec.Replicas))
	}

	extAddressabilityOpts := instance.Spec.SolrAddressability.External
	if extAddressabilityOpts != nil && extAddressabilityOpts.Method == solrv1beta1.Ingress {
		// Generate Ingress
		ingress := util.GenerateIngress(instance, solrNodeNames)

		// Check if the Ingress already exists
		ingressLogger := logger.WithValues("ingress", ingress.Name)
		foundIngress := &netv1.Ingress{}
		err = r.Get(ctx, types.NamespacedName{Name: ingress.Name, Namespace: ingress.Namespace}, foundIngress)
		if err != nil && errors.IsNotFound(err) {
			ingressLogger.Info("Creating Ingress")
			if err = controllerutil.SetControllerReference(instance, ingress, r.Scheme); err == nil {
				err = r.Create(ctx, ingress)
			}
		} else if err == nil {
			var needsUpdate bool
			needsUpdate, err = util.OvertakeControllerRef(instance, foundIngress, r.Scheme)
			needsUpdate = util.CopyIngressFields(ingress, foundIngress, ingressLogger) || needsUpdate

			// Update the found Ingress and write the result back if there are any changes
			if needsUpdate && err == nil {
				ingressLogger.Info("Updating Ingress")
				err = r.Update(ctx, foundIngress)
			}
		}
		if err != nil {
			return requeueOrNot, err
		}
	}

	// *********************************************************
	// The operations after this require a statefulSet to exist,
	// including updating the solrCloud status
	// *********************************************************
	if statefulSet == nil {
		return requeueOrNot, err
	}

	// Do not reconcile the storage finalizer unless we have PVC Labels that we know the Solr data PVCs are using.
	// Otherwise it will delete all PVCs possibly
	if len(statefulSet.Spec.Selector.MatchLabels) > 0 {
		if err = r.reconcileStorageFinalizer(ctx, instance, statefulSet, logger); err != nil {
			logger.Error(err, "Cannot delete PVCs while garbage collecting after deletion.")
			updateRequeueAfter(&requeueOrNot, time.Second*15)
		}
	}

	// Get the SolrCloud's Pods and initialize them if necessary
	var podList []corev1.Pod
	var podSelector labels.Selector
	if podSelector, podList, err = r.initializePods(ctx, instance, statefulSet, logger); err != nil {
		return requeueOrNot, err
	}

	// Make sure the SolrCloud status is up-to-date with the state of the cluster
	var outOfDatePods util.OutOfDatePodSegmentation
	var availableUpdatedPodCount int
	var shouldRequeue bool
	outOfDatePods, availableUpdatedPodCount, shouldRequeue, err = createCloudStatus(instance, &newStatus, statefulSet.Status, podSelector, podList)
	if err != nil {
		return requeueOrNot, err
	} else if shouldRequeue {
		// There is an issue with the status, so requeue to get a more up-to-date view of the cluster
		updateRequeueAfter(&requeueOrNot, time.Second*1)
		return requeueOrNot, nil
	}

	// We only want to do one cluster operation at a time, so we use a lock to ensure that.
	// Update or Scale, one-at-a-time. We do not want to do both.
	hasReadyPod := newStatus.ReadyReplicas > 0
	var retryLaterDuration time.Duration
	if clusterOp, opErr := GetCurrentClusterOp(statefulSet); clusterOp != nil && opErr == nil {
		var operationComplete, requestInProgress bool
		var nextClusterOperation *SolrClusterOp
		operationFound := true
		shortTimeoutForRequeue := true
		switch clusterOp.Operation {
		case UpdateLock:
			operationComplete, requestInProgress, retryLaterDuration, nextClusterOperation, err = handleManagedCloudRollingUpdate(ctx, r, instance, statefulSet, clusterOp, outOfDatePods, hasReadyPod, availableUpdatedPodCount, logger)
			// Rolling Updates should not be requeued quickly. The operation is expected to take a long time and thus should have a longTimeout if errors are not seen.
			shortTimeoutForRequeue = false
		case ScaleDownLock:
			operationComplete, requestInProgress, retryLaterDuration, err = handleManagedCloudScaleDown(ctx, r, instance, statefulSet, clusterOp, podList, logger)
		case ScaleUpLock:
			operationComplete, nextClusterOperation, err = handleManagedCloudScaleUp(ctx, r, instance, statefulSet, clusterOp, podList, logger)
		case BalanceReplicasLock:
			operationComplete, requestInProgress, retryLaterDuration, err = util.BalanceReplicasForCluster(ctx, instance, statefulSet, clusterOp.Metadata, clusterOp.Metadata, logger)
		default:
			operationFound = false
			// This shouldn't happen, but we don't want to be stuck if it does.
			// Just remove the cluster Op, because the solr operator version running does not support it.
			err = clearClusterOpLockWithPatch(ctx, r, statefulSet, "clusterOp not supported", logger)
		}
		if operationFound {
			err = nil
			if operationComplete {
				if nextClusterOperation == nil {
					// Once the operation is complete, finish the cluster operation by deleting the statefulSet annotations
					err = clearClusterOpLockWithPatch(ctx, r, statefulSet, string(clusterOp.Operation)+" complete", logger)
				} else {
					// Once the operation is complete, finish the cluster operation and start the next one by setting the statefulSet annotations
					err = setNextClusterOpLockWithPatch(ctx, r, statefulSet, nextClusterOperation, string(clusterOp.Operation)+" complete", logger)
				}

				// TODO: Create event for the CRD.
			} else if !requestInProgress {
				// If the cluster operation is in a stoppable place (not currently doing an async operation), and either:
				//   - the operation hit an error and has taken more than 1 minute
				//   - the operation has a short timeout and has taken more than 1 minute
				//   - the operation has a long timeout and has taken more than 10 minutes
				// then continue the operation later.
				// (it will likely immediately continue, since it is unlikely there is another operation to run)

				clusterOpRuntime := time.Since(clusterOp.LastStartTime.Time)
				queueForLaterReason := ""
				if err != nil && clusterOpRuntime > time.Minute {
					queueForLaterReason = "hit an error during operation"
				} else if shortTimeoutForRequeue && clusterOpRuntime > time.Minute {
					queueForLaterReason = "timed out during operation (1 minutes)"
				} else if clusterOpRuntime > time.Minute*10 {
					queueForLaterReason = "timed out during operation (10 minutes)"
				}
				if queueForLaterReason != "" {
					// If the operation is being queued, first have the operation cleanup after itself
					switch clusterOp.Operation {
					case UpdateLock:
						err = cleanupManagedCloudRollingUpdate(ctx, r, outOfDatePods.ScheduledForDeletion, logger)
					case ScaleDownLock:
						err = cleanupManagedCloudScaleDown(ctx, r, podList, logger)
					}
					if err == nil {
						err = enqueueCurrentClusterOpForRetryWithPatch(ctx, r, statefulSet, string(clusterOp.Operation)+" "+queueForLaterReason, logger)
					}

					// TODO: Create event for the CRD.
				}
			}
		}
	} else if opErr == nil {
		if clusterOpQueue, opErr := GetClusterOpRetryQueue(statefulSet); opErr == nil {
			queuedRetryOps := map[SolrClusterOperationType]int{}

			for i, op := range clusterOpQueue {
				queuedRetryOps[op.Operation] = i
			}
			// Start cluster operations if needed.
			// The operations will be actually run in future reconcile loops, but a clusterOpLock will be acquired here.
			// And that lock will tell future reconcile loops that the operation needs to be done.
			clusterOp, retryLaterDuration, err = determineRollingUpdateClusterOpLockIfNecessary(instance, outOfDatePods)
			// If the new clusterOperation is an update to a queued clusterOp, just change the operation that is already queued
			if queueIdx, opIsQueued := queuedRetryOps[UpdateLock]; clusterOp != nil && opIsQueued {
				clusterOpQueue[queueIdx] = *clusterOp
				clusterOp = nil
			}

			// If a non-managed scale needs to take place, this method will update the StatefulSet without starting
			// a "locked" cluster operation
			if clusterOp == nil {
				_, scaleDownOpIsQueued := queuedRetryOps[ScaleDownLock]
				clusterOp, retryLaterDuration, err = determineScaleClusterOpLockIfNecessary(ctx, r, instance, statefulSet, scaleDownOpIsQueued, podList, blockReconciliationOfStatefulSet, logger)

				// If the new clusterOperation is an update to a queued clusterOp, just change the operation that is already queued
				if clusterOp != nil {
					// Only one of ScaleUp or ScaleDown can be queued at one time
					if queueIdx, opIsQueued := queuedRetryOps[ScaleDownLock]; opIsQueued {
						clusterOpQueue[queueIdx] = *clusterOp
						clusterOp = nil
					}
					if queueIdx, opIsQueued := queuedRetryOps[ScaleUpLock]; opIsQueued {
						clusterOpQueue[queueIdx] = *clusterOp
						clusterOp = nil
					}
				}
			}

			if clusterOp != nil {
				// Starting a locked cluster operation!
				originalStatefulSet := statefulSet.DeepCopy()
				err = setClusterOpLock(statefulSet, *clusterOp)
				if err == nil {
					err = r.Patch(ctx, statefulSet, client.StrategicMergeFrom(originalStatefulSet))
				}
				if err != nil {
					logger.Error(err, "Error while patching StatefulSet to start locked clusterOp", clusterOp.Operation, "clusterOpMetadata", clusterOp.Metadata)
				} else {
					logger.Info("Started locked clusterOp", "clusterOp", clusterOp.Operation, "clusterOpMetadata", clusterOp.Metadata)
				}
			} else {
				// No new clusterOperation has been started, retry the next queued clusterOp, if there are any operations in the retry queue.
				err = retryNextQueuedClusterOpWithPatch(ctx, r, statefulSet, clusterOpQueue, logger)
			}

			// After a lock is acquired, the reconcile will be started again because the StatefulSet is being watched for changes
		} else {
			err = opErr
		}
	} else {
		err = opErr
	}
	if err != nil && retryLaterDuration == 0 {
		retryLaterDuration = time.Second * 5
	}
	if retryLaterDuration > 0 {
		updateRequeueAfter(&requeueOrNot, retryLaterDuration)
	}
	if err != nil {
		return requeueOrNot, err
	}

	// Upsert or delete solrcloud-wide PodDisruptionBudget(s) based on 'Enabled' flag.
	pdb := util.GeneratePodDisruptionBudget(instance, statefulSet.Spec.Selector.MatchLabels)
	if instance.Spec.Availability.PodDisruptionBudget.Enabled != nil && *instance.Spec.Availability.PodDisruptionBudget.Enabled {
		// Check if the PodDistruptionBudget already exists
		pdbLogger := logger.WithValues("podDisruptionBudget", pdb.Name)
		foundPDB := &policyv1.PodDisruptionBudget{}
		err = r.Get(ctx, types.NamespacedName{Name: pdb.Name, Namespace: pdb.Namespace}, foundPDB)
		if err != nil && errors.IsNotFound(err) {
			pdbLogger.Info("Creating PodDisruptionBudget")
			if err = controllerutil.SetControllerReference(instance, pdb, r.Scheme); err == nil {
				err = r.Create(ctx, pdb)
			}
		} else if err == nil {
			var needsUpdate bool
			needsUpdate, err = util.OvertakeControllerRef(instance, foundPDB, r.Scheme)
			needsUpdate = util.CopyPodDisruptionBudgetFields(pdb, foundPDB, pdbLogger) || needsUpdate

			// Update the found PodDistruptionBudget and write the result back if there are any changes
			if needsUpdate && err == nil {
				pdbLogger.Info("Updating PodDisruptionBudget")
				err = r.Update(ctx, foundPDB)
			}
		}
		if err != nil {
			return requeueOrNot, err
		}
	} else { // PDB is disabled, make sure that we delete any previously created pdb that might exist.
		err = r.Client.Delete(ctx, pdb)
		if err != nil && !errors.IsNotFound(err) {
			return requeueOrNot, err
		}
	}

	if !reflect.DeepEqual(instance.Status, newStatus) {
		logger.Info("Updating SolrCloud Status", "status", newStatus)
		oldInstance := instance.DeepCopy()
		instance.Status = newStatus
		err = r.Status().Patch(ctx, instance, client.MergeFrom(oldInstance))
		if err != nil {
			return requeueOrNot, err
		}
	}

	return requeueOrNot, err
}

// InitializePods Ensure that all SolrCloud Pods are initialized
func (r *SolrCloudReconciler) initializePods(ctx context.Context, solrCloud *solrv1beta1.SolrCloud, statefulSet *appsv1.StatefulSet, logger logr.Logger) (podSelector labels.Selector, podList []corev1.Pod, err error) {
	foundPods := &corev1.PodList{}
	selectorLabels := solrCloud.SharedLabels()
	selectorLabels["technology"] = solrv1beta1.SolrTechnologyLabel

	podSelector = labels.SelectorFromSet(selectorLabels)
	listOps := &client.ListOptions{
		Namespace:     solrCloud.Namespace,
		LabelSelector: podSelector,
	}

	if err = r.List(ctx, foundPods, listOps); err != nil {
		logger.Error(err, "Error listing pods for SolrCloud")
		return
	}

	// Initialize the pod's notStopped readinessCondition so that they can receive traffic until they are stopped
	for _, pod := range foundPods.Items {
		isOwnedByCurrentStatefulSet := false
		for _, ownerRef := range pod.ObjectMeta.OwnerReferences {
			if ownerRef.UID == statefulSet.UID {
				isOwnedByCurrentStatefulSet = true
				break
			}
		}
		// Do not include pods that match, but are not owned by the current statefulSet
		if !isOwnedByCurrentStatefulSet {
			continue
		}
		if updatedPod, podError := r.initializePod(ctx, &pod, logger); podError != nil {
			err = podError
		} else if updatedPod != nil {
			podList = append(podList, *updatedPod)
		}
	}
	return
}

// InitializePod Initialize Status Conditions for a SolrCloud Pod
func (r *SolrCloudReconciler) initializePod(ctx context.Context, pod *corev1.Pod, logger logr.Logger) (updatedPod *corev1.Pod, err error) {
	shouldPatchPod := false

	updatedPod = pod.DeepCopy()

	// Initialize all the readiness gates found for the pod
	for _, readinessGate := range pod.Spec.ReadinessGates {
		if InitializePodReadinessCondition(updatedPod, readinessGate.ConditionType) {
			shouldPatchPod = true
		}
	}

	if shouldPatchPod {
		if err = r.Status().Patch(ctx, updatedPod, client.StrategicMergeFrom(pod)); err != nil {
			logger.Error(err, "Could not patch pod-stopped readiness condition for pod to start traffic", "pod", pod.Name)
			// set the pod back to its original state since the patch failed
			updatedPod = pod

			// TODO: Create event for the CRD.
		}
	}
	return
}

// Initialize the SolrCloud.Status object
func createCloudStatus(solrCloud *solrv1beta1.SolrCloud,
	newStatus *solrv1beta1.SolrCloudStatus, statefulSetStatus appsv1.StatefulSetStatus, podSelector labels.Selector,
	podList []corev1.Pod) (outOfDatePods util.OutOfDatePodSegmentation, availableUpdatedPodCount int, shouldRequeue bool, err error) {
	var otherVersions []string
	nodeNames := make([]string, len(podList))
	nodeStatusMap := map[string]solrv1beta1.SolrNodeStatus{}

	newStatus.Replicas = statefulSetStatus.Replicas
	newStatus.UpToDateNodes = int32(0)
	newStatus.ReadyReplicas = int32(0)

	newStatus.PodSelector = podSelector.String()
	backupReposAvailable := make(map[string]bool, len(solrCloud.Spec.BackupRepositories))
	for _, repo := range solrCloud.Spec.BackupRepositories {
		backupReposAvailable[repo.Name] = false
	}
	for podIdx, p := range podList {
		nodeNames[podIdx] = p.Name
		nodeStatus := solrv1beta1.SolrNodeStatus{}
		nodeStatus.Name = p.Name
		nodeStatus.NodeName = p.Spec.NodeName
		nodeStatus.InternalAddress = solrCloud.UrlScheme(false) + "://" + solrCloud.InternalNodeUrl(nodeStatus.Name, true)
		if solrCloud.Spec.SolrAddressability.External != nil && !solrCloud.Spec.SolrAddressability.External.HideNodes {
			nodeStatus.ExternalAddress = solrCloud.UrlScheme(true) + "://" + solrCloud.ExternalNodeUrl(nodeStatus.Name, solrCloud.Spec.SolrAddressability.External.DomainName, true)
		}
		if len(p.Status.ContainerStatuses) > 0 {
			// The first container should always be running solr
			nodeStatus.Version = solrv1beta1.ImageVersion(p.Spec.Containers[0].Image)
			if nodeStatus.Version != solrCloud.Spec.SolrImage.Tag {
				otherVersions = append(otherVersions, nodeStatus.Version)
			}
		}

		// Check whether the node is considered "ready" by kubernetes
		nodeStatus.Ready = false
		nodeStatus.ScheduledForDeletion = false
		podIsScheduledForUpdate := false
		for _, condition := range p.Status.Conditions {
			if condition.Type == corev1.PodReady {
				nodeStatus.Ready = condition.Status == corev1.ConditionTrue
			} else if condition.Type == util.SolrIsNotStoppedReadinessCondition {
				nodeStatus.ScheduledForDeletion = condition.Status == corev1.ConditionFalse
				podIsScheduledForUpdate = nodeStatus.ScheduledForDeletion && condition.Reason == string(PodUpdate)
			}
		}
		if nodeStatus.Ready {
			newStatus.ReadyReplicas += 1
		}

		// Merge BackupRepository availability for this pod
		backupReposAvailableForPod := util.GetAvailableBackupRepos(&p)
		for repo, availableSoFar := range backupReposAvailable {
			backupReposAvailable[repo] = (availableSoFar || podIdx == 0) && backupReposAvailableForPod[repo]
		}

		// A pod is out of date if it's revision label is not equal to the statefulSetStatus' updateRevision.
		// Assume the pod is up-to-date if we don't have an updateRevision from the statefulSet status.
		// This should only happen when the statefulSet has just been created, so it's not a big deal.
		// NOTE: This is usually because the statefulSet status wasn't fetched, not because the fetched updateRevision
		//       is empty.
		updateRevision := statefulSetStatus.UpdateRevision
		nodeStatus.SpecUpToDate = updateRevision == "" || p.Labels["controller-revision-hash"] == updateRevision
		if nodeStatus.SpecUpToDate {
			newStatus.UpToDateNodes += 1
			if nodeStatus.Ready {
				// If the pod is up-to-date and is available, increase the counter
				availableUpdatedPodCount += 1
			}
		} else {
			containerNotStarted := false
			if !nodeStatus.Ready {
				containerNotStarted = true
				// Gather whether the solr container has started or not.
				// If it hasn't, then the pod can safely be deleted irrespective of maxNodesUnavailable.
				// This is useful for podTemplate updates that override pod specs that failed to start, such as containers with images that do not exist.
				for _, containerStatus := range p.Status.ContainerStatuses {
					if containerStatus.Name == util.SolrNodeContainer {
						containerNotStarted = containerStatus.Started == nil || !*containerStatus.Started
					}
				}
			}
			if podIsScheduledForUpdate {
				outOfDatePods.ScheduledForDeletion = append(outOfDatePods.ScheduledForDeletion, p)
			} else if containerNotStarted {
				outOfDatePods.NotStarted = append(outOfDatePods.NotStarted, p)
			} else {
				outOfDatePods.Running = append(outOfDatePods.Running, p)
			}
		}

		nodeStatusMap[nodeStatus.Name] = nodeStatus
	}
	sort.Strings(nodeNames)

	newStatus.SolrNodes = make([]solrv1beta1.SolrNodeStatus, len(nodeNames))
	for idx, nodeName := range nodeNames {
		newStatus.SolrNodes[idx] = nodeStatusMap[nodeName]
	}
	if len(backupReposAvailable) > 0 {
		newStatus.BackupRepositoriesAvailable = backupReposAvailable
		allPodsBackupReady := len(backupReposAvailable) > 0
		for _, backupRepo := range solrCloud.Spec.BackupRepositories {
			allPodsBackupReady = allPodsBackupReady && backupReposAvailable[backupRepo.Name]
			if !allPodsBackupReady {
				break
			}
		}
		newStatus.BackupRestoreReady = allPodsBackupReady
	}

	// If there are multiple versions of solr running, use the first otherVersion as the current running solr version of the cloud
	if len(otherVersions) > 0 {
		newStatus.TargetVersion = solrCloud.Spec.SolrImage.Tag
		newStatus.Version = otherVersions[0]
	} else {
		newStatus.TargetVersion = ""
		newStatus.Version = solrCloud.Spec.SolrImage.Tag
	}

	newStatus.InternalCommonAddress = solrCloud.UrlScheme(false) + "://" + solrCloud.InternalCommonUrl(true)
	if solrCloud.Spec.SolrAddressability.External != nil && !solrCloud.Spec.SolrAddressability.External.HideCommon {
		extAddress := solrCloud.UrlScheme(true) + "://" + solrCloud.ExternalCommonUrl(solrCloud.Spec.SolrAddressability.External.DomainName, true)
		newStatus.ExternalCommonAddress = &extAddress
	}
	shouldRequeue = newStatus.ReadyReplicas != statefulSetStatus.ReadyReplicas || newStatus.Replicas != statefulSetStatus.Replicas || newStatus.UpToDateNodes != statefulSetStatus.UpdatedReplicas

	return outOfDatePods, availableUpdatedPodCount, shouldRequeue, nil
}

func (r *SolrCloudReconciler) reconcileNodeService(ctx context.Context, logger logr.Logger, instance *solrv1beta1.SolrCloud, nodeName string) (err error, ip string) {
	// Generate Node Service
	service := util.GenerateNodeService(instance, nodeName)

	// Check if the Node Service already exists
	nodeServiceLogger := logger.WithValues("service", service.Name)
	foundService := &corev1.Service{}
	err = r.Get(ctx, types.NamespacedName{Name: service.Name, Namespace: service.Namespace}, foundService)
	if err != nil && errors.IsNotFound(err) {
		nodeServiceLogger.Info("Creating Node Service")
		if err = controllerutil.SetControllerReference(instance, service, r.Scheme); err == nil {
			err = r.Create(ctx, service)
		}
	} else if err == nil {
		ip = foundService.Spec.ClusterIP

		// Check to see if the Service needs an update
		var needsUpdate bool
		needsUpdate, err = util.OvertakeControllerRef(instance, foundService, r.Scheme)
		needsUpdate = util.CopyServiceFields(service, foundService, nodeServiceLogger) || needsUpdate

		if needsUpdate && err == nil {
			// Update the found Node service because there are differences between our version and the existing version
			nodeServiceLogger.Info("Updating Node Service")
			err = r.Update(ctx, foundService)
		}
	}
	if err != nil {
		return err, ip
	}

	return nil, ip
}
func (r *SolrCloudReconciler) reconcileZk(ctx context.Context, logger logr.Logger, instance *solrv1beta1.SolrCloud, newStatus *solrv1beta1.SolrCloudStatus) error {
	zkRef := instance.Spec.ZookeeperRef

	if zkRef.ConnectionInfo != nil {
		newStatus.ZookeeperConnectionInfo = *zkRef.ConnectionInfo
	} else if zkRef.ProvidedZookeeper != nil {
		pzk := zkRef.ProvidedZookeeper
		// Generate ZookeeperCluster
		if !useZkCRD {
			return errors.NewBadRequest("Cannot create a Zookeeper Cluster, as the Solr Operator is not configured to use the Zookeeper CRD")
		}
		zkCluster := util.GenerateZookeeperCluster(instance, pzk)

		// Check if the ZookeeperCluster already exists
		zkLogger := logger.WithValues("zookeeperCluster", zkCluster.Name)
		foundZkCluster := &zkApi.ZookeeperCluster{}
		err := r.Get(ctx, types.NamespacedName{Name: zkCluster.Name, Namespace: zkCluster.Namespace}, foundZkCluster)
		if err != nil && errors.IsNotFound(err) {
			zkLogger.Info("Creating Zookeeer Cluster")
			if err = controllerutil.SetControllerReference(instance, zkCluster, r.Scheme); err == nil {
				err = r.Create(ctx, zkCluster)
			}
		} else if err == nil {
			var needsUpdate bool
			needsUpdate, err = util.OvertakeControllerRef(instance, foundZkCluster, r.Scheme)
			needsUpdate = util.CopyZookeeperClusterFields(zkCluster, foundZkCluster, zkLogger) || needsUpdate

			// Update the found ZookeeperCluster and write the result back if there are any changes
			if needsUpdate && err == nil {
				zkLogger.Info("Updating Zookeeer Cluster")
				err = r.Update(ctx, foundZkCluster)
			}
		}
		external := &foundZkCluster.Status.ExternalClientEndpoint
		if "" == *external {
			external = nil
		}
		internal := make([]string, zkCluster.Spec.Replicas)
		kubeDomain := zkCluster.GetKubernetesClusterDomain()
		for i := range internal {
			internal[i] = fmt.Sprintf("%s-%d.%s-headless.%s.svc.%s:%d", zkCluster.Name, i, zkCluster.Name, zkCluster.Namespace, kubeDomain, zkCluster.ZookeeperPorts().Client)
		}
		newStatus.ZookeeperConnectionInfo = solrv1beta1.ZookeeperConnectionInfo{
			InternalConnectionString: strings.Join(internal, ","),
			ExternalConnectionString: external,
			ChRoot:                   pzk.ChRoot,
		}
		return err
	} else {
		return errors.NewBadRequest("No Zookeeper reference information provided.")
	}
	return nil
}

// Logic derived from:
// - https://book.kubebuilder.io/reference/using-finalizers.html
// - https://github.com/pravega/zookeeper-operator/blob/v0.2.9/pkg/controller/zookeepercluster/zookeepercluster_controller.go#L629
func (r *SolrCloudReconciler) reconcileStorageFinalizer(ctx context.Context, cloud *solrv1beta1.SolrCloud, statefulSet *appsv1.StatefulSet, logger logr.Logger) error {
	// If persistentStorage is being used by the cloud, and the reclaim policy is set to "Delete",
	// then set a finalizer for the storage on the cloud, and delete the PVCs if the solrcloud has been deleted.
	pvcLabelSelector := statefulSet.Spec.Selector.MatchLabels

	if cloud.Spec.StorageOptions.PersistentStorage != nil && cloud.Spec.StorageOptions.PersistentStorage.VolumeReclaimPolicy == solrv1beta1.VolumeReclaimPolicyDelete {
		if cloud.ObjectMeta.DeletionTimestamp.IsZero() {
			// The object is not being deleted, so if it does not have our finalizer,
			// then lets add the finalizer and update the object
			if !util.ContainsString(cloud.ObjectMeta.Finalizers, util.SolrStorageFinalizer) {
				cloud.ObjectMeta.Finalizers = append(cloud.ObjectMeta.Finalizers, util.SolrStorageFinalizer)
				if err := r.Update(ctx, cloud); err != nil {
					return err
				}
			}
			return r.cleanupOrphanPVCs(ctx, cloud, statefulSet, pvcLabelSelector, logger)
		} else if util.ContainsString(cloud.ObjectMeta.Finalizers, util.SolrStorageFinalizer) {
			// The object is being deleted
			logger.Info("Deleting PVCs for SolrCloud")

			// Our finalizer is present, so let's delete all existing PVCs
			if err := r.cleanUpAllPVCs(ctx, cloud, pvcLabelSelector, logger); err != nil {
				return err
			}
			logger.Info("Deleted PVCs for SolrCloud")

			// remove our finalizer from the list and update it.
			cloud.ObjectMeta.Finalizers = util.RemoveString(cloud.ObjectMeta.Finalizers, util.SolrStorageFinalizer)
			if err := r.Update(ctx, cloud); err != nil {
				return err
			}
		}
	} else if util.ContainsString(cloud.ObjectMeta.Finalizers, util.SolrStorageFinalizer) {
		// remove our finalizer from the list and update it, because there is no longer a need to delete PVCs after the cloud is deleted.
		logger.Info("Removing storage finalizer for SolrCloud")
		cloud.ObjectMeta.Finalizers = util.RemoveString(cloud.ObjectMeta.Finalizers, util.SolrStorageFinalizer)
		if err := r.Update(ctx, cloud); err != nil {
			return err
		}
	}
	return nil
}

func (r *SolrCloudReconciler) getPVCCount(ctx context.Context, cloud *solrv1beta1.SolrCloud, pvcLabelSelector map[string]string) (pvcCount int, err error) {
	pvcList, err := r.getPVCList(ctx, cloud, pvcLabelSelector)
	if err != nil {
		return -1, err
	}
	pvcCount = len(pvcList.Items)
	return pvcCount, nil
}

func (r *SolrCloudReconciler) cleanupOrphanPVCs(ctx context.Context, cloud *solrv1beta1.SolrCloud, statefulSet *appsv1.StatefulSet, pvcLabelSelector map[string]string, logger logr.Logger) (err error) {
	// this check should make sure we do not delete the PVCs before the STS has scaled down
	if cloud.Status.ReadyReplicas == cloud.Status.Replicas {
		pvcList, err := r.getPVCList(ctx, cloud, pvcLabelSelector)
		if err != nil {
			return err
		}
		// We only want to delete PVCs if we will not use them in the future, as in the user has asked for less replicas.
		// Even if the statefulSet currently has less replicas, we don't want to delete them if we will eventually scale back up.
		if len(pvcList.Items) > int(*cloud.Spec.Replicas) {
			for _, pvcItem := range pvcList.Items {
				// delete only Orphan PVCs
				// for orphans, we will use the status replicas (which is derived from the statefulSet)
				// Don't use the Spec replicas here, because we might be rolling down 1-by-1 and the PVCs for
				// soon-to-be-deleted pods should not be deleted until the pod is deleted.
				if util.IsPVCOrphan(pvcItem.Name, *statefulSet.Spec.Replicas) {
					r.deletePVC(ctx, pvcItem, logger)
				}
			}
		}
	}
	return nil
}

func (r *SolrCloudReconciler) getPVCList(ctx context.Context, cloud *solrv1beta1.SolrCloud, pvcLabelSelector map[string]string) (pvList corev1.PersistentVolumeClaimList, err error) {
	selector, err := metav1.LabelSelectorAsSelector(&metav1.LabelSelector{
		MatchLabels: pvcLabelSelector,
	})
	pvclistOps := &client.ListOptions{
		Namespace:     cloud.Namespace,
		LabelSelector: selector,
	}
	pvcList := &corev1.PersistentVolumeClaimList{}
	err = r.Client.List(ctx, pvcList, pvclistOps)
	return *pvcList, err
}

func (r *SolrCloudReconciler) cleanUpAllPVCs(ctx context.Context, cloud *solrv1beta1.SolrCloud, pvcLabelSelector map[string]string, logger logr.Logger) (err error) {
	pvcList, err := r.getPVCList(ctx, cloud, pvcLabelSelector)
	if err != nil {
		return err
	}
	for _, pvcItem := range pvcList.Items {
		r.deletePVC(ctx, pvcItem, logger)
	}
	return nil
}

func (r *SolrCloudReconciler) deletePVC(ctx context.Context, pvcItem corev1.PersistentVolumeClaim, logger logr.Logger) {
	pvcDelete := &corev1.PersistentVolumeClaim{
		ObjectMeta: metav1.ObjectMeta{
			Name:      pvcItem.Name,
			Namespace: pvcItem.Namespace,
		},
	}
	logger.Info("Deleting PVC for SolrCloud", "PVC", pvcItem.Name)
	err := r.Client.Delete(ctx, pvcDelete)
	if err != nil {
		logger.Error(err, "Error deleting PVC for SolrCloud", "PVC", pvcDelete.Name)
	}
}

// Ensure the TLS config is ready, such as verifying the TLS secret exists, to enable TLS on SolrCloud pods
func (r *SolrCloudReconciler) reconcileTLSConfig(instance *solrv1beta1.SolrCloud) (*util.TLSCerts, error) {
	tls := util.TLSCertsForSolrCloud(instance)

	// Has the user configured a secret containing the TLS cert files that we need to mount into the Solr pods?
	serverCert := tls.ServerConfig.Options
	if serverCert.PKCS12Secret != nil {
		// Ensure one or the other have been configured, but not both
		if serverCert.MountedTLSDir != nil {
			return nil, fmt.Errorf("invalid TLS config, either supply `solrTLS.pkcs12Secret` or `solrTLS.mountedTLSDir` but not both")
		}

		_, err := tls.ServerConfig.VerifyKeystoreAndTruststoreSecretConfig(&r.Client)
		if err != nil {
			return nil, err
		}

		// is there a client TLS config too?
		if tls.ClientConfig != nil {
			if tls.ClientConfig.Options.PKCS12Secret == nil {
				// cannot mix options with the client cert, if the server cert comes from a secret, so too must the client, not a mountedTLSDir
				return nil, fmt.Errorf("invalid TLS config, the 'solrClientTLS.pkcs12Secret' option is required when using a secret for server cert")
			}

			// shouldn't configure a client cert if it's the same as the server cert
			if tls.ClientConfig.Options.PKCS12Secret == tls.ServerConfig.Options.PKCS12Secret {
				return nil, fmt.Errorf("invalid TLS config, the 'solrClientTLS.pkcs12Secret' option should not be the same as the 'solrTLS.pkcs12Secret'")
			}

			_, err := tls.ClientConfig.VerifyKeystoreAndTruststoreSecretConfig(&r.Client)
			if err != nil {
				return nil, err
			}
		}
	} else if serverCert.MountedTLSDir != nil {
		// per-pod TLS files get mounted into a dir on the pod dynamically using some external agent / CSI driver type mechanism
		// make sure the client cert, if configured, is also using the mounted dir option as mixing the two approaches is not supported
		if tls.ClientConfig != nil && tls.ClientConfig.Options.MountedTLSDir == nil {
			return nil, fmt.Errorf("invalid TLS config, client cert must also use 'mountedTLSDir' when using 'solrTLS.mountedTLSDir'")
		}
	} else {
		return nil, fmt.Errorf("invalid TLS config, must supply either 'pkcs12Secret' or 'mountedTLSDir' for the server cert")
	}

	return tls, nil
}

// SetupWithManager sets up the controller with the Manager.
func (r *SolrCloudReconciler) SetupWithManager(mgr ctrl.Manager) error {
	ctrlBuilder := ctrl.NewControllerManagedBy(mgr).
		For(&solrv1beta1.SolrCloud{}).
		Owns(&corev1.ConfigMap{}).
		Owns(&appsv1.StatefulSet{}).
		Owns(&corev1.Service{}).
		Owns(&corev1.Secret{}). /* for authentication */
		Owns(&netv1.Ingress{}).
		Owns(&policyv1.PodDisruptionBudget{})

	var err error
	ctrlBuilder, err = r.indexAndWatchForProvidedConfigMaps(mgr, ctrlBuilder)
	if err != nil {
		return err
	}

	ctrlBuilder, err = r.indexAndWatchForTLSSecret(mgr, ctrlBuilder)
	if err != nil {
		return err
	}

	ctrlBuilder, err = r.indexAndWatchForClientTLSSecret(mgr, ctrlBuilder)
	if err != nil {
		return err
	}

	if useZkCRD {
		ctrlBuilder = ctrlBuilder.Owns(&zkApi.ZookeeperCluster{})
	}

	return ctrlBuilder.Complete(r)
}

func (r *SolrCloudReconciler) indexAndWatchForProvidedConfigMaps(mgr ctrl.Manager, ctrlBuilder *builder.Builder) (*builder.Builder, error) {
	if err := mgr.GetFieldIndexer().IndexField(context.Background(), &solrv1beta1.SolrCloud{}, ".spec.customSolrKubeOptions.configMapOptions.providedConfigMap", func(rawObj client.Object) []string {
		// grab the SolrCloud object, extract the used configMap...
		solrCloud := rawObj.(*solrv1beta1.SolrCloud)
		if solrCloud.Spec.CustomSolrKubeOptions.ConfigMapOptions == nil {
			return nil
		}
		if solrCloud.Spec.CustomSolrKubeOptions.ConfigMapOptions.ProvidedConfigMap == "" {
			return nil
		}
		// ...and if so, return it
		return []string{solrCloud.Spec.CustomSolrKubeOptions.ConfigMapOptions.ProvidedConfigMap}
	}); err != nil {
		return ctrlBuilder, err
	}

	return ctrlBuilder.Watches(
		&corev1.ConfigMap{},
		r.findSolrCloudByFieldValueFunc(".spec.customSolrKubeOptions.configMapOptions.providedConfigMap"),
		builder.WithPredicates(predicate.ResourceVersionChangedPredicate{})), nil
}

func (r *SolrCloudReconciler) indexAndWatchForTLSSecret(mgr ctrl.Manager, ctrlBuilder *builder.Builder) (*builder.Builder, error) {
	field := ".spec.solrTLS.pkcs12Secret"
	if err := mgr.GetFieldIndexer().IndexField(context.Background(), &solrv1beta1.SolrCloud{}, field, func(rawObj client.Object) []string {
		// grab the SolrCloud object, extract the used configMap...
		solrCloud := rawObj.(*solrv1beta1.SolrCloud)
		if solrCloud.Spec.SolrTLS == nil || solrCloud.Spec.SolrTLS.PKCS12Secret == nil {
			return nil
		}
		// ...and if so, return it
		return []string{solrCloud.Spec.SolrTLS.PKCS12Secret.Name}
	}); err != nil {
		return ctrlBuilder, err
	}

	return ctrlBuilder.Watches(
		&corev1.Secret{},
		r.findSolrCloudByFieldValueFunc(field),
		builder.WithPredicates(predicate.ResourceVersionChangedPredicate{})), nil
}

func (r *SolrCloudReconciler) indexAndWatchForClientTLSSecret(mgr ctrl.Manager, ctrlBuilder *builder.Builder) (*builder.Builder, error) {
	field := ".spec.solrClientTLS.pkcs12Secret"
	if err := mgr.GetFieldIndexer().IndexField(context.Background(), &solrv1beta1.SolrCloud{}, field, func(rawObj client.Object) []string {
		// grab the SolrCloud object, extract the used configMap...
		solrCloud := rawObj.(*solrv1beta1.SolrCloud)
		if solrCloud.Spec.SolrClientTLS == nil || solrCloud.Spec.SolrClientTLS.PKCS12Secret == nil {
			return nil
		}
		// ...and if so, return it
		return []string{solrCloud.Spec.SolrClientTLS.PKCS12Secret.Name}
	}); err != nil {
		return ctrlBuilder, err
	}

	return ctrlBuilder.Watches(
		&corev1.Secret{},
		r.findSolrCloudByFieldValueFunc(field),
		builder.WithPredicates(predicate.ResourceVersionChangedPredicate{})), nil
}

func (r *SolrCloudReconciler) findSolrCloudByFieldValueFunc(field string) handler.EventHandler {
	return handler.EnqueueRequestsFromMapFunc(
		func(ctx context.Context, obj client.Object) []reconcile.Request {
			foundClouds := &solrv1beta1.SolrCloudList{}
			listOps := &client.ListOptions{
				FieldSelector: fields.OneTermEqualSelector(field, obj.GetName()),
				Namespace:     obj.GetNamespace(),
			}
			err := r.List(ctx, foundClouds, listOps)
			if err != nil {
				return []reconcile.Request{}
			}

			requests := make([]reconcile.Request, len(foundClouds.Items))
			for i, item := range foundClouds.Items {
				requests[i] = reconcile.Request{
					NamespacedName: types.NamespacedName{
						Name:      item.GetName(),
						Namespace: item.GetNamespace(),
					},
				}
			}
			return requests
		})
}<|MERGE_RESOLUTION|>--- conflicted
+++ resolved
@@ -341,7 +341,6 @@
 		}
 	}
 
-<<<<<<< HEAD
 	extAddressabilityOpts := instance.Spec.SolrAddressability.External
 	if extAddressabilityOpts != nil && extAddressabilityOpts.Method == solrv1beta1.Ingress {
 		// Generate Ingress
@@ -383,8 +382,6 @@
 		}
 	}
 
-=======
->>>>>>> b2c95105
 	var statefulSet *appsv1.StatefulSet
 
 	if !blockReconciliationOfStatefulSet {
