--- conflicted
+++ resolved
@@ -613,35 +613,19 @@
 				zkLogger.Info("Updating Zookeeer Cluster")
 				err = r.Update(context.TODO(), foundZkCluster)
 			}
-<<<<<<< HEAD
 		}
 		external := &foundZkCluster.Status.ExternalClientEndpoint
 		if "" == *external {
 			external = nil
 		}
 		internal := make([]string, zkCluster.Spec.Replicas)
-		for i, _ := range internal {
+		for i := range internal {
 			internal[i] = fmt.Sprintf("%s-%d.%s-headless.%s:%d", zkCluster.Name, i, zkCluster.Name, zkCluster.Namespace, zkCluster.ZookeeperPorts().Client)
 		}
 		newStatus.ZookeeperConnectionInfo = solr.ZookeeperConnectionInfo{
 			InternalConnectionString: strings.Join(internal, ","),
 			ExternalConnectionString: external,
 			ChRoot:                   pzk.ChRoot,
-=======
-			external := &foundZkCluster.Status.ExternalClientEndpoint
-			if "" == *external {
-				external = nil
-			}
-			internal := make([]string, zkCluster.Spec.Replicas)
-			for i := range internal {
-				internal[i] = fmt.Sprintf("%s-%d.%s-headless.%s:%d", foundZkCluster.Name, i, foundZkCluster.Name, foundZkCluster.Namespace, foundZkCluster.ZookeeperPorts().Client)
-			}
-			newStatus.ZookeeperConnectionInfo = solr.ZookeeperConnectionInfo{
-				InternalConnectionString: strings.Join(internal, ","),
-				ExternalConnectionString: external,
-				ChRoot:                   pzk.ChRoot,
-			}
->>>>>>> 58132864
 		}
 		return err
 	} else {
