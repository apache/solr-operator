/*
 * Licensed to the Apache Software Foundation (ASF) under one or more
 * contributor license agreements.  See the NOTICE file distributed with
 * this work for additional information regarding copyright ownership.
 * The ASF licenses this file to You under the Apache License, Version 2.0
 * (the "License"); you may not use this file except in compliance with
 * the License.  You may obtain a copy of the License at
 *
 *     http://www.apache.org/licenses/LICENSE-2.0
 *
 * Unless required by applicable law or agreed to in writing, software
 * distributed under the License is distributed on an "AS IS" BASIS,
 * WITHOUT WARRANTIES OR CONDITIONS OF ANY KIND, either express or implied.
 * See the License for the specific language governing permissions and
 * limitations under the License.
 */

package controllers

import (
	"context"
	"crypto/md5"
	"fmt"
	solr "github.com/apache/lucene-solr-operator/api/v1beta1"
	"github.com/apache/lucene-solr-operator/controllers/util"
	"github.com/go-logr/logr"
	certv1 "github.com/jetstack/cert-manager/pkg/apis/certmanager/v1"
	zk "github.com/pravega/zookeeper-operator/pkg/apis/zookeeper/v1beta1"
	appsv1 "k8s.io/api/apps/v1"
	batchv1 "k8s.io/api/batch/v1"
	corev1 "k8s.io/api/core/v1"
	extv1 "k8s.io/api/extensions/v1beta1"
	"k8s.io/apimachinery/pkg/api/errors"
	metav1 "k8s.io/apimachinery/pkg/apis/meta/v1"
	"k8s.io/apimachinery/pkg/fields"
	"k8s.io/apimachinery/pkg/labels"
	"k8s.io/apimachinery/pkg/runtime"
	"k8s.io/apimachinery/pkg/types"
	"reflect"
	ctrl "sigs.k8s.io/controller-runtime"
	"sigs.k8s.io/controller-runtime/pkg/builder"
	"sigs.k8s.io/controller-runtime/pkg/client"
	"sigs.k8s.io/controller-runtime/pkg/controller/controllerutil"
	"sigs.k8s.io/controller-runtime/pkg/handler"
	"sigs.k8s.io/controller-runtime/pkg/predicate"
	"sigs.k8s.io/controller-runtime/pkg/reconcile"
	"sigs.k8s.io/controller-runtime/pkg/source"
	"sort"
	"strings"
	"time"
)

// SolrCloudReconciler reconciles a SolrCloud object
type SolrCloudReconciler struct {
	client.Client
	scheme *runtime.Scheme
	Log    logr.Logger
}

var useZkCRD bool

func UseZkCRD(useCRD bool) {
	useZkCRD = useCRD
}

// +kubebuilder:rbac:groups="",resources=pods,verbs=get;list;watch;delete
// +kubebuilder:rbac:groups="",resources=pods/status,verbs=get
// +kubebuilder:rbac:groups="",resources=services,verbs=get;list;watch;create;update;patch;delete
// +kubebuilder:rbac:groups="",resources=services/status,verbs=get;update;patch
// +kubebuilder:rbac:groups=apps,resources=statefulsets,verbs=get;list;watch;create;update;patch;delete
// +kubebuilder:rbac:groups=apps,resources=statefulsets/status,verbs=get;update;patch
// +kubebuilder:rbac:groups=extensions,resources=ingresses,verbs=get;list;watch;create;update;patch;delete
// +kubebuilder:rbac:groups=extensions,resources=ingresses/status,verbs=get;update;patch
// +kubebuilder:rbac:groups="",resources=configmaps,verbs=get;list;watch;create;update;patch;delete
// +kubebuilder:rbac:groups="",resources=configmaps/status,verbs=get;update;patch
// +kubebuilder:rbac:groups="",resources=persistentvolumeclaims,verbs=get;list;watch;delete
// +kubebuilder:rbac:groups=solr.apache.org,resources=solrclouds,verbs=get;list;watch;create;update;patch;delete
// +kubebuilder:rbac:groups=solr.apache.org,resources=solrclouds/status,verbs=get;update;patch
// +kubebuilder:rbac:groups=zookeeper.pravega.io,resources=zookeeperclusters,verbs=get;list;watch;create;update;patch;delete
// +kubebuilder:rbac:groups=zookeeper.pravega.io,resources=zookeeperclusters/status,verbs=get;update;patch
// +kubebuilder:rbac:groups="",resources=secrets,verbs=get;list;watch;create;update;patch;delete
// +kubebuilder:rbac:groups="cert-manager.io",resources=issuers,verbs=get;list;watch;create;update;patch;delete
// +kubebuilder:rbac:groups="cert-manager.io",resources=clusterissuers,verbs=get;list
// +kubebuilder:rbac:groups="cert-manager.io",resources=certificates,verbs=get;list;watch;create;update;patch;delete
// +kubebuilder:rbac:groups="",resources=jobs,verbs=get;list;watch;create;update;patch;delete

func (r *SolrCloudReconciler) Reconcile(req ctrl.Request) (ctrl.Result, error) {
	_ = context.Background()

	logger := r.Log.WithValues("namespace", req.Namespace, "solrCloud", req.Name)
	// Fetch the SolrCloud instance
	instance := &solr.SolrCloud{}
	err := r.Get(context.TODO(), req.NamespacedName, instance)
	if err != nil {
		if errors.IsNotFound(err) {
			// Object not found, return.  Created objects are automatically garbage collected.
			// For additional cleanup logic use finalizers.
			return reconcile.Result{}, nil
		}
		// Error reading the object - requeue the req.
		return reconcile.Result{}, err
	}

	changed := instance.WithDefaults()
	if changed {
		logger.Info("Setting default settings for SolrCloud")
		if err := r.Update(context.TODO(), instance); err != nil {
			return reconcile.Result{}, err
		}
		return reconcile.Result{Requeue: true}, nil
	}

	// When working with the clouds, some actions outside of kube may need to be retried after a few seconds
	requeueOrNot := reconcile.Result{}

	newStatus := solr.SolrCloudStatus{}

	blockReconciliationOfStatefulSet := false
	if err := reconcileZk(r, logger, instance, &newStatus); err != nil {
		return requeueOrNot, err
	}

	// Generate Common Service
	commonService := util.GenerateCommonService(instance)
	if err := controllerutil.SetControllerReference(instance, commonService, r.scheme); err != nil {
		return requeueOrNot, err
	}

	// Check if the Common Service already exists
	commonServiceLogger := logger.WithValues("service", commonService.Name)
	foundCommonService := &corev1.Service{}
	err = r.Get(context.TODO(), types.NamespacedName{Name: commonService.Name, Namespace: commonService.Namespace}, foundCommonService)
	if err != nil && errors.IsNotFound(err) {
		commonServiceLogger.Info("Creating Common Service")
		err = r.Create(context.TODO(), commonService)
	} else if err == nil && util.CopyServiceFields(commonService, foundCommonService, commonServiceLogger) {
		// Update the found Service and write the result back if there are any changes
		commonServiceLogger.Info("Updating Common Service")
		err = r.Update(context.TODO(), foundCommonService)
	}
	if err != nil {
		return requeueOrNot, err
	}

	solrNodeNames := instance.GetAllSolrNodeNames()

	hostNameIpMap := make(map[string]string)
	// Generate a service for every Node
	if instance.UsesIndividualNodeServices() {
		for _, nodeName := range solrNodeNames {
			err, ip := reconcileNodeService(r, logger, instance, nodeName)
			if err != nil {
				return requeueOrNot, err
			}
			// This IP Address only needs to be used in the hostname map if the SolrCloud is advertising the external address.
			if instance.Spec.SolrAddressability.External.UseExternalAddress {
				if ip == "" {
					// If we are using this IP in the hostAliases of the statefulSet, it needs to be set for every service before trying to update the statefulSet
					blockReconciliationOfStatefulSet = true
				} else {
					hostNameIpMap[instance.AdvertisedNodeHost(nodeName)] = ip
				}
			}
		}
	}

	// Generate HeadlessService
	if instance.UsesHeadlessService() {
		headless := util.GenerateHeadlessService(instance)
		if err := controllerutil.SetControllerReference(instance, headless, r.scheme); err != nil {
			return requeueOrNot, err
		}

		// Check if the HeadlessService already exists
		headlessServiceLogger := logger.WithValues("service", headless.Name)
		foundHeadless := &corev1.Service{}
		err = r.Get(context.TODO(), types.NamespacedName{Name: headless.Name, Namespace: headless.Namespace}, foundHeadless)
		if err != nil && errors.IsNotFound(err) {
			headlessServiceLogger.Info("Creating HeadlessService")
			err = r.Create(context.TODO(), headless)
		} else if err == nil && util.CopyServiceFields(headless, foundHeadless, headlessServiceLogger) {
			// Update the found HeadlessService and write the result back if there are any changes
			headlessServiceLogger.Info("Updating HeadlessService")
			err = r.Update(context.TODO(), foundHeadless)
		}
		if err != nil {
			return requeueOrNot, err
		}
	}

	// Generate ConfigMap unless the user supplied a custom ConfigMap for solr.xml
	configMapInfo := make(map[string]string)
	if instance.Spec.CustomSolrKubeOptions.ConfigMapOptions != nil && instance.Spec.CustomSolrKubeOptions.ConfigMapOptions.ProvidedConfigMap != "" {
		providedConfigMapName := instance.Spec.CustomSolrKubeOptions.ConfigMapOptions.ProvidedConfigMap
		foundConfigMap := &corev1.ConfigMap{}
		nn := types.NamespacedName{Name: providedConfigMapName, Namespace: instance.Namespace}
		err = r.Get(context.TODO(), nn, foundConfigMap)
		if err != nil {
			return requeueOrNot, err // if they passed a providedConfigMap name, then it must exist
		}

		if foundConfigMap.Data != nil {
			logXml, hasLogXml := foundConfigMap.Data[util.LogXmlFile]
			solrXml, hasSolrXml := foundConfigMap.Data[util.SolrXmlFile]

			// if there's a user-provided config, it must have one of the expected keys
			if !hasLogXml && !hasSolrXml {
				// TODO: Create event for the CRD.
				return requeueOrNot, fmt.Errorf("User provided ConfigMap %s must have one of 'solr.xml' and/or 'log4j2.xml'",
					providedConfigMapName)
			}

			if hasSolrXml {
				// make sure the user-provided solr.xml is valid
				if !strings.Contains(solrXml, "${hostPort:") {
					return requeueOrNot,
<<<<<<< HEAD
						fmt.Errorf("custom solr.xml in ConfigMap %s must contain a placeholder for the 'hostPort' variable, such as <int name=\"hostPort\">${hostPort:80}</int>",
							instance.Spec.CustomSolrKubeOptions.ConfigMapOptions.ProvidedConfigMap)
				}
				// stored in the pod spec annotations on the statefulset so that we get a restart when solr.xml changes
				solrXmlMd5 = fmt.Sprintf("%x", md5.Sum([]byte(solrXml)))
				solrXmlConfigMapName = foundConfigMap.Name
			} else {
				return requeueOrNot, fmt.Errorf("required 'solr.xml' key not found in provided ConfigMap %s",
					instance.Spec.CustomSolrKubeOptions.ConfigMapOptions.ProvidedConfigMap)
=======
						fmt.Errorf("Custom solr.xml in ConfigMap %s must contain a placeholder for the 'hostPort' variable, such as <int name=\"hostPort\">${hostPort:80}</int>",
							providedConfigMapName)
				}
				// stored in the pod spec annotations on the statefulset so that we get a restart when solr.xml changes
				configMapInfo[util.SolrXmlMd5Annotation] = fmt.Sprintf("%x", md5.Sum([]byte(solrXml)))
				configMapInfo[util.SolrXmlFile] = foundConfigMap.Name
			}

			if hasLogXml {
				if !strings.Contains(logXml, "monitorInterval=") {
					// stored in the pod spec annotations on the statefulset so that we get a restart when the log config changes
					configMapInfo[util.LogXmlMd5Annotation] = fmt.Sprintf("%x", md5.Sum([]byte(logXml)))
				} // else log4j will automatically refresh for us, so no restart needed
				configMapInfo[util.LogXmlFile] = foundConfigMap.Name
>>>>>>> 864ed236
			}

		} else {
<<<<<<< HEAD
			return requeueOrNot, fmt.Errorf("provided ConfigMap %s has no data",
				instance.Spec.CustomSolrKubeOptions.ConfigMapOptions.ProvidedConfigMap)
=======
			return requeueOrNot, fmt.Errorf("Provided ConfigMap %s has no data", providedConfigMapName)
>>>>>>> 864ed236
		}
	}

	if configMapInfo[util.SolrXmlFile] == "" {
		// no user provided solr.xml, so create the default
		configMap := util.GenerateConfigMap(instance)
		if err := controllerutil.SetControllerReference(instance, configMap, r.scheme); err != nil {
			return requeueOrNot, err
		}

		configMapInfo[util.SolrXmlMd5Annotation] = fmt.Sprintf("%x", md5.Sum([]byte(configMap.Data[util.SolrXmlFile])))
		configMapInfo[util.SolrXmlFile] = configMap.Name

		// Check if the ConfigMap already exists
		configMapLogger := logger.WithValues("configMap", configMap.Name)
		foundConfigMap := &corev1.ConfigMap{}
		err = r.Get(context.TODO(), types.NamespacedName{Name: configMap.Name, Namespace: configMap.Namespace}, foundConfigMap)
		if err != nil && errors.IsNotFound(err) {
			configMapLogger.Info("Creating ConfigMap")
			err = r.Create(context.TODO(), configMap)
		} else if err == nil && util.CopyConfigMapFields(configMap, foundConfigMap, configMapLogger) {
			// Update the found ConfigMap and write the result back if there are any changes
			configMapLogger.Info("Updating ConfigMap")
			err = r.Update(context.TODO(), foundConfigMap)
		}
		if err != nil {
			return requeueOrNot, err
		}
	}

	// Only create stateful set if zkConnectionString can be found (must contain host and port)
	if !strings.Contains(newStatus.ZkConnectionString(), ":") {
		blockReconciliationOfStatefulSet = true
	}

	tlsCertMd5 := ""
	needsPkcs12InitContainer := false // flag if the StatefulSet needs an additional initCont to create PKCS12 keystore
	// don't start reconciling TLS until we have ZK connectivity, avoids TLS code having to check for ZK
	if !blockReconciliationOfStatefulSet && instance.Spec.SolrTLS != nil {
		ctx := context.TODO()
		// Create the autogenerated TLS Cert and wait for it to be issued
		if instance.Spec.SolrTLS.AutoCreate != nil {
			tlsReady, err := r.reconcileAutoCreateTLS(ctx, instance)
			// don't create the StatefulSet until we have a cert, which can take a while for a Let's Encrypt Issuer
			if !tlsReady || err != nil {
				if err != nil {
					r.Log.Error(err, "Reconcile TLS Certificate failed")
				} else {
					wait := 30 * time.Second
					if instance.Spec.SolrTLS.AutoCreate.IssuerRef == nil {
						// this is a self-signed cert, so no need to wait very long for it to issue
						wait = 2 * time.Second
					}
					requeueOrNot.RequeueAfter = wait
				}
				return requeueOrNot, err
			}
		}

		// go get the current version of the TLS secret so changes get picked up by our STS spec (via env vars)
		foundTLSSecret := &corev1.Secret{}
		lookupErr := r.Get(ctx, types.NamespacedName{Name: instance.Spec.SolrTLS.PKCS12Secret.Name, Namespace: instance.Namespace}, foundTLSSecret)
		if lookupErr != nil {
			r.Log.Info("TLS secret not found.", "secret", instance.Spec.SolrTLS.PKCS12Secret.Name)
			return requeueOrNot, lookupErr
		} else {
			// We have a watch on secrets, so will get notified when the secret changes (such as after cert renewal)
			// capture the resourceVersion of the secret and stash in an envVar so that the STS gets updates when the cert changes
			if instance.Spec.SolrTLS.RestartOnTLSSecretUpdate {
				tlsCertBytes, ok := foundTLSSecret.Data["tls.crt"]
				if ok {
					tlsCertMd5 = fmt.Sprintf("%x", md5.Sum(tlsCertBytes))
				} else {
					r.Log.Error(err, "tls.crt key not found TLS secret", "name", foundTLSSecret.Name)
					return requeueOrNot, nil
				}
			}

			if _, ok := foundTLSSecret.Data[instance.Spec.SolrTLS.PKCS12Secret.Key]; !ok {
				// the keystore.p12 key is not in the TLS secret, indicating we need to create it using an initContainer
				needsPkcs12InitContainer = true
			}
		}

		// create a job to set the cluster property but we need a ZK connection first
		urlSchemeJob := util.GenerateUrlSchemeJob(instance, &newStatus)
		foundJob := &batchv1.Job{}
		err := r.Get(ctx, types.NamespacedName{Name: urlSchemeJob.Name, Namespace: instance.Namespace}, foundJob)
		if err != nil && errors.IsNotFound(err) {
			r.Log.Info("Creating one-time job to set urlScheme cluster property to 'https'", "job", urlSchemeJob.Name)
			if err := controllerutil.SetControllerReference(instance, &urlSchemeJob, r.scheme); err != nil {
				return requeueOrNot, err
			}
			err = r.Create(ctx, &urlSchemeJob)
			if err != nil {
				return requeueOrNot, err
			}
		} // else job exists
	}

	pvcLabelSelector := make(map[string]string, 0)
	var statefulSetStatus appsv1.StatefulSetStatus

	if !blockReconciliationOfStatefulSet {
		// Generate StatefulSet
<<<<<<< HEAD
		statefulSet := util.GenerateStatefulSet(instance, &newStatus, hostNameIpMap, solrXmlConfigMapName, solrXmlMd5, needsPkcs12InitContainer, tlsCertMd5)
=======
		statefulSet := util.GenerateStatefulSet(instance, &newStatus, hostNameIpMap, configMapInfo)
>>>>>>> 864ed236
		if err := controllerutil.SetControllerReference(instance, statefulSet, r.scheme); err != nil {
			return requeueOrNot, err
		}

		// Check if the StatefulSet already exists
		statefulSetLogger := logger.WithValues("statefulSet", statefulSet.Name)
		foundStatefulSet := &appsv1.StatefulSet{}
		err = r.Get(context.TODO(), types.NamespacedName{Name: statefulSet.Name, Namespace: statefulSet.Namespace}, foundStatefulSet)
		if err != nil && errors.IsNotFound(err) {
			statefulSetLogger.Info("Creating StatefulSet")
			err = r.Create(context.TODO(), statefulSet)
			// Find which labels the PVCs will be using, to use for the finalizer
			pvcLabelSelector = statefulSet.Spec.Selector.MatchLabels
		} else if err == nil {
			statefulSetStatus = foundStatefulSet.Status
			if util.CopyStatefulSetFields(statefulSet, foundStatefulSet, statefulSetLogger) {
				// Update the found StatefulSet and write the result back if there are any changes
				statefulSetLogger.Info("Updating StatefulSet")
				err = r.Update(context.TODO(), foundStatefulSet)
			}
			// Find which labels the PVCs will be using, to use for the finalizer
			pvcLabelSelector = foundStatefulSet.Spec.Selector.MatchLabels
		}
		if err != nil {
			return requeueOrNot, err
		}
	} else {
		// If we are blocking the reconciliation of the statefulSet, we still want to find information about it.
		foundStatefulSet := &appsv1.StatefulSet{}
		err = r.Get(context.TODO(), types.NamespacedName{Name: instance.StatefulSetName(), Namespace: instance.Namespace}, foundStatefulSet)
		if err == nil {
			// Find the status
			statefulSetStatus = foundStatefulSet.Status
			// Find which labels the PVCs will be using, to use for the finalizer
			pvcLabelSelector = foundStatefulSet.Spec.Selector.MatchLabels
		} else if !errors.IsNotFound(err) {
			return requeueOrNot, err
		}
	}

	// Do not reconcile the storage finalizer unless we have PVC Labels that we know the Solr data PVCs are using.
	// Otherwise it will delete all PVCs possibly
	if len(pvcLabelSelector) > 0 {
		if err := r.reconcileStorageFinalizer(instance, pvcLabelSelector, logger); err != nil {
			return reconcile.Result{RequeueAfter: time.Second * 10}, nil
		}
	}

	var outOfDatePods, outOfDatePodsNotStarted []corev1.Pod
	var availableUpdatedPodCount int
	outOfDatePods, outOfDatePodsNotStarted, availableUpdatedPodCount, err = reconcileCloudStatus(r, instance, &newStatus, statefulSetStatus)
	if err != nil {
		return requeueOrNot, err
	}

	// Manage the updating of out-of-spec pods, if the Managed UpdateStrategy has been specified.
	totalPodCount := int(*instance.Spec.Replicas)
	if instance.Spec.UpdateStrategy.Method == solr.ManagedUpdate && len(outOfDatePods)+len(outOfDatePodsNotStarted) > 0 {
		updateLogger := logger.WithName("ManagedUpdateSelector")

		// The out of date pods that have not been started, should all be updated immediately.
		// There is no use "safely" updating pods which have not been started yet.
		podsToUpdate := outOfDatePodsNotStarted
		for _, pod := range outOfDatePodsNotStarted {
			logger.Info("Pod killed for update.", "pod", pod.Name, "reason", "The solr container in the pod has not yet started, thus it is safe to update.")
		}
		// Pick which pods should be deleted for an update.
		// Don't exit on an error, which would only occur because of an HTTP Exception. Requeue later instead.
		additionalPodsToUpdate, retryLater := util.DeterminePodsSafeToUpdate(instance, outOfDatePods, totalPodCount, int(newStatus.ReadyReplicas), availableUpdatedPodCount, len(outOfDatePodsNotStarted), updateLogger)
		podsToUpdate = append(podsToUpdate, additionalPodsToUpdate...)

		for _, pod := range podsToUpdate {
			err = r.Delete(context.Background(), &pod, client.Preconditions{
				UID: &pod.UID,
			})
			if err != nil {
				updateLogger.Error(err, "Error while killing solr pod for update", "pod", pod.Name)
			}
			// TODO: Create event for the CRD.
		}
		if err != nil || retryLater {
			if requeueOrNot.RequeueAfter <= 0 || requeueOrNot.RequeueAfter > time.Second*15 {
				requeueOrNot.RequeueAfter = time.Second * 15
			}
		}
	}

	extAddressabilityOpts := instance.Spec.SolrAddressability.External
	if extAddressabilityOpts != nil && extAddressabilityOpts.Method == solr.Ingress {
		// Generate Ingress
		ingress := util.GenerateIngress(instance, solrNodeNames)
		if err := controllerutil.SetControllerReference(instance, ingress, r.scheme); err != nil {
			return requeueOrNot, err
		}

		// Check if the Ingress already exists
		ingressLogger := logger.WithValues("ingress", ingress.Name)
		foundIngress := &extv1.Ingress{}
		err = r.Get(context.TODO(), types.NamespacedName{Name: ingress.Name, Namespace: ingress.Namespace}, foundIngress)
		if err != nil && errors.IsNotFound(err) {
			ingressLogger.Info("Creating Ingress")
			err = r.Create(context.TODO(), ingress)
		} else if err == nil && util.CopyIngressFields(ingress, foundIngress, ingressLogger) {
			// Update the found Ingress and write the result back if there are any changes
			ingressLogger.Info("Updating Ingress")
			err = r.Update(context.TODO(), foundIngress)
		}
		if err != nil {
			return requeueOrNot, err
		}
	}

	if !reflect.DeepEqual(instance.Status, newStatus) {
		instance.Status = newStatus
		r.Log.Info("Updating SolrCloud Status: ", "namespace", instance.Namespace, "name", instance.Name, "status", instance.Status)
		err = r.Status().Update(context.TODO(), instance)
		if err != nil {
			return requeueOrNot, err
		}
	}

	return requeueOrNot, nil
}

func reconcileCloudStatus(r *SolrCloudReconciler, solrCloud *solr.SolrCloud, newStatus *solr.SolrCloudStatus, statefulSetStatus appsv1.StatefulSetStatus) (outOfDatePods []corev1.Pod, outOfDatePodsNotStarted []corev1.Pod, availableUpdatedPodCount int, err error) {
	foundPods := &corev1.PodList{}
	selectorLabels := solrCloud.SharedLabels()
	selectorLabels["technology"] = solr.SolrTechnologyLabel

	labelSelector := labels.SelectorFromSet(selectorLabels)
	listOps := &client.ListOptions{
		Namespace:     solrCloud.Namespace,
		LabelSelector: labelSelector,
	}

	err = r.List(context.TODO(), foundPods, listOps)
	if err != nil {
		return outOfDatePods, outOfDatePodsNotStarted, availableUpdatedPodCount, err
	}

	var otherVersions []string
	nodeNames := make([]string, len(foundPods.Items))
	nodeStatusMap := map[string]solr.SolrNodeStatus{}
	backupRestoreReadyPods := 0

	updateRevision := statefulSetStatus.UpdateRevision

	newStatus.Replicas = statefulSetStatus.Replicas
	newStatus.UpToDateNodes = int32(0)
	newStatus.ReadyReplicas = int32(0)
	for idx, p := range foundPods.Items {
		nodeNames[idx] = p.Name
		nodeStatus := solr.SolrNodeStatus{}
		nodeStatus.Name = p.Name
		nodeStatus.NodeName = p.Spec.NodeName
		nodeStatus.InternalAddress = solrCloud.UrlScheme() + "://" + solrCloud.InternalNodeUrl(nodeStatus.Name, true)
		if solrCloud.Spec.SolrAddressability.External != nil && !solrCloud.Spec.SolrAddressability.External.HideNodes {
			nodeStatus.ExternalAddress = solrCloud.UrlScheme() + "://" + solrCloud.ExternalNodeUrl(nodeStatus.Name, solrCloud.Spec.SolrAddressability.External.DomainName, true)
		}
		if len(p.Status.ContainerStatuses) > 0 {
			// The first container should always be running solr
			nodeStatus.Version = solr.ImageVersion(p.Spec.Containers[0].Image)
			if nodeStatus.Version != solrCloud.Spec.SolrImage.Tag {
				otherVersions = append(otherVersions, nodeStatus.Version)
			}
		}

		// Check whether the node is considered "ready" by kubernetes
		nodeStatus.Ready = false
		for _, condition := range p.Status.Conditions {
			if condition.Type == corev1.PodReady {
				nodeStatus.Ready = condition.Status == corev1.ConditionTrue
			}
		}
		if nodeStatus.Ready {
			newStatus.ReadyReplicas += 1
		}

		// Get Volumes for backup/restore
		if solrCloud.Spec.StorageOptions.BackupRestoreOptions != nil {
			for _, volume := range p.Spec.Volumes {
				if volume.Name == util.BackupRestoreVolume {
					backupRestoreReadyPods += 1
				}
			}
		}

		// A pod is out of date if it's revision label is not equal to the statefulSetStatus' updateRevision.
		nodeStatus.SpecUpToDate = p.Labels["controller-revision-hash"] == updateRevision
		if nodeStatus.SpecUpToDate {
			newStatus.UpToDateNodes += 1
			if nodeStatus.Ready {
				// If the pod is up-to-date and is available, increase the counter
				availableUpdatedPodCount += 1
			}
		} else {
			containerNotStarted := false
			if !nodeStatus.Ready {
				containerNotStarted = true
				// Gather whether the solr container has started or not.
				// If it hasn't, then the pod can safely be deleted irrespective of maxNodesUnavailable.
				// This is useful for podTemplate updates that override pod specs that failed to start, such as containers with images that do not exist.
				for _, containerStatus := range p.Status.ContainerStatuses {
					if containerStatus.Name == util.SolrNodeContainer {
						containerNotStarted = containerStatus.Started == nil || !*containerStatus.Started
					}
				}
			}
			if containerNotStarted {
				outOfDatePodsNotStarted = append(outOfDatePodsNotStarted, p)
			} else {
				outOfDatePods = append(outOfDatePods, p)
			}
		}

		nodeStatusMap[nodeStatus.Name] = nodeStatus
	}
	sort.Strings(nodeNames)

	newStatus.SolrNodes = make([]solr.SolrNodeStatus, len(nodeNames))
	for idx, nodeName := range nodeNames {
		newStatus.SolrNodes[idx] = nodeStatusMap[nodeName]
	}

	if backupRestoreReadyPods == int(*solrCloud.Spec.Replicas) && backupRestoreReadyPods > 0 {
		newStatus.BackupRestoreReady = true
	}

	// If there are multiple versions of solr running, use the first otherVersion as the current running solr version of the cloud
	if len(otherVersions) > 0 {
		newStatus.TargetVersion = solrCloud.Spec.SolrImage.Tag
		newStatus.Version = otherVersions[0]
	} else {
		newStatus.TargetVersion = ""
		newStatus.Version = solrCloud.Spec.SolrImage.Tag
	}

	newStatus.InternalCommonAddress = solrCloud.UrlScheme() + "://" + solrCloud.InternalCommonUrl(true)
	if solrCloud.Spec.SolrAddressability.External != nil && !solrCloud.Spec.SolrAddressability.External.HideCommon {
		extAddress := solrCloud.UrlScheme() + "://" + solrCloud.ExternalCommonUrl(solrCloud.Spec.SolrAddressability.External.DomainName, true)
		newStatus.ExternalCommonAddress = &extAddress
	}

	return outOfDatePods, outOfDatePodsNotStarted, availableUpdatedPodCount, nil
}

func reconcileNodeService(r *SolrCloudReconciler, logger logr.Logger, instance *solr.SolrCloud, nodeName string) (err error, ip string) {
	// Generate Node Service
	service := util.GenerateNodeService(instance, nodeName)
	if err := controllerutil.SetControllerReference(instance, service, r.scheme); err != nil {
		return err, ip
	}

	// Check if the Node Service already exists
	nodeServiceLogger := logger.WithValues("service", service.Name)
	foundService := &corev1.Service{}
	err = r.Get(context.TODO(), types.NamespacedName{Name: service.Name, Namespace: service.Namespace}, foundService)
	if err != nil && errors.IsNotFound(err) {
		nodeServiceLogger.Info("Creating Node Service")
		err = r.Create(context.TODO(), service)
	} else if err == nil {
		if util.CopyServiceFields(service, foundService, nodeServiceLogger) {
			// Update the found Node service because there are differences between our version and the existing version
			nodeServiceLogger.Info("Updating Node Service")
			err = r.Update(context.TODO(), foundService)
		}
		ip = foundService.Spec.ClusterIP
	}
	if err != nil {
		return err, ip
	}

	return nil, ip
}

func reconcileZk(r *SolrCloudReconciler, logger logr.Logger, instance *solr.SolrCloud, newStatus *solr.SolrCloudStatus) error {
	zkRef := instance.Spec.ZookeeperRef

	if zkRef.ConnectionInfo != nil {
		newStatus.ZookeeperConnectionInfo = *zkRef.ConnectionInfo
	} else if zkRef.ProvidedZookeeper != nil {
		pzk := zkRef.ProvidedZookeeper
		// Generate ZookeeperCluster
		if !useZkCRD {
			return errors.NewBadRequest("Cannot create a Zookeeper Cluster, as the Solr Operator is not configured to use the Zookeeper CRD")
		}
		zkCluster := util.GenerateZookeeperCluster(instance, pzk)
		if err := controllerutil.SetControllerReference(instance, zkCluster, r.scheme); err != nil {
			return err
		}

		// Check if the ZookeeperCluster already exists
		zkLogger := logger.WithValues("zookeeperCluster", zkCluster.Name)
		foundZkCluster := &zk.ZookeeperCluster{}
		err := r.Get(context.TODO(), types.NamespacedName{Name: zkCluster.Name, Namespace: zkCluster.Namespace}, foundZkCluster)
		if err != nil && errors.IsNotFound(err) {
			zkLogger.Info("Creating Zookeeer Cluster")
			err = r.Create(context.TODO(), zkCluster)
		} else if err == nil {
			if util.CopyZookeeperClusterFields(zkCluster, foundZkCluster, zkLogger) {
				// Update the found ZookeeperCluster and write the result back if there are any changes
				zkLogger.Info("Updating Zookeeer Cluster")
				err = r.Update(context.TODO(), foundZkCluster)
			}
			external := &foundZkCluster.Status.ExternalClientEndpoint
			if "" == *external {
				external = nil
			}
			internal := make([]string, zkCluster.Spec.Replicas)
			for i := range internal {
				internal[i] = fmt.Sprintf("%s-%d.%s-headless.%s:%d", foundZkCluster.Name, i, foundZkCluster.Name, foundZkCluster.Namespace, foundZkCluster.ZookeeperPorts().Client)
			}
			newStatus.ZookeeperConnectionInfo = solr.ZookeeperConnectionInfo{
				InternalConnectionString: strings.Join(internal, ","),
				ExternalConnectionString: external,
				ChRoot:                   pzk.ChRoot,
			}
		}
		return err
	} else {
		return errors.NewBadRequest("No Zookeeper reference information provided.")
	}
	return nil
}

// Logic derived from:
// - https://book.kubebuilder.io/reference/using-finalizers.html
// - https://github.com/pravega/zookeeper-operator/blob/v0.2.9/pkg/controller/zookeepercluster/zookeepercluster_controller.go#L629
func (r *SolrCloudReconciler) reconcileStorageFinalizer(cloud *solr.SolrCloud, pvcLabelSelector map[string]string, logger logr.Logger) error {
	// If persistentStorage is being used by the cloud, and the reclaim policy is set to "Delete",
	// then set a finalizer for the storage on the cloud, and delete the PVCs if the solrcloud has been deleted.

	if cloud.Spec.StorageOptions.PersistentStorage != nil && cloud.Spec.StorageOptions.PersistentStorage.VolumeReclaimPolicy == solr.VolumeReclaimPolicyDelete {
		if cloud.ObjectMeta.DeletionTimestamp.IsZero() {
			// The object is not being deleted, so if it does not have our finalizer,
			// then lets add the finalizer and update the object
			if !util.ContainsString(cloud.ObjectMeta.Finalizers, util.SolrStorageFinalizer) {
				cloud.ObjectMeta.Finalizers = append(cloud.ObjectMeta.Finalizers, util.SolrStorageFinalizer)
				if err := r.Update(context.Background(), cloud); err != nil {
					return err
				}
			}
			return r.cleanupOrphanPVCs(cloud, pvcLabelSelector, logger)
		} else if util.ContainsString(cloud.ObjectMeta.Finalizers, util.SolrStorageFinalizer) {
			// The object is being deleted
			logger.Info("Deleting PVCs for SolrCloud")

			// Our finalizer is present, so let's delete all existing PVCs
			if err := r.cleanUpAllPVCs(cloud, pvcLabelSelector, logger); err != nil {
				return err
			}
			logger.Info("Deleted PVCs for SolrCloud")

			// remove our finalizer from the list and update it.
			cloud.ObjectMeta.Finalizers = util.RemoveString(cloud.ObjectMeta.Finalizers, util.SolrStorageFinalizer)
			if err := r.Update(context.Background(), cloud); err != nil {
				return err
			}
		}
	} else if util.ContainsString(cloud.ObjectMeta.Finalizers, util.SolrStorageFinalizer) {
		// remove our finalizer from the list and update it, because there is no longer a need to delete PVCs after the cloud is deleted.
		logger.Info("Removing storage finalizer for SolrCloud")
		cloud.ObjectMeta.Finalizers = util.RemoveString(cloud.ObjectMeta.Finalizers, util.SolrStorageFinalizer)
		if err := r.Update(context.Background(), cloud); err != nil {
			return err
		}
	}
	return nil
}

func (r *SolrCloudReconciler) getPVCCount(cloud *solr.SolrCloud, pvcLabelSelector map[string]string) (pvcCount int, err error) {
	pvcList, err := r.getPVCList(cloud, pvcLabelSelector)
	if err != nil {
		return -1, err
	}
	pvcCount = len(pvcList.Items)
	return pvcCount, nil
}

func (r *SolrCloudReconciler) cleanupOrphanPVCs(cloud *solr.SolrCloud, pvcLabelSelector map[string]string, logger logr.Logger) (err error) {
	// this check should make sure we do not delete the PVCs before the STS has scaled down
	if cloud.Status.ReadyReplicas == cloud.Status.Replicas {
		pvcList, err := r.getPVCList(cloud, pvcLabelSelector)
		if err != nil {
			return err
		}
		if len(pvcList.Items) > int(*cloud.Spec.Replicas) {
			for _, pvcItem := range pvcList.Items {
				// delete only Orphan PVCs
				if util.IsPVCOrphan(pvcItem.Name, *cloud.Spec.Replicas) {
					r.deletePVC(pvcItem, logger)
				}
			}
		}
	}
	return nil
}

func (r *SolrCloudReconciler) getPVCList(cloud *solr.SolrCloud, pvcLabelSelector map[string]string) (pvList corev1.PersistentVolumeClaimList, err error) {
	selector, err := metav1.LabelSelectorAsSelector(&metav1.LabelSelector{
		MatchLabels: pvcLabelSelector,
	})
	pvclistOps := &client.ListOptions{
		Namespace:     cloud.Namespace,
		LabelSelector: selector,
	}
	pvcList := &corev1.PersistentVolumeClaimList{}
	err = r.Client.List(context.TODO(), pvcList, pvclistOps)
	return *pvcList, err
}

func (r *SolrCloudReconciler) cleanUpAllPVCs(cloud *solr.SolrCloud, pvcLabelSelector map[string]string, logger logr.Logger) (err error) {
	pvcList, err := r.getPVCList(cloud, pvcLabelSelector)
	if err != nil {
		return err
	}
	for _, pvcItem := range pvcList.Items {
		r.deletePVC(pvcItem, logger)
	}
	return nil
}

func (r *SolrCloudReconciler) deletePVC(pvcItem corev1.PersistentVolumeClaim, logger logr.Logger) {
	pvcDelete := &corev1.PersistentVolumeClaim{
		ObjectMeta: metav1.ObjectMeta{
			Name:      pvcItem.Name,
			Namespace: pvcItem.Namespace,
		},
	}
	logger.Info("Deleting PVC for SolrCloud", "PVC", pvcItem.Name)
	err := r.Client.Delete(context.TODO(), pvcDelete)
	if err != nil {
		logger.Error(err, "Error deleting PVC for SolrCloud", "PVC", pvcDelete.Name)
	}
}

func (r *SolrCloudReconciler) SetupWithManager(mgr ctrl.Manager) error {
	return r.SetupWithManagerAndReconciler(mgr, r)
}

func (r *SolrCloudReconciler) SetupWithManagerAndReconciler(mgr ctrl.Manager, reconciler reconcile.Reconciler) error {
	ctrlBuilder := ctrl.NewControllerManagedBy(mgr).
		For(&solr.SolrCloud{}).
		Owns(&corev1.ConfigMap{}).
		Owns(&appsv1.StatefulSet{}).
		Owns(&corev1.Service{}).
		Owns(&extv1.Ingress{}).
		Owns(&appsv1.Deployment{}).
		Owns(&corev1.Secret{}).
		Owns(&batchv1.Job{})

	var err error
	ctrlBuilder, err = r.indexAndWatchForProvidedConfigMaps(mgr, ctrlBuilder)
	if err != nil {
		return err
	}

	if useZkCRD {
		ctrlBuilder = ctrlBuilder.Owns(&zk.ZookeeperCluster{})
	}

	r.scheme = mgr.GetScheme()
	return ctrlBuilder.Complete(reconciler)
}

func (r *SolrCloudReconciler) indexAndWatchForProvidedConfigMaps(mgr ctrl.Manager, ctrlBuilder *builder.Builder) (*builder.Builder, error) {
	if err := mgr.GetFieldIndexer().IndexField(context.TODO(), &solr.SolrCloud{}, ".spec.customSolrKubeOptions.configMapOptions.providedConfigMap", func(rawObj runtime.Object) []string {
		// grab the SolrCloud object, extract the used configMap...
		solrCloud := rawObj.(*solr.SolrCloud)
		if solrCloud.Spec.CustomSolrKubeOptions.ConfigMapOptions == nil {
			return nil
		}
		if solrCloud.Spec.CustomSolrKubeOptions.ConfigMapOptions.ProvidedConfigMap == "" {
			return nil
		}
		// ...and if so, return it
		return []string{solrCloud.Spec.CustomSolrKubeOptions.ConfigMapOptions.ProvidedConfigMap}
	}); err != nil {
		return ctrlBuilder, err
	}

	return ctrlBuilder.Watches(
		&source.Kind{Type: &corev1.ConfigMap{}},
		&handler.EnqueueRequestsFromMapFunc{
			ToRequests: handler.ToRequestsFunc(func(a handler.MapObject) []reconcile.Request {
				foundClouds := &solr.SolrCloudList{}
				listOps := &client.ListOptions{
					FieldSelector: fields.OneTermEqualSelector(".spec.customSolrKubeOptions.configMapOptions.providedConfigMap", a.Meta.GetName()),
					Namespace:     a.Meta.GetNamespace(),
				}
				err := r.List(context.TODO(), foundClouds, listOps)
				if err != nil {
					return []reconcile.Request{}
				}

				requests := make([]reconcile.Request, len(foundClouds.Items))
				for i, item := range foundClouds.Items {
					requests[i] = reconcile.Request{
						NamespacedName: types.NamespacedName{
							Name:      item.GetName(),
							Namespace: item.GetNamespace(),
						},
					}
				}
				return requests
			}),
		},
		builder.WithPredicates(predicate.ResourceVersionChangedPredicate{})), nil
}

// Reconciles the TLS cert, returns either a bool to indicate if the cert is ready or an error
func (r *SolrCloudReconciler) reconcileAutoCreateTLS(ctx context.Context, instance *solr.SolrCloud) (bool, error) {

	// short circuit this method with a quick check if the cert exists and is ready
	// this is useful b/c it may take many minutes for a cert to be issued, so we avoid
	// all the other checking that happens below while we're waiting for the cert
	foundCert := &certv1.Certificate{}
	if err := r.Get(ctx, types.NamespacedName{Name: instance.Spec.SolrTLS.AutoCreate.Name, Namespace: instance.Namespace}, foundCert); err == nil {
		// cert exists, but is it ready? need to wait until we see the TLS secret
		if foundTLSSecret := r.isCertificateReady(ctx, foundCert, instance.Spec.SolrTLS); foundTLSSecret != nil {
			cert := util.GenerateCertificate(instance)
			return r.afterCertificateReady(ctx, instance, &cert, foundCert, foundTLSSecret)
		}
	}

	r.Log.Info("Reconciling TLS config", "tls", instance.Spec.SolrTLS)

	// cert not found, do full reconcile for TLS ...
	var err error
	var tlsReady bool

	// First, create the keystore password secret if needed
	keystoreSecret := util.GenerateKeystoreSecret(instance)
	foundSecret := &corev1.Secret{}
	err = r.Get(ctx, types.NamespacedName{Name: keystoreSecret.Name, Namespace: keystoreSecret.Namespace}, foundSecret)
	if err != nil && errors.IsNotFound(err) {
		r.Log.Info("Creating keystore secret", "namespace", keystoreSecret.Namespace, "name", keystoreSecret.Name)
		if err := controllerutil.SetControllerReference(instance, &keystoreSecret, r.scheme); err != nil {
			return false, err
		}
		err = r.Create(ctx, &keystoreSecret)
	}
	if err != nil {
		return false, err
	}

	// Create a self-signed cert issuer if no issuerRef provided
	if instance.Spec.SolrTLS.AutoCreate.IssuerRef == nil {
		issuerName := fmt.Sprintf("%s-selfsigned-issuer", instance.Name)
		foundIssuer := &certv1.Issuer{}
		err = r.Get(ctx, types.NamespacedName{Name: issuerName, Namespace: instance.Namespace}, foundIssuer)
		if err != nil && errors.IsNotFound(err) {
			// specified Issuer not found, let's go create a self-signed for this
			issuer := util.GenerateSelfSignedIssuer(instance, issuerName)
			if err := controllerutil.SetControllerReference(instance, &issuer, r.scheme); err != nil {
				return false, err
			}
			r.Log.Info("Creating Self-signed Certificate Issuer", "issuer", issuer)
			err = r.Create(ctx, &issuer)
		} else if err == nil {
			r.Log.Info("Found Self-signed Certificate Issuer", "issuer", issuerName)
		}
		if err != nil {
			return false, err
		}
	} else {
		// real problems arise if we create the Certificate and the Issuer doesn't exist so make we have a good config here
		if instance.Spec.SolrTLS.AutoCreate.IssuerRef.Kind == "Issuer" {
			foundIssuer := &certv1.Issuer{}
			err = r.Get(ctx, types.NamespacedName{Name: instance.Spec.SolrTLS.AutoCreate.IssuerRef.Name, Namespace: instance.Namespace}, foundIssuer)
			if err != nil {
				if errors.IsNotFound(err) {
					r.Log.Info("cert-manager Issuer not found in namespace, cannot create a TLS certificate without an Issuer",
						"issuer", instance.Spec.SolrTLS.AutoCreate.IssuerRef.Name, "ns", instance.Namespace)
				}
				return false, err
			}
		} // else assume ClusterIssuer and good luck
	}

	// Reconcile the Certificate to use for TLS ... A Certificate is a request to Issue the cert, the
	// actual cert lives in a TLS secret created by the Issuer
	cert := util.GenerateCertificate(instance)
	err = r.Get(ctx, types.NamespacedName{Name: cert.Name, Namespace: cert.Namespace}, foundCert)
	if err != nil && errors.IsNotFound(err) {
		r.Log.Info("Creating Certificate", "cert", cert)
		// Set the operator as the owner of the cert
		if err := controllerutil.SetControllerReference(instance, &cert, r.scheme); err != nil {
			return false, err
		}
		// Create the cert
		err = r.Create(ctx, &cert)
		if err != nil {
			return false, err
		}
	} else if err == nil {
		r.Log.Info("Found Certificate, checking if it is ready", "cert", foundCert.Name)
		if foundTLSSecret := r.isCertificateReady(ctx, foundCert, instance.Spec.SolrTLS); foundTLSSecret != nil {
			tlsReady, err = r.afterCertificateReady(ctx, instance, &cert, foundCert, foundTLSSecret)
			if tlsReady {
				r.Log.Info("TLS Certificate reconciled.", "cert", foundCert.Name)
			}
		} else {
			r.Log.Info("Certificate not ready, current status", "status", foundCert.Status)
		}
	}

	if err != nil {
		return false, err
	}

	return tlsReady, nil
}

func (r *SolrCloudReconciler) isCertificateReady(ctx context.Context, cert *certv1.Certificate, tlsOpts *solr.SolrTLSOptions) *corev1.Secret {
	// Cert is ready, lookup the secret holding the keystore
	foundTLSSecret := &corev1.Secret{}
	err := r.Get(ctx, types.NamespacedName{Name: cert.Spec.SecretName, Namespace: cert.Namespace}, foundTLSSecret)
	if err != nil {
		if errors.IsNotFound(err) {
			r.Log.Info("TLS secret not found", "name", cert.Spec.SecretName)
		} else {
			r.Log.Error(err, "TLS secret lookup failed", "name", cert.Spec.SecretName)
		}
		foundTLSSecret = nil
	}

	if foundTLSSecret == nil {
		if cert.Status.Conditions != nil {
			for _, cond := range cert.Status.Conditions {
				if cond.Type == certv1.CertificateConditionIssuing {
					r.Log.Info("Certificate is still issuing", "name", cert.Name, "status", cond.Status)
					break
				}
			}
		}
	}

	// Make sure the secret containing the keystore password exists as well
	if foundTLSSecret != nil {
		keyStorePasswordSecret := &corev1.Secret{}
		err := r.Get(ctx, types.NamespacedName{Name: tlsOpts.KeyStorePasswordSecret.Name, Namespace: foundTLSSecret.Namespace}, keyStorePasswordSecret)
		if err != nil {
			r.Log.Error(err, "Keystore password secret not found", "name", tlsOpts.KeyStorePasswordSecret.Name)
			return nil
		}
	}

	return foundTLSSecret
}

// Once the cert is ready, apply any changes if needed, otherwise, stash the TLSSecretVersion
func (r *SolrCloudReconciler) afterCertificateReady(ctx context.Context, instance *solr.SolrCloud, cert *certv1.Certificate, foundCert *certv1.Certificate, foundTLSSecret *corev1.Secret) (bool, error) {
	// see if the create config changed, thus requiring a change to the underlying Certificate object
	var err error
	if util.CopyCreateCertificateFields(cert, foundCert) {
		r.Log.Info("Certificate fields changed, updating", "cert", foundCert)
		if instance.Spec.SolrTLS.RestartOnTLSSecretUpdate {
			// tricky ~ we have to delete the TLS secret or the cert won't get re-issued
			// but we only do this if we track the version
			r.Log.Info("Deleting TLS secret because the Certificate changed", "cert", foundCert.Name)
			err = r.Delete(ctx, foundTLSSecret)
			if err != nil {
				return false, err
			}
			r.Log.Info("Deleted TLS secret so it gets re-created after cert update", "secret", foundTLSSecret.Name)
		}

		// now update the existing Certificate to trigger the cert-manager to re-issue it
		err = r.Update(ctx, foundCert)
		if err != nil {
			return false, err
		}

		// just updated the cert, assume it's not ready and re-queue
		return false, nil
	} else {
		// cert exists, is ready and has no changes

		// let's add our controller ref to it so it gets cleaned up
		if foundTLSSecret.OwnerReferences == nil || len(foundTLSSecret.OwnerReferences) == 0 {
			if err := controllerutil.SetControllerReference(instance, foundTLSSecret, r.scheme); err != nil {
				return false, err
			}

			// have to update the secret because we didn't create it (the Issuer did)
			if err := r.Update(ctx, foundTLSSecret); err != nil {
				return false, err
			}
		}

		return true, nil
	}
}<|MERGE_RESOLUTION|>--- conflicted
+++ resolved
@@ -189,6 +189,7 @@
 	}
 
 	// Generate ConfigMap unless the user supplied a custom ConfigMap for solr.xml
+	// Generate ConfigMap unless the user supplied a custom ConfigMap for solr.xml
 	configMapInfo := make(map[string]string)
 	if instance.Spec.CustomSolrKubeOptions.ConfigMapOptions != nil && instance.Spec.CustomSolrKubeOptions.ConfigMapOptions.ProvidedConfigMap != "" {
 		providedConfigMapName := instance.Spec.CustomSolrKubeOptions.ConfigMapOptions.ProvidedConfigMap
@@ -214,17 +215,6 @@
 				// make sure the user-provided solr.xml is valid
 				if !strings.Contains(solrXml, "${hostPort:") {
 					return requeueOrNot,
-<<<<<<< HEAD
-						fmt.Errorf("custom solr.xml in ConfigMap %s must contain a placeholder for the 'hostPort' variable, such as <int name=\"hostPort\">${hostPort:80}</int>",
-							instance.Spec.CustomSolrKubeOptions.ConfigMapOptions.ProvidedConfigMap)
-				}
-				// stored in the pod spec annotations on the statefulset so that we get a restart when solr.xml changes
-				solrXmlMd5 = fmt.Sprintf("%x", md5.Sum([]byte(solrXml)))
-				solrXmlConfigMapName = foundConfigMap.Name
-			} else {
-				return requeueOrNot, fmt.Errorf("required 'solr.xml' key not found in provided ConfigMap %s",
-					instance.Spec.CustomSolrKubeOptions.ConfigMapOptions.ProvidedConfigMap)
-=======
 						fmt.Errorf("Custom solr.xml in ConfigMap %s must contain a placeholder for the 'hostPort' variable, such as <int name=\"hostPort\">${hostPort:80}</int>",
 							providedConfigMapName)
 				}
@@ -239,16 +229,10 @@
 					configMapInfo[util.LogXmlMd5Annotation] = fmt.Sprintf("%x", md5.Sum([]byte(logXml)))
 				} // else log4j will automatically refresh for us, so no restart needed
 				configMapInfo[util.LogXmlFile] = foundConfigMap.Name
->>>>>>> 864ed236
 			}
 
 		} else {
-<<<<<<< HEAD
-			return requeueOrNot, fmt.Errorf("provided ConfigMap %s has no data",
-				instance.Spec.CustomSolrKubeOptions.ConfigMapOptions.ProvidedConfigMap)
-=======
 			return requeueOrNot, fmt.Errorf("Provided ConfigMap %s has no data", providedConfigMapName)
->>>>>>> 864ed236
 		}
 	}
 
@@ -354,11 +338,7 @@
 
 	if !blockReconciliationOfStatefulSet {
 		// Generate StatefulSet
-<<<<<<< HEAD
-		statefulSet := util.GenerateStatefulSet(instance, &newStatus, hostNameIpMap, solrXmlConfigMapName, solrXmlMd5, needsPkcs12InitContainer, tlsCertMd5)
-=======
-		statefulSet := util.GenerateStatefulSet(instance, &newStatus, hostNameIpMap, configMapInfo)
->>>>>>> 864ed236
+		statefulSet := util.GenerateStatefulSet(instance, &newStatus, hostNameIpMap, configMapInfo, needsPkcs12InitContainer, tlsCertMd5)
 		if err := controllerutil.SetControllerReference(instance, statefulSet, r.scheme); err != nil {
 			return requeueOrNot, err
 		}
