--- conflicted
+++ resolved
@@ -22,15 +22,6 @@
 	b64 "encoding/base64"
 	"encoding/json"
 	"fmt"
-<<<<<<< HEAD
-	solr "github.com/apache/solr-operator/api/v1beta1"
-	appsv1 "k8s.io/api/apps/v1"
-	corev1 "k8s.io/api/core/v1"
-	netv1 "k8s.io/api/networking/v1"
-	metav1 "k8s.io/apimachinery/pkg/apis/meta/v1"
-	"k8s.io/apimachinery/pkg/util/intstr"
-=======
->>>>>>> f9002d4d
 	"math/rand"
 	"regexp"
 	"sort"
@@ -41,7 +32,7 @@
 	solr "github.com/apache/solr-operator/api/v1beta1"
 	appsv1 "k8s.io/api/apps/v1"
 	corev1 "k8s.io/api/core/v1"
-	netv1 "k8s.io/api/networking/v1beta1"
+	netv1 "k8s.io/api/networking/v1"
 	metav1 "k8s.io/apimachinery/pkg/apis/meta/v1"
 	"k8s.io/apimachinery/pkg/util/intstr"
 )
@@ -621,7 +612,39 @@
 	return containers
 }
 
-<<<<<<< HEAD
+func GenerateBackupRepositoriesForSolrXml(backupRepos []solr.SolrBackupRepository) string {
+	if len(backupRepos) == 0 {
+		return ""
+	}
+	libs := make(map[string]bool, 0)
+	repoXMLs := make([]string, len(backupRepos))
+
+	for i, repo := range backupRepos {
+		for _, lib := range AdditionalRepoLibs(&repo) {
+			libs[lib] = true
+		}
+		repoXMLs[i] = RepoXML(&repo)
+	}
+	sort.Strings(repoXMLs)
+
+	libXml := ""
+	if len(libs) > 0 {
+		libList := make([]string, 0)
+		for lib := range libs {
+			libList = append(libList, lib)
+		}
+		sort.Strings(libList)
+		libXml = fmt.Sprintf("<str name=\"sharedLib\">%s</str>", strings.Join(libList, ","))
+	}
+
+	return fmt.Sprintf(
+		`%s 
+		<backup>
+		%s
+		</backup>`, libXml, strings.Join(repoXMLs, `
+`))
+}
+
 const DefaultSolrXML = `<?xml version="1.0" encoding="UTF-8" ?>
 <solr>
   <solrcloud>
@@ -640,42 +663,9 @@
     <int name="socketTimeout">${socketTimeout:600000}</int>
     <int name="connTimeout">${connTimeout:60000}</int>
   </shardHandlerFactory>
+  %s
 </solr>
 `
-=======
-func GenerateBackupRepositoriesForSolrXml(backupRepos []solr.SolrBackupRepository) string {
-	if len(backupRepos) == 0 {
-		return ""
-	}
-	libs := make(map[string]bool, 0)
-	repoXMLs := make([]string, len(backupRepos))
-
-	for i, repo := range backupRepos {
-		for _, lib := range AdditionalRepoLibs(&repo) {
-			libs[lib] = true
-		}
-		repoXMLs[i] = RepoXML(&repo)
-	}
-	sort.Strings(repoXMLs)
-
-	libXml := ""
-	if len(libs) > 0 {
-		libList := make([]string, 0)
-		for lib := range libs {
-			libList = append(libList, lib)
-		}
-		sort.Strings(libList)
-		libXml = fmt.Sprintf("<str name=\"sharedLib\">%s</str>", strings.Join(libList, ","))
-	}
-
-	return fmt.Sprintf(
-		`%s 
-		<backup>
-		%s
-		</backup>`, libXml, strings.Join(repoXMLs, `
-`))
-}
->>>>>>> f9002d4d
 
 // GenerateConfigMap returns a new corev1.ConfigMap pointer generated for the SolrCloud instance solr.xml
 // solrCloud: SolrCloud instance
@@ -689,31 +679,7 @@
 		annotations = MergeLabelsOrAnnotations(annotations, customOptions.Annotations)
 	}
 
-<<<<<<< HEAD
-=======
 	backupSection := GenerateBackupRepositoriesForSolrXml(solrCloud.Spec.BackupRepositories)
-	solrXml := `<?xml version="1.0" encoding="UTF-8" ?>
-<solr>
-  <solrcloud>
-    <str name="host">${host:}</str>
-    <int name="hostPort">${hostPort:80}</int>
-    <str name="hostContext">${hostContext:solr}</str>
-    <bool name="genericCoreNodeNames">${genericCoreNodeNames:true}</bool>
-    <int name="zkClientTimeout">${zkClientTimeout:30000}</int>
-    <int name="distribUpdateSoTimeout">${distribUpdateSoTimeout:600000}</int>
-    <int name="distribUpdateConnTimeout">${distribUpdateConnTimeout:60000}</int>
-    <str name="zkCredentialsProvider">${zkCredentialsProvider:org.apache.solr.common.cloud.DefaultZkCredentialsProvider}</str>
-    <str name="zkACLProvider">${zkACLProvider:org.apache.solr.common.cloud.DefaultZkACLProvider}</str>
-  </solrcloud>
-  <shardHandlerFactory name="shardHandlerFactory"
-    class="HttpShardHandlerFactory">
-    <int name="socketTimeout">${socketTimeout:600000}</int>
-    <int name="connTimeout">${connTimeout:60000}</int>
-  </shardHandlerFactory>
-  ` + backupSection + `
-</solr>
-`
->>>>>>> f9002d4d
 	configMap := &corev1.ConfigMap{
 		ObjectMeta: metav1.ObjectMeta{
 			Name:        solrCloud.ConfigMapName(),
@@ -722,15 +688,15 @@
 			Annotations: annotations,
 		},
 		Data: map[string]string{
-<<<<<<< HEAD
-			"solr.xml": DefaultSolrXML,
-=======
-			"solr.xml": solrXml,
->>>>>>> f9002d4d
+			"solr.xml": GenerateSolrXMLString(backupSection),
 		},
 	}
 
 	return configMap
+}
+
+func GenerateSolrXMLString(backupSection string) string {
+	return fmt.Sprintf(DefaultSolrXML, backupSection)
 }
 
 // GenerateCommonService returns a new corev1.Service pointer generated for the entire SolrCloud instance
