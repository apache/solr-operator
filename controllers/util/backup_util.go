/*
 * Licensed to the Apache Software Foundation (ASF) under one or more
 * contributor license agreements.  See the NOTICE file distributed with
 * this work for additional information regarding copyright ownership.
 * The ASF licenses this file to You under the Apache License, Version 2.0
 * (the "License"); you may not use this file except in compliance with
 * the License.  You may obtain a copy of the License at
 *
 *     http://www.apache.org/licenses/LICENSE-2.0
 *
 * Unless required by applicable law or agreed to in writing, software
 * distributed under the License is distributed on an "AS IS" BASIS,
 * WITHOUT WARRANTIES OR CONDITIONS OF ANY KIND, either express or implied.
 * See the License for the specific language governing permissions and
 * limitations under the License.
 */

package util

import (
	"bytes"
	"fmt"
	solr "github.com/apache/solr-operator/api/v1beta1"
	"github.com/apache/solr-operator/controllers/util/solr_api"
	"github.com/go-logr/logr"
	batchv1 "k8s.io/api/batch/v1"
	corev1 "k8s.io/api/core/v1"
	metav1 "k8s.io/apimachinery/pkg/apis/meta/v1"
	"k8s.io/apimachinery/pkg/runtime"
	"k8s.io/client-go/kubernetes"
	"k8s.io/client-go/rest"
	"k8s.io/client-go/tools/remotecommand"
	"net/url"
)

const (
	TarredFile       = "/var/solr/data/backup-restore/backup.tgz"
	CleanupCommand   = " && rm -rf " + BaseBackupRestorePath + "/*"
	BackupTarCommand = "cd " + BaseBackupRestorePath + " && tar -czf /tmp/backup.tgz * " + CleanupCommand + " && mv /tmp/backup.tgz " + TarredFile + " && chmod -R a+rwx " + TarredFile + " && cd - && "

	AWSSecretDir = "/var/aws"

	JobTTLSeconds = int32(60)
)

func GetBackupRepositoryByName(backupRepos []solr.SolrBackupRepository, repositoryName string) *solr.SolrBackupRepository {
	// If no name is given and only 1 repo exists, return the repo
	if repositoryName == "" && len(backupRepos) == 1 {
		return &backupRepos[0]
	}
	//Build map of string->BackupRepository
	for _, repo := range backupRepos {
		if repo.Name == repositoryName {
			return &repo
		}
	}
	return nil
}

func AsyncIdForCollectionBackup(collection string, backupName string) string {
	return fmt.Sprintf("%s-%s", backupName, collection)
}

func CheckStatusOfCollectionBackups(backup *solr.SolrBackup) (allFinished bool) {
	fals := false

	// Check if all collection backups have been completed, this is updated in the loop
	allFinished = len(backup.Status.CollectionBackupStatuses) > 0

	// Check if persistence should be skipped if no backup completed successfully
	anySuccessful := false

	for _, collectionStatus := range backup.Status.CollectionBackupStatuses {
		allFinished = allFinished && collectionStatus.Finished
		anySuccessful = anySuccessful || (collectionStatus.Successful != nil && *collectionStatus.Successful)
	}
	if allFinished && !anySuccessful {
		backup.Status.Finished = true
		if backup.Status.Successful == nil {
			backup.Status.Successful = &fals
		}
	}
	return
}

func GenerateBackupPersistenceJobForCloud(managedBackupRepository *solr.SolrBackupRepository, backup *solr.SolrBackup, solrCloud *solr.SolrCloud) *batchv1.Job {
	backupVolume, _ := RepoVolumeSourceAndMount(managedBackupRepository, solrCloud.Name)
	solrCloudBackupDirectoryOverride := managedBackupRepository.Managed.Directory
	return GenerateBackupPersistenceJob(backup, backupVolume, BackupSubPathForCloud(solrCloudBackupDirectoryOverride, solrCloud.Name, backup.Name))
}

// GenerateBackupPersistenceJob creates a Job that will persist backup data and purge the backup from the solrBackupVolume
func GenerateBackupPersistenceJob(solrBackup *solr.SolrBackup, solrBackupVolume *corev1.VolumeSource, backupSubPath string) *batchv1.Job {
	copyLabels := solrBackup.GetLabels()
	if copyLabels == nil {
		copyLabels = map[string]string{}
	}
	labels := solrBackup.SharedLabelsWith(solrBackup.GetLabels())

	// ttlSeconds := JobTTLSeconds

	image, env, command, volume, volumeMount, numRetries := GeneratePersistenceOptions(solrBackup, solrBackupVolume)

	volumes := []corev1.Volume{
		{
			Name:         "backup-data",
			VolumeSource: *solrBackupVolume,
		},
	}
	volumeMounts := []corev1.VolumeMount{
		{
			MountPath: BaseBackupRestorePath,
			Name:      "backup-data",
			SubPath:   backupSubPath,
			ReadOnly:  false,
		},
	}
	if volume != nil && volumeMount != nil {
		volumes = append(volumes, *volume)
		volumeMounts = append(volumeMounts, *volumeMount)
	}

	parallelismAndCompletions := int32(1)
	solrGroup := int64(DefaultSolrGroup)
	solrUser := int64(DefaultSolrUser)

	job := &batchv1.Job{
		ObjectMeta: metav1.ObjectMeta{
			Name:      solrBackup.PersistenceJobName(),
			Namespace: solrBackup.GetNamespace(),
			Labels:    labels,
		},
		Spec: batchv1.JobSpec{
			// TTLSecondsAfterFinished: &ttlSeconds,
			BackoffLimit: numRetries,
			Parallelism:  &parallelismAndCompletions,
			Completions:  &parallelismAndCompletions,
			Template: corev1.PodTemplateSpec{
				ObjectMeta: metav1.ObjectMeta{
					Labels: labels,
				},
				Spec: corev1.PodSpec{
					Volumes: volumes,
					Containers: []corev1.Container{
						{
							Name:            "backup-persistence",
							Image:           image.ToImageName(),
							ImagePullPolicy: image.PullPolicy,
							VolumeMounts:    volumeMounts,
							Env:             env,
							Command:         command,
						},
					},
					SecurityContext: &corev1.PodSecurityContext{
						RunAsUser:  &solrUser,
						RunAsGroup: &solrGroup,
						FSGroup:    &solrGroup,
					},
					RestartPolicy: corev1.RestartPolicyNever,
				},
			},
		},
	}
	return job
}

// GeneratePersistenceOptions creates options for a Job that will persist backup data
func GeneratePersistenceOptions(solrBackup *solr.SolrBackup, solrBackupVolume *corev1.VolumeSource) (image solr.ContainerImage, envVars []corev1.EnvVar, command []string, volume *corev1.Volume, volumeMount *corev1.VolumeMount, numRetries *int32) {
	// 'Persistence' expected to be non-nil
	persistenceSource := solrBackup.Spec.Persistence
	if persistenceSource.Volume != nil {
		// Options for persisting to a volume
		image = persistenceSource.Volume.BusyBoxImage
		envVars = []corev1.EnvVar{
			{
				Name:  "FILE_NAME",
				Value: persistenceSource.Volume.Filename,
			},
		}

		finalLocation := BaseBackupRestorePath
		// If the persistence volume is the same as the backup volume, we cannot mount the same volume twice.
		if !DeepEqualWithNils(*solrBackupVolume, persistenceSource.Volume.VolumeSource) {
			finalLocation = "/var/backup-persistence"
			volume = &corev1.Volume{
				Name:         "persistence",
				VolumeSource: persistenceSource.Volume.VolumeSource,
			}
			volumeMount = &corev1.VolumeMount{
				Name:      "persistence",
				SubPath:   persistenceSource.Volume.Path,
				ReadOnly:  false,
				MountPath: finalLocation,
			}
		}
		// Copy the information to the persistent storage, and delete it from the backup-restore volume.
		command = []string{"sh", "-c", BackupTarCommand + "mv " + TarredFile + " \"" + finalLocation + "/${FILE_NAME}\""}

		r := int32(1)
		numRetries = &r
	} else if persistenceSource.S3 != nil {
		s3 := persistenceSource.S3
		// Options for persisting to S3
		image = s3.AWSCliImage
		envVars = []corev1.EnvVar{
			{
				Name:  "BUCKET",
				Value: s3.Bucket,
			},
			{
				Name:  "KEY",
				Value: s3.Key,
			},
			{
				Name:  "ENDPOINT_URL",
				Value: s3.EndpointUrl,
			},
		}
		// Set up optional Environment variables
		if s3.Region != "" {
			envVars = append(envVars, corev1.EnvVar{
				Name:  "AWS_DEFAULT_REGION",
				Value: s3.Region,
			})
		}
		if s3.Secrets.AccessKeyId != "" {
			envVars = append(envVars, corev1.EnvVar{
				Name: "AWS_ACCESS_KEY_ID",
				ValueFrom: &corev1.EnvVarSource{
					SecretKeyRef: &corev1.SecretKeySelector{
						LocalObjectReference: corev1.LocalObjectReference{
							Name: s3.Secrets.Name,
						},
						Key: s3.Secrets.AccessKeyId,
					},
				},
			})
		}
		if s3.Secrets.SecretAccessKey != "" {
			envVars = append(envVars, corev1.EnvVar{
				Name: "AWS_SECRET_ACCESS_KEY",
				ValueFrom: &corev1.EnvVarSource{
					SecretKeyRef: &corev1.SecretKeySelector{
						LocalObjectReference: corev1.LocalObjectReference{
							Name: s3.Secrets.Name,
						},
						Key: s3.Secrets.SecretAccessKey,
					},
				},
			})
		}
		if s3.Secrets.ConfigFile != "" {
			envVars = append(envVars, corev1.EnvVar{
				Name:  "AWS_CONFIG_FILE",
				Value: AWSSecretDir + "/config",
			})
		}
		if s3.Secrets.CredentialsFile != "" {
			envVars = append(envVars, corev1.EnvVar{
				Name:  "AWS_SHARED_CREDENTIALS_FILE",
				Value: AWSSecretDir + "/credentials",
			})
		}

		// If a config or credentials file is provided in the secrets, load them up in a volume
		if s3.Secrets.ConfigFile != "" || s3.Secrets.CredentialsFile != "" {
			readonly := int32(400)
			volume = &corev1.Volume{
				Name: "awsSecrets",
				VolumeSource: corev1.VolumeSource{
					Secret: &corev1.SecretVolumeSource{
						SecretName: s3.Secrets.Name,
						Items: []corev1.KeyToPath{
							{
								Key:  s3.Secrets.ConfigFile,
								Path: "config",
								Mode: &readonly,
							},
							{
								Key:  s3.Secrets.CredentialsFile,
								Path: "credentials",
								Mode: &readonly,
							},
						},
					},
				},
			}
			volumeMount = &corev1.VolumeMount{
				Name:      "awsSecrets",
				ReadOnly:  true,
				MountPath: AWSSecretDir,
			}
		}

		// Only include the endpoint URL if it's provided
		includeUrl := ""
		if s3.EndpointUrl != "" {
			includeUrl = "--endpoint-url \"${ENDPOINT_URL}\" "
		}

		command = []string{"sh", "-c", BackupTarCommand + "aws s3 cp " + includeUrl + TarredFile + " \"s3://${BUCKET}/${KEY}\""}
		numRetries = persistenceSource.S3.Retries
	}

	return image, envVars, command, volume, volumeMount, numRetries
}

<<<<<<< HEAD
func StartBackupForCollection(cloud *solr.SolrCloud, collection string, backupName string, httpHeaders map[string]string, logger logr.Logger) (success bool, err error) {
=======
func GenerateQueryParamsForBackup(backupRepository *solr.SolrBackupRepository, backup *solr.SolrBackup, collection string) url.Values {
>>>>>>> f9002d4d
	queryParams := url.Values{}
	queryParams.Add("action", "BACKUP")
	queryParams.Add("collection", collection)
	queryParams.Add("name", collection)
	queryParams.Add("async", AsyncIdForCollectionBackup(collection, backup.Name))
	queryParams.Add("location", BackupLocationPath(backupRepository, backup.Name))
	queryParams.Add("repository", backup.Spec.RepositoryName)
	return queryParams
}

func StartBackupForCollection(cloud *solr.SolrCloud, backupRepository *solr.SolrBackupRepository, backup *solr.SolrBackup, collection string, httpHeaders map[string]string) (success bool, err error) {
	queryParams := GenerateQueryParamsForBackup(backupRepository, backup, collection)
	resp := &solr_api.SolrAsyncResponse{}

<<<<<<< HEAD
	logger.Info("Calling to start collection backup", "solrCloud", cloud.Name, "collection", collection)
=======
	log.Info("Calling to start collection backup", "namespace", cloud.Namespace, "cloud", cloud.Name, "collection", collection, "backup", backup.Name)
>>>>>>> f9002d4d
	err = solr_api.CallCollectionsApi(cloud, queryParams, httpHeaders, resp)

	if err == nil {
		if resp.ResponseHeader.Status == 0 {
			success = true
		}
	} else {
<<<<<<< HEAD
		logger.Error(err, "Error starting collection backup", "solrCloud", cloud.Name, "collection", collection)
=======
		log.Error(err, "Error starting collection backup", "namespace", cloud.Namespace, "cloud", cloud.Name, "collection", collection, "backup", backup.Name)
>>>>>>> f9002d4d
	}

	return success, err
}

func CheckBackupForCollection(cloud *solr.SolrCloud, collection string, backupName string, httpHeaders map[string]string, logger logr.Logger) (finished bool, success bool, asyncStatus string, err error) {
	queryParams := url.Values{}
	queryParams.Add("action", "REQUESTSTATUS")
	queryParams.Add("requestid", AsyncIdForCollectionBackup(collection, backupName))

	resp := &solr_api.SolrAsyncResponse{}

	logger.Info("Calling to check on collection backup", "solrCloud", cloud.Name, "collection", collection)
	err = solr_api.CallCollectionsApi(cloud, queryParams, httpHeaders, resp)

	if err == nil {
		if resp.ResponseHeader.Status == 0 {
			asyncStatus = resp.Status.AsyncState
			if resp.Status.AsyncState == "completed" {
				finished = true
				success = true
			}
			if resp.Status.AsyncState == "failed" {
				finished = true
				success = false
			}
		}
	} else {
		logger.Error(err, "Error checking on collection backup", "solrCloud", cloud.Name, "collection", collection)
	}

	return finished, success, asyncStatus, err
}

func DeleteAsyncInfoForBackup(cloud *solr.SolrCloud, collection string, backupName string, httpHeaders map[string]string, logger logr.Logger) (err error) {
	queryParams := url.Values{}
	queryParams.Add("action", "DELETESTATUS")
	queryParams.Add("requestid", AsyncIdForCollectionBackup(collection, backupName))

	resp := &solr_api.SolrAsyncResponse{}

	logger.Info("Calling to delete async info for backup command.", "solrCloud", cloud.Name, "collection", collection)
	err = solr_api.CallCollectionsApi(cloud, queryParams, httpHeaders, resp)
	if err != nil {
		logger.Error(err, "Error deleting async data for collection backup", "solrCloud", cloud.Name, "collection", collection)
	}

	return err
}

func EnsureDirectoryForBackup(solrCloud *solr.SolrCloud, backupRepository *solr.SolrBackupRepository, backupName string, config *rest.Config) (err error) {
	// Directory creation only required/possible for managed (i.e. local) backups
	if IsRepoManaged(backupRepository) {
		backupPath := BackupLocationPath(backupRepository, backupName)
		return RunExecForPod(
			solrCloud.GetAllSolrNodeNames()[0],
			solrCloud.Namespace,
			[]string{"/bin/bash", "-c", "rm -rf " + backupPath + " && mkdir -p " + backupPath},
			*config,
		)
	}
	return nil
}

func RunExecForPod(podName string, namespace string, command []string, config rest.Config) (err error) {
	client := &kubernetes.Clientset{}
	if client, err = kubernetes.NewForConfig(&config); err != nil {
		return err
	}
	req := client.CoreV1().RESTClient().Post().
		Resource("pods").
		Name(podName).
		Namespace(namespace).
		SubResource("exec")
	scheme := runtime.NewScheme()
	if err := corev1.AddToScheme(scheme); err != nil {
		return fmt.Errorf("error adding to scheme: %v", err)
	}

	parameterCodec := runtime.NewParameterCodec(scheme)
	req.VersionedParams(&corev1.PodExecOptions{
		Command:   command,
		Container: "solrcloud-node",
		Stdin:     false,
		Stdout:    true,
		Stderr:    true,
		TTY:       false,
	}, parameterCodec)

	exec, err := remotecommand.NewSPDYExecutor(&config, "POST", req.URL())
	if err != nil {
		return fmt.Errorf("error while creating Executor: %v", err)
	}

	var stdout, stderr bytes.Buffer
	err = exec.Stream(remotecommand.StreamOptions{
		Stdout: &stdout,
		Stderr: &stderr,
		Tty:    false,
	})

	if err != nil {
		return fmt.Errorf("error in Stream: %v", err)
	}

	return nil
}<|MERGE_RESOLUTION|>--- conflicted
+++ resolved
@@ -305,11 +305,7 @@
 	return image, envVars, command, volume, volumeMount, numRetries
 }
 
-<<<<<<< HEAD
-func StartBackupForCollection(cloud *solr.SolrCloud, collection string, backupName string, httpHeaders map[string]string, logger logr.Logger) (success bool, err error) {
-=======
 func GenerateQueryParamsForBackup(backupRepository *solr.SolrBackupRepository, backup *solr.SolrBackup, collection string) url.Values {
->>>>>>> f9002d4d
 	queryParams := url.Values{}
 	queryParams.Add("action", "BACKUP")
 	queryParams.Add("collection", collection)
@@ -320,15 +316,11 @@
 	return queryParams
 }
 
-func StartBackupForCollection(cloud *solr.SolrCloud, backupRepository *solr.SolrBackupRepository, backup *solr.SolrBackup, collection string, httpHeaders map[string]string) (success bool, err error) {
+func StartBackupForCollection(cloud *solr.SolrCloud, backupRepository *solr.SolrBackupRepository, backup *solr.SolrBackup, collection string, httpHeaders map[string]string, logger logr.Logger) (success bool, err error) {
 	queryParams := GenerateQueryParamsForBackup(backupRepository, backup, collection)
 	resp := &solr_api.SolrAsyncResponse{}
 
-<<<<<<< HEAD
 	logger.Info("Calling to start collection backup", "solrCloud", cloud.Name, "collection", collection)
-=======
-	log.Info("Calling to start collection backup", "namespace", cloud.Namespace, "cloud", cloud.Name, "collection", collection, "backup", backup.Name)
->>>>>>> f9002d4d
 	err = solr_api.CallCollectionsApi(cloud, queryParams, httpHeaders, resp)
 
 	if err == nil {
@@ -336,11 +328,7 @@
 			success = true
 		}
 	} else {
-<<<<<<< HEAD
 		logger.Error(err, "Error starting collection backup", "solrCloud", cloud.Name, "collection", collection)
-=======
-		log.Error(err, "Error starting collection backup", "namespace", cloud.Namespace, "cloud", cloud.Name, "collection", collection, "backup", backup.Name)
->>>>>>> f9002d4d
 	}
 
 	return success, err
