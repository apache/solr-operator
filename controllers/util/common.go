/*
 * Licensed to the Apache Software Foundation (ASF) under one or more
 * contributor license agreements.  See the NOTICE file distributed with
 * this work for additional information regarding copyright ownership.
 * The ASF licenses this file to You under the Apache License, Version 2.0
 * (the "License"); you may not use this file except in compliance with
 * the License.  You may obtain a copy of the License at
 *
 *     http://www.apache.org/licenses/LICENSE-2.0
 *
 * Unless required by applicable law or agreed to in writing, software
 * distributed under the License is distributed on an "AS IS" BASIS,
 * WITHOUT WARRANTIES OR CONDITIONS OF ANY KIND, either express or implied.
 * See the License for the specific language governing permissions and
 * limitations under the License.
 */

package util

import (
	"reflect"
	"strconv"
	"strings"

	"github.com/go-logr/logr"
	appsv1 "k8s.io/api/apps/v1"
	corev1 "k8s.io/api/core/v1"
	netv1 "k8s.io/api/networking/v1"
	metav1 "k8s.io/apimachinery/pkg/apis/meta/v1"
	"k8s.io/apimachinery/pkg/runtime"
	"k8s.io/utils/pointer"
	"sigs.k8s.io/controller-runtime/pkg/controller/controllerutil"
<<<<<<< HEAD
	"sigs.k8s.io/controller-runtime/pkg/reconcile"
	"strconv"
	"strings"
	"time"
=======
)

var (
	SecretReadOnlyPermissions int32 = 440
	PublicReadOnlyPermissions int32 = 444
>>>>>>> f9002d4d
)

// Set the requeueAfter if it has not been set, or is greater than the new time to requeue at
func updateRequeueAfter(requeueOrNot *reconcile.Result, newWait time.Duration) {
	if requeueOrNot.RequeueAfter <= 0 || requeueOrNot.RequeueAfter > newWait {
		requeueOrNot.RequeueAfter = newWait
	}
}

// CopyLabelsAndAnnotations copies the labels and annotations from one object to another.
// Additional Labels and Annotations in the 'to' object will not be removed.
// Returns true if there are updates required to the object.
func CopyLabelsAndAnnotations(from, to *metav1.ObjectMeta, logger logr.Logger) (requireUpdate bool) {
	if len(to.Labels) == 0 && len(from.Labels) > 0 {
		to.Labels = make(map[string]string, len(from.Labels))
	}
	for k, v := range from.Labels {
		if to.Labels[k] != v {
			requireUpdate = true
			logger.Info("Update Label", "label", k, "newValue", v, "oldValue", to.Labels[k])
			to.Labels[k] = v
		}
	}

	if len(to.Annotations) == 0 && len(from.Annotations) > 0 {
		to.Annotations = make(map[string]string, len(from.Annotations))
	}
	for k, v := range from.Annotations {
		if to.Annotations[k] != v {
			requireUpdate = true
			logger.Info("Update Annotation", "annotation", k, "newValue", v, "oldValue", to.Annotations[k])
			to.Annotations[k] = v
		}
	}

	return requireUpdate
}

func DuplicateLabelsOrAnnotations(from map[string]string) map[string]string {
	to := make(map[string]string, len(from))
	for k, v := range from {
		to[k] = v
	}
	return to
}

func MergeLabelsOrAnnotations(base, additional map[string]string) map[string]string {
	merged := DuplicateLabelsOrAnnotations(base)
	for k, v := range additional {
		if _, alreadyExists := merged[k]; !alreadyExists {
			merged[k] = v
		}
	}
	return merged
}

// DeepEqualWithNils returns a deepEquals call that treats nil and zero-length maps, arrays and slices as the same.
func DeepEqualWithNils(x, y interface{}) bool {
	if (x == nil) != (y == nil) {
		// Make sure that x is not the nil value
		if x == nil {
			x = y
		}
		v := reflect.ValueOf(x)
		switch v.Kind() {
		case reflect.Array:
		case reflect.Map:
		case reflect.Slice:
			return v.Len() == 0
		}
	}
	return reflect.DeepEqual(x, y)
}

// ContainsString helper function to test string contains
func ContainsString(slice []string, s string) bool {
	for _, item := range slice {
		if item == s {
			return true
		}
	}
	return false
}

// RemoveString helper function to remove string
func RemoveString(slice []string, s string) (result []string) {
	for _, item := range slice {
		if item == s {
			continue
		}
		result = append(result, item)
	}
	return
}

// IsPVCOrphan determines whether the given name represents a PVC that is an orphan, or no longer has a pod associated with it.
func IsPVCOrphan(pvcName string, replicas int32) bool {
	index := strings.LastIndexAny(pvcName, "-")
	if index == -1 {
		return false
	}

	ordinal, err := strconv.Atoi(pvcName[index+1:])
	if err != nil {
		return false
	}

	return int32(ordinal) >= replicas
}

// customizeProbe builds the probe logic used for pod liveness, readiness, startup checks
func customizeProbe(initialProbe *corev1.Probe, customProbe corev1.Probe) *corev1.Probe {
	if customProbe.InitialDelaySeconds != 0 {
		initialProbe.InitialDelaySeconds = customProbe.InitialDelaySeconds
	}

	if customProbe.TimeoutSeconds != 0 {
		initialProbe.TimeoutSeconds = customProbe.TimeoutSeconds
	}

	if customProbe.SuccessThreshold != 0 {
		initialProbe.SuccessThreshold = customProbe.SuccessThreshold
	}

	if customProbe.FailureThreshold != 0 {
		initialProbe.FailureThreshold = customProbe.FailureThreshold
	}

	if customProbe.PeriodSeconds != 0 {
		initialProbe.PeriodSeconds = customProbe.PeriodSeconds
	}

	if customProbe.Handler.Exec != nil || customProbe.Handler.HTTPGet != nil || customProbe.Handler.TCPSocket != nil {
		initialProbe.Handler = customProbe.Handler
	}

	return initialProbe
}

// CopyConfigMapFields copies the owned fields from one ConfigMap to another
func CopyConfigMapFields(from, to *corev1.ConfigMap, logger logr.Logger) bool {
	logger = logger.WithValues("kind", "configMap")
	requireUpdate := CopyLabelsAndAnnotations(&from.ObjectMeta, &to.ObjectMeta, logger)

	// Don't copy the entire Spec, because we can't overwrite the clusterIp field

	if !DeepEqualWithNils(to.Data, from.Data) {
		requireUpdate = true
		logger.Info("Update required because field changed", "field", "Data", "from", to.Data, "to", from.Data)
	}
	to.Data = from.Data

	return requireUpdate
}

// CopyServiceFields copies the owned fields from one Service to another
func CopyServiceFields(from, to *corev1.Service, logger logr.Logger) bool {
	logger = logger.WithValues("kind", "service")
	requireUpdate := CopyLabelsAndAnnotations(&from.ObjectMeta, &to.ObjectMeta, logger)

	// Don't copy the entire Spec, because we can't overwrite the clusterIp field

	if !DeepEqualWithNils(to.Spec.Selector, from.Spec.Selector) {
		requireUpdate = true
		logger.Info("Update required because field changed", "field", "Spec.Selector", "from", to.Spec.Selector, "to", from.Spec.Selector)
	}
	to.Spec.Selector = from.Spec.Selector

	if !DeepEqualWithNils(to.Spec.Ports, from.Spec.Ports) {
		requireUpdate = true
		logger.Info("Update required because field changed", "field", "Spec.Ports", "from", to.Spec.Ports, "to", from.Spec.Ports)
	}
	to.Spec.Ports = from.Spec.Ports

	if !DeepEqualWithNils(to.Spec.ExternalName, from.Spec.ExternalName) {
		requireUpdate = true
		logger.Info("Update required because field changed", "field", "Spec.ExternalName", "from", to.Spec.ExternalName, "to", from.Spec.ExternalName)
	}
	to.Spec.ExternalName = from.Spec.ExternalName

	if !DeepEqualWithNils(to.Spec.PublishNotReadyAddresses, from.Spec.PublishNotReadyAddresses) {
		requireUpdate = true
		logger.Info("Update required because field changed", "field", "Spec.PublishNotReadyAddresses", "from", to.Spec.PublishNotReadyAddresses, "to", from.Spec.PublishNotReadyAddresses)
	}
	to.Spec.PublishNotReadyAddresses = from.Spec.PublishNotReadyAddresses

	return requireUpdate
}

// CopyIngressFields copies the owned fields from one Ingress to another
func CopyIngressFields(from, to *netv1.Ingress, logger logr.Logger) bool {
	logger = logger.WithValues("kind", "ingress")
	requireUpdate := CopyLabelsAndAnnotations(&from.ObjectMeta, &to.ObjectMeta, logger)

	if len(to.Spec.Rules) != len(from.Spec.Rules) {
		requireUpdate = true
		logger.Info("Update required because field changed", "field", "Spec.Rules", "from", to.Spec.Rules, "to", from.Spec.Rules)
		to.Spec.Rules = from.Spec.Rules
	} else {
		for i := range from.Spec.Rules {
			ruleBase := "Spec.Rules[" + strconv.Itoa(i) + "]."
			fromRule := &from.Spec.Rules[i]
			toRule := &to.Spec.Rules[i]

			if !DeepEqualWithNils(toRule.Host, fromRule.Host) {
				requireUpdate = true
				logger.Info("Update required because field changed", "field", ruleBase+"Host", "from", toRule.Host, "to", fromRule.Host)
				toRule.Host = fromRule.Host
			}

			if fromRule.HTTP == nil || toRule.HTTP == nil {
				requireUpdate = true
				logger.Info("Update required because field changed", "field", ruleBase+"HTTP", "from", toRule.HTTP, "to", fromRule.HTTP)
				toRule.HTTP = fromRule.HTTP
			} else if len(fromRule.HTTP.Paths) != len(toRule.HTTP.Paths) {
				requireUpdate = true
				logger.Info("Update required because field changed", "field", ruleBase+"HTTP.Paths", "from", toRule.HTTP.Paths, "to", fromRule.HTTP.Paths)
				toRule.HTTP.Paths = fromRule.HTTP.Paths
			} else {
				for j := range fromRule.HTTP.Paths {
					pathBase := ruleBase + "HTTP.Paths[" + strconv.Itoa(j) + "]."
					fromPath := &fromRule.HTTP.Paths[j]
					toPath := &toRule.HTTP.Paths[j]

					if toPath.PathType != nil && !DeepEqualWithNils(toPath.PathType, fromPath.PathType) {
						requireUpdate = true
						logger.Info("Update required because field changed", "field", pathBase+"PathType", "from", toPath.PathType, "to", fromPath.PathType)
						toPath.PathType = fromPath.PathType
					}

					if !DeepEqualWithNils(toPath.Path, fromPath.Path) {
						requireUpdate = true
						logger.Info("Update required because field changed", "field", pathBase+"Path", "from", toPath.Path, "to", fromPath.Path)
						toPath.Path = fromPath.Path
					}

					if !DeepEqualWithNils(toPath.Backend.Service, fromPath.Backend.Service) {
						requireUpdate = true
						logger.Info("Update required because field changed", "field", pathBase+"Backend.Service", "from", toPath.Backend.Service, "to", fromPath.Backend.Service)
						toPath.Backend.Service = fromPath.Backend.Service
					}

					if !DeepEqualWithNils(toPath.Backend.Resource, fromPath.Backend.Resource) {
						requireUpdate = true
						logger.Info("Update required because field changed", "field", pathBase+"Backend.Resource", "from", toPath.Backend.Resource, "to", fromPath.Backend.Resource)
						toPath.Backend.Resource = fromPath.Backend.Resource
					}
				}
			}
		}
	}

	if !DeepEqualWithNils(to.Spec.TLS, from.Spec.TLS) {
		requireUpdate = true
		logger.Info("Update required because field changed", "field", "Spec.TLS", "from", to.Spec.TLS, "to", from.Spec.TLS)
		to.Spec.TLS = from.Spec.TLS
	}

	if !DeepEqualWithNils(to.Spec.IngressClassName, from.Spec.IngressClassName) {
		requireUpdate = true
		logger.Info("Update required because field changed", "field", "Spec.IngressClassName", "from", to.Spec.IngressClassName, "to", from.Spec.IngressClassName)
		to.Spec.IngressClassName = from.Spec.IngressClassName
	}

	return requireUpdate
}

// CopyStatefulSetFields copies the owned fields from one StatefulSet to another
// Returns true if the fields copied from don't match to.
func CopyStatefulSetFields(from, to *appsv1.StatefulSet, logger logr.Logger) bool {
	logger = logger.WithValues("kind", "statefulSet")
	requireUpdate := CopyLabelsAndAnnotations(&from.ObjectMeta, &to.ObjectMeta, logger)

	if !DeepEqualWithNils(to.Spec.Replicas, from.Spec.Replicas) {
		requireUpdate = true
		logger.Info("Update required because field changed", "field", "Spec.Replicas", "from", to.Spec.Replicas, "to", from.Spec.Replicas)
		to.Spec.Replicas = from.Spec.Replicas
	}

	if !DeepEqualWithNils(to.Spec.UpdateStrategy, from.Spec.UpdateStrategy) {
		requireUpdate = true
		logger.Info("Update required because field changed", "field", "Spec.UpdateStrategy", "from", to.Spec.UpdateStrategy, "to", from.Spec.UpdateStrategy)
		to.Spec.UpdateStrategy = from.Spec.UpdateStrategy
	}

	/*
			Kubernetes does not currently support updates to these fields: Selector and PodManagementPolicy

		if !DeepEqualWithNils(to.Spec.Selector, from.Spec.Selector) {
			requireUpdate = true
			logger.Info("Update required because field changed", "field", "Spec.Selector", "from", to.Spec.Selector, "to", from.Spec.Selector)
			to.Spec.Selector = from.Spec.Selector
		}

		if !DeepEqualWithNils(to.Spec.PodManagementPolicy, from.Spec.PodManagementPolicy) {
			requireUpdate = true
			logger.Info("Update required because field changed", "field", "Spec.PodManagementPolicy", "from", to.Spec.PodManagementPolicy, "to", from.Spec.PodManagementPolicy)
			to.Spec.PodManagementPolicy = from.Spec.PodManagementPolicy
		}
	*/

	/*
			Kubernetes does not support modification of VolumeClaimTemplates currently. See:
		    https://github.com/kubernetes/enhancements/issues/661

		if len(from.Spec.VolumeClaimTemplates) > len(to.Spec.VolumeClaimTemplates) {
			requireUpdate = true
			logger.Info("Update required because field changed", "field", "Spec.VolumeClaimTemplates", "from", to.Spec.VolumeClaimTemplates, "to", from.Spec.VolumeClaimTemplates)
			to.Spec.VolumeClaimTemplates = from.Spec.VolumeClaimTemplates
		}
		for i := range from.Spec.VolumeClaimTemplates {
			vctBase := "Spec.VolumeClaimTemplates["+strconv.Itoa(i)+"]."
			fromVct := &from.Spec.VolumeClaimTemplates[i]
			toVct := &to.Spec.VolumeClaimTemplates[i]
			if !DeepEqualWithNils(to.Spec.VolumeClaimTemplates[i].Name, fromVct.Name) {
				requireUpdate = true
				logger.Info("Update required because field changed", "field", vctBase+"Name", "from", toVct.Name, "to", fromVct.Name)
				toVct.Name = fromVct.Name
			}
			if !DeepEqualWithNils(to.Spec.VolumeClaimTemplates[i].Labels, fromVct.Labels) {
				requireUpdate = true
				logger.Info("Update required because field changed", "field", vctBase+"Labels", "from", toVct.Labels, "to", fromVct.Labels)
				toVct.Labels = fromVct.Labels
			}
			if !DeepEqualWithNils(to.Spec.VolumeClaimTemplates[i].Annotations, fromVct.Annotations) {
				requireUpdate = true
				logger.Info("Update required because field changed", "field", vctBase+"Annotations", "from", toVct.Annotations, "to", fromVct.Annotations)
				toVct.Annotations = fromVct.Annotations
			}
			if !DeepEqualWithNils(to.Spec.VolumeClaimTemplates[i].Spec, fromVct.Spec) {
				requireUpdate = true
				logger.Info("Update required because field changed", "field", vctBase+"Spec", "from", toVct.Spec, "to", fromVct.Spec)
				toVct.Spec = fromVct.Spec
			}
		}
	*/

	requireUpdate = CopyPodTemplates(&from.Spec.Template, &to.Spec.Template, "Spec.Template.", logger) || requireUpdate

	return requireUpdate
}

// CopyDeploymentFields copies the owned fields from one Deployment to another
// Returns true if the fields copied from don't match to.
func CopyDeploymentFields(from, to *appsv1.Deployment, logger logr.Logger) bool {
	logger = logger.WithValues("kind", "deployment")
	requireUpdate := CopyLabelsAndAnnotations(&from.ObjectMeta, &to.ObjectMeta, logger)

	if !DeepEqualWithNils(to.Spec.Replicas, from.Spec.Replicas) {
		requireUpdate = true
		logger.Info("Update required because field changed", "field", "Spec.Replicas", "from", to.Spec.Replicas, "to", from.Spec.Replicas)
		to.Spec.Replicas = from.Spec.Replicas
	}

	if !DeepEqualWithNils(to.Spec.Selector, from.Spec.Selector) {
		requireUpdate = true
		logger.Info("Update required because field changed", "field", "Spec.Selector", "from", to.Spec.Selector, "to", from.Spec.Selector)
		to.Spec.Selector = from.Spec.Selector
	}

	requireUpdate = CopyPodTemplates(&from.Spec.Template, &to.Spec.Template, "Spec.Template.", logger) || requireUpdate

	return requireUpdate
}

func CopyPodTemplates(from, to *corev1.PodTemplateSpec, basePath string, logger logr.Logger) (requireUpdate bool) {
	if basePath == "" {
		logger = logger.WithValues("kind", "pod")
	}
	if !DeepEqualWithNils(to.Labels, from.Labels) {
		requireUpdate = true
		logger.Info("Update required because field changed", "field", basePath+"Labels", "from", to.Labels, "to", from.Labels)
		to.Labels = from.Labels
	}

	if !DeepEqualWithNils(to.Annotations, from.Annotations) {
		requireUpdate = true
		logger.Info("Update required because field changed", "field", basePath+"Annotations", "from", to.Annotations, "to", from.Annotations)
		to.Annotations = from.Annotations
	}

	requireUpdate = CopyPodContainers(&from.Spec.Containers, &to.Spec.Containers, basePath+"Spec.Containers", logger) || requireUpdate

	requireUpdate = CopyPodContainers(&from.Spec.InitContainers, &to.Spec.InitContainers, basePath+"Spec.InitContainers", logger) || requireUpdate

	requireUpdate = CopyPodVolumes(&from.Spec.Volumes, &to.Spec.Volumes, basePath+"Spec.Volumes", logger) || requireUpdate

	if !DeepEqualWithNils(to.Spec.HostAliases, from.Spec.HostAliases) {
		requireUpdate = true
		to.Spec.HostAliases = from.Spec.HostAliases
		logger.Info("Update required because field changed", "field", basePath+"Spec.HostAliases", "from", to.Spec.HostAliases, "to", from.Spec.HostAliases)
	}

	if !DeepEqualWithNils(to.Spec.ImagePullSecrets, from.Spec.ImagePullSecrets) {
		requireUpdate = true
		logger.Info("Update required because field changed", "field", basePath+"Spec.ImagePullSecrets", "from", to.Spec.ImagePullSecrets, "to", from.Spec.ImagePullSecrets)
		to.Spec.ImagePullSecrets = from.Spec.ImagePullSecrets
	}

	if !DeepEqualWithNils(to.Spec.Affinity, from.Spec.Affinity) {
		requireUpdate = true
		logger.Info("Update required because field changed", "field", basePath+"Spec.Affinity", "from", to.Spec.Affinity, "to", from.Spec.Affinity)
		to.Spec.Affinity = from.Spec.Affinity
	}

	if !DeepEqualWithNils(to.Spec.SecurityContext, from.Spec.SecurityContext) {
		requireUpdate = true
		logger.Info("Update required because field changed", "field", basePath+"Spec.SecurityContext", "from", to.Spec.SecurityContext, "to", from.Spec.SecurityContext)
		to.Spec.SecurityContext = from.Spec.SecurityContext
	}

	if !DeepEqualWithNils(to.Spec.NodeSelector, from.Spec.NodeSelector) {
		requireUpdate = true
		logger.Info("Update required because field changed", "field", basePath+"Spec.NodeSelector", "from", to.Spec.NodeSelector, "to", from.Spec.NodeSelector)
		to.Spec.NodeSelector = from.Spec.NodeSelector
	}

	if !DeepEqualWithNils(to.Spec.Tolerations, from.Spec.Tolerations) {
		requireUpdate = true
		logger.Info("Update required because field changed", "field", basePath+"Spec.Tolerations", "from", to.Spec.Tolerations, "to", from.Spec.Tolerations)
		to.Spec.Tolerations = from.Spec.Tolerations
	}

	if !DeepEqualWithNils(to.Spec.PriorityClassName, from.Spec.PriorityClassName) {
		requireUpdate = true
		logger.Info("Update required because field changed", "field", basePath+"Spec.PriorityClassName", "from", to.Spec.PriorityClassName, "to", from.Spec.PriorityClassName)
		to.Spec.PriorityClassName = from.Spec.PriorityClassName
	}

	if !DeepEqualWithNils(to.Spec.TerminationGracePeriodSeconds, from.Spec.TerminationGracePeriodSeconds) {
		requireUpdate = true
		logger.Info("Update required because field changed", "field", basePath+"Spec.TerminationGracePeriodSeconds", "from", to.Spec.TerminationGracePeriodSeconds, "to", from.Spec.TerminationGracePeriodSeconds)
		to.Spec.TerminationGracePeriodSeconds = from.Spec.TerminationGracePeriodSeconds
	}

	if !DeepEqualWithNils(to.Spec.ServiceAccountName, from.Spec.ServiceAccountName) {
		requireUpdate = true
		logger.Info("Update required because field changed", "field", basePath+"Spec.ServiceAccountName", "from", to.Spec.ServiceAccountName, "to", from.Spec.ServiceAccountName)
		to.Spec.ServiceAccountName = from.Spec.ServiceAccountName
	}

	return requireUpdate
}

func CopyPodContainers(fromPtr, toPtr *[]corev1.Container, basePath string, logger logr.Logger) (requireUpdate bool) {
	to := *toPtr
	from := *fromPtr
	if len(to) != len(from) {
		requireUpdate = true
		logger.Info("Update required because field changed", "field", basePath+"Length", "from", len(to), "to", len(from))
		*toPtr = from
	} else {
		for i := 0; i < len(from); i++ {
			containerBasePath := basePath + "[" + strconv.Itoa(i) + "]."
			if !DeepEqualWithNils(to[i].Name, from[i].Name) {
				requireUpdate = true
				logger.Info("Update required because field changed", "field", containerBasePath+"Name", "from", to[i].Name, "to", from[i].Name)
				to[i].Name = from[i].Name
			}

			if !DeepEqualWithNils(to[i].Image, from[i].Image) {
				requireUpdate = true
				logger.Info("Update required because field changed", "field", containerBasePath+"Image", "from", to[i].Image, "to", from[i].Image)
				to[i].Image = from[i].Image
			}

			if from[i].ImagePullPolicy != "" && !DeepEqualWithNils(to[i].ImagePullPolicy, from[i].ImagePullPolicy) {
				// Only request an update if the requestedPullPolicy is not empty
				// Otherwise kubernetes will specify a defaultPollPolicy and the operator will endlessly recurse, trying to unset the default policy.
				requireUpdate = true
				logger.Info("Update required because field changed", "field", containerBasePath+"ImagePullPolicy", "from", to[i].ImagePullPolicy, "to", from[i].ImagePullPolicy)
			}
			to[i].ImagePullPolicy = from[i].ImagePullPolicy

			if !DeepEqualWithNils(to[i].Command, from[i].Command) {
				requireUpdate = true
				logger.Info("Update required because field changed", "field", containerBasePath+"Command", "from", to[i].Command, "to", from[i].Command)
				to[i].Command = from[i].Command
			}

			if !DeepEqualWithNils(to[i].Args, from[i].Args) {
				requireUpdate = true
				logger.Info("Update required because field changed", "field", containerBasePath+"Args", "from", to[i].Args, "to", from[i].Args)
				to[i].Args = from[i].Args
			}

			if !DeepEqualWithNils(to[i].Env, from[i].Env) {
				requireUpdate = true
				logger.Info("Update required because field changed", "field", containerBasePath+"Env", "from", to[i].Env, "to", from[i].Env)
				to[i].Env = from[i].Env
			}

			if !DeepEqualWithNils(to[i].Resources, from[i].Resources) {
				requireUpdate = true
				logger.Info("Update required because field changed", "field", containerBasePath+"Resources", "from", to[i].Resources, "to", from[i].Resources)
				to[i].Resources = from[i].Resources
			}

			if !DeepEqualWithNils(to[i].VolumeMounts, from[i].VolumeMounts) {
				requireUpdate = true
				logger.Info("Update required because field changed", "field", containerBasePath+"VolumeMounts", "from", to[i].VolumeMounts, "to", from[i].VolumeMounts)
				to[i].VolumeMounts = from[i].VolumeMounts
			}

			if !DeepEqualWithNils(to[i].Ports, from[i].Ports) {
				requireUpdate = true
				logger.Info("Update required because field changed", "field", containerBasePath+"Ports", "from", to[i].Ports, "to", from[i].Ports)
				to[i].Ports = from[i].Ports
			}

			if !DeepEqualWithNils(to[i].Lifecycle, from[i].Lifecycle) {
				requireUpdate = true
				logger.Info("Update required because field changed", "field", containerBasePath+"Lifecycle", "from", to[i].Lifecycle, "to", from[i].Lifecycle)
				to[i].Lifecycle = from[i].Lifecycle
			}

			if !DeepEqualWithNils(to[i].LivenessProbe, from[i].LivenessProbe) {
				requireUpdate = true
				logger.Info("Update required because field changed", "field", containerBasePath+"LivenessProbe", "from", to[i].LivenessProbe, "to", from[i].LivenessProbe)
				to[i].LivenessProbe = from[i].LivenessProbe
			}

			if !DeepEqualWithNils(to[i].ReadinessProbe, from[i].ReadinessProbe) {
				requireUpdate = true
				logger.Info("Update required because field changed", "field", containerBasePath+"ReadinessProbe", "from", to[i].ReadinessProbe, "to", from[i].ReadinessProbe)
				to[i].ReadinessProbe = from[i].ReadinessProbe
			}

			if !DeepEqualWithNils(to[i].StartupProbe, from[i].StartupProbe) {
				requireUpdate = true
				logger.Info("Update required because field changed", "field", containerBasePath+"StartupProbe", "from", to[i].StartupProbe, "to", from[i].StartupProbe)
				to[i].StartupProbe = from[i].StartupProbe
			}

			if !DeepEqualWithNils(to[i].Lifecycle, from[i].Lifecycle) {
				requireUpdate = true
				logger.Info("Update required because field changed", "field", containerBasePath+"Lifecycle", "from", to[i].Lifecycle, "to", from[i].Lifecycle)
				to[i].Lifecycle = from[i].Lifecycle
			}

			if from[i].TerminationMessagePath != "" && !DeepEqualWithNils(to[i].TerminationMessagePath, from[i].TerminationMessagePath) {
				requireUpdate = true
				logger.Info("Update required because field changed", "field", containerBasePath+"TerminationMessagePath", "from", to[i].TerminationMessagePath, "to", from[i].TerminationMessagePath)
				to[i].TerminationMessagePath = from[i].TerminationMessagePath
			}

			if from[i].TerminationMessagePolicy != "" && !DeepEqualWithNils(to[i].TerminationMessagePolicy, from[i].TerminationMessagePolicy) {
				requireUpdate = true
				logger.Info("Update required because field changed", "field", containerBasePath+"TerminationMessagePolicy", "from", to[i].TerminationMessagePolicy, "to", from[i].TerminationMessagePolicy)
				to[i].TerminationMessagePolicy = from[i].TerminationMessagePolicy
			}
		}
	}
	return requireUpdate
}

func CopyPodVolumes(fromPtr, toPtr *[]corev1.Volume, basePath string, logger logr.Logger) (requireUpdate bool) {
	to := *toPtr
	from := *fromPtr
	if len(to) != len(from) {
		requireUpdate = true
		logger.Info("Update required because field changed", "field", basePath+"Length", "from", len(to), "to", len(from))
		*toPtr = from
	} else {
		for i := 0; i < len(from); i++ {
			containerBasePath := basePath + "[" + strconv.Itoa(i) + "]."
			if !DeepEqualWithNils(to[i].Name, from[i].Name) {
				requireUpdate = true
				logger.Info("Update required because field changed", "field", containerBasePath+"Name", "from", to[i].Name, "to", from[i].Name)
				to[i].Name = from[i].Name
			}

			if !DeepEqualWithNils(to[i].VolumeSource, from[i].VolumeSource) {
				requireUpdate = true
				logger.Info("Update required because field changed", "field", containerBasePath+"VolumeSource", "from", to[i].VolumeSource, "to", from[i].VolumeSource)
				to[i].VolumeSource = from[i].VolumeSource
			}
		}
	}
	return requireUpdate
}

// OvertakeControllerRef makes sure that the controlled object has the owner as the controller ref.
// If the object has a different controller, then that ref will be downgraded to an "owner" and the new controller ref will be added
func OvertakeControllerRef(owner metav1.Object, controlled metav1.Object, scheme *runtime.Scheme) (needsUpdate bool, err error) {
	if !metav1.IsControlledBy(controlled, owner) {
		if otherController := metav1.GetControllerOfNoCopy(controlled); otherController != nil {
			otherController.Controller = pointer.BoolPtr(false)
			otherController.BlockOwnerDeletion = pointer.BoolPtr(false)
		}
		err = controllerutil.SetControllerReference(owner, controlled, scheme)
		needsUpdate = true
	}
	return needsUpdate, err
}<|MERGE_RESOLUTION|>--- conflicted
+++ resolved
@@ -21,6 +21,7 @@
 	"reflect"
 	"strconv"
 	"strings"
+	"time"
 
 	"github.com/go-logr/logr"
 	appsv1 "k8s.io/api/apps/v1"
@@ -30,18 +31,12 @@
 	"k8s.io/apimachinery/pkg/runtime"
 	"k8s.io/utils/pointer"
 	"sigs.k8s.io/controller-runtime/pkg/controller/controllerutil"
-<<<<<<< HEAD
 	"sigs.k8s.io/controller-runtime/pkg/reconcile"
-	"strconv"
-	"strings"
-	"time"
-=======
 )
 
 var (
 	SecretReadOnlyPermissions int32 = 440
 	PublicReadOnlyPermissions int32 = 444
->>>>>>> f9002d4d
 )
 
 // Set the requeueAfter if it has not been set, or is greater than the new time to requeue at
