/*
Copyright 2019 Bloomberg Finance LP.

Licensed under the Apache License, Version 2.0 (the "License");
you may not use this file except in compliance with the License.
You may obtain a copy of the License at

    http://www.apache.org/licenses/LICENSE-2.0

Unless required by applicable law or agreed to in writing, software
distributed under the License is distributed on an "AS IS" BASIS,
WITHOUT WARRANTIES OR CONDITIONS OF ANY KIND, either express or implied.
See the License for the specific language governing permissions and
limitations under the License.
*/

package util

import (
	"net/url"
	"strconv"
	"strings"
)

// CreateCollection to request collection creation on SolrCloud
<<<<<<< HEAD
func CreateCollection(cloud string, collection string, numShards int64, replicationFactor int64, autoAddReplicas bool, autoscalingPolicy string, routerName string, routerField string, shards string, collectionConfigName string, namespace string) (success bool, err error) {
=======
func CreateCollection(cloud string, collection string, numShards int64, replicationFactor int64, autoAddReplicas bool, maxShardsPerNode int64, routerName string, routerField string, shards string, collectionConfigName string, namespace string) (success bool, err error) {
>>>>>>> 5b380dc6
	queryParams := url.Values{}
	replicationFactorParameter := strconv.FormatInt(replicationFactor, 10)
	numShardsParameter := strconv.FormatInt(numShards, 10)
	maxShardsPerNodeParameter := strconv.FormatInt(maxShardsPerNode, 10)
	queryParams.Add("action", "CREATE")
	queryParams.Add("name", collection)
	queryParams.Add("replicationFactor", replicationFactorParameter)
	queryParams.Add("maxShardsPerNode", maxShardsPerNodeParameter)
	queryParams.Add("autoAddReplicas", strconv.FormatBool(autoAddReplicas))
	queryParams.Add("policy", autoscalingPolicy)
	queryParams.Add("collection.configName", collectionConfigName)
	queryParams.Add("router.field", routerField)

	if routerName == "implicit" {
		queryParams.Add("router.name", routerName)
		queryParams.Add("shards", shards)
	} else if routerName == "compositeId" {
		queryParams.Add("router.name", routerName)
		queryParams.Add("numShards", numShardsParameter)
	} else {
		log.Info("router.name must be either compositeId or implicit. Provided: ", routerName)
	}

	resp := &SolrAsyncResponse{}

	log.Info("Calling to create collection", "namespace", namespace, "cloud", cloud, "collection", collection)
	err = CallCollectionsApi(cloud, namespace, queryParams, resp)

	if err == nil {
		if resp.ResponseHeader.Status == 0 {
			success = true
		}
	} else {
		log.Error(err, "Error creating collection", "namespace", namespace, "cloud", cloud, "collection", collection)
	}

	return success, err
}

// CreateCollectionAlias to request the creation of an alias to one or more collections
func CreateCollectionAlias(cloud string, alias string, aliasType string, collections []string, namespace string) (err error) {
	queryParams := url.Values{}
	collectionsArray := strings.Join(collections, ",")
	queryParams.Add("action", "CREATEALIAS")
	queryParams.Add("name", alias)
	queryParams.Add("collections", collectionsArray)

	resp := &SolrAsyncResponse{}

	log.Info("Calling to create alias", "namespace", namespace, "cloud", cloud, "alias", alias, "to collections", collectionsArray)
	err = CallCollectionsApi(cloud, namespace, queryParams, resp)

	if err == nil {
		if resp.ResponseHeader.Status == 0 {
			log.Info("Created alias", "alias", alias, "to collection", collectionsArray)
		}
	} else {
		log.Error(err, "Error creating alias", "namespace", namespace, "cloud", cloud, "alias", alias, "to collections", collectionsArray)
	}

	return err

}

// DeleteCollection to request collection deletion on SolrCloud
func DeleteCollection(cloud string, collection string, namespace string) (success bool, err error) {
	queryParams := url.Values{}
	queryParams.Add("action", "DELETE")
	queryParams.Add("name", collection)

	resp := &SolrAsyncResponse{}

	log.Info("Calling to delete collection", "namespace", namespace, "cloud", cloud, "collection", collection)
	err = CallCollectionsApi(cloud, namespace, queryParams, resp)

	if err == nil {
		if resp.ResponseHeader.Status == 0 {
			success = true
		}
	} else {
		log.Error(err, "Error deleting collection", "namespace", namespace, "cloud", cloud, "collection")
	}

	return success, err
}

// DeleteCollectionAlias removes an alias
func DeleteCollectionAlias(cloud string, alias string, namespace string) (success bool, err error) {
	queryParams := url.Values{}
	queryParams.Add("action", "DELETEALIAS")
	queryParams.Add("name", alias)

	resp := &SolrAsyncResponse{}

	log.Info("Calling to delete collection alias", "namespace", namespace, "cloud", cloud, "alias", alias)
	err = CallCollectionsApi(cloud, namespace, queryParams, resp)

	if err == nil {
		if resp.ResponseHeader.Status == 0 {
			success = true
		}
	} else {
		log.Error(err, "Error deleting collection alias", "namespace", namespace, "cloud", cloud, "alias", alias)
	}

	return success, err
}

// ModifyCollection to request collection modification on SolrCloud.
func ModifyCollection(cloud string, collection string, replicationFactor int64, autoAddReplicas bool, maxShardsPerNode int64, autoscalingPolicy string, collectionConfigName string, namespace string) (success bool, err error) {
	queryParams := url.Values{}
	replicationFactorParameter := strconv.FormatInt(replicationFactor, 10)
	maxShardsPerNodeParameter := strconv.FormatInt(maxShardsPerNode, 10)
	queryParams.Add("action", "MODIFYCOLLECTION")
	queryParams.Add("collection", collection)
	queryParams.Add("replicationFactor", replicationFactorParameter)
	queryParams.Add("maxShardsPerNode", maxShardsPerNodeParameter)
	queryParams.Add("autoAddReplicas", strconv.FormatBool(autoAddReplicas))
	queryParams.Add("policy", autoscalingPolicy)
	queryParams.Add("collection.configName", collectionConfigName)

	resp := &SolrAsyncResponse{}

	log.Info("Calling to modify collection", "namespace", namespace, "cloud", cloud, "collection", collection)
	err = CallCollectionsApi(cloud, namespace, queryParams, resp)

	if err == nil {
		if resp.ResponseHeader.Status == 0 {
			success = true
		}
	} else {
		log.Error(err, "Error modifying collection", "namespace", namespace, "cloud", cloud, "collection")
	}

	return success, err
}

// CheckIfCollectionModificationRequired to check if the collection's modifiable parameters have changed in spec and need to be updated
func CheckIfCollectionModificationRequired(cloud string, collection string, replicationFactor int64, autoAddReplicas bool, maxShardsPerNode int64, autoscalingPolicy string, collectionConfigName string, namespace string) (success bool, err error) {
	queryParams := url.Values{}
	replicationFactorParameter := strconv.FormatInt(replicationFactor, 10)
	maxShardsPerNodeParameter := strconv.FormatInt(maxShardsPerNode, 10)
	autoAddReplicasParameter := strconv.FormatBool(autoAddReplicas)
	success = false
	queryParams.Add("action", "CLUSTERSTATUS")
	queryParams.Add("collection", collection)

	resp := &SolrClusterStatusResponse{}

	err = CallCollectionsApi(cloud, namespace, queryParams, &resp)

	if collectionResp, ok := resp.Cluster.Collections[collection].(map[string]interface{}); ok {
		// Check modifiable collection parameters
		if collectionResp["autoAddReplicas"] != autoAddReplicasParameter {
			log.Info("Collection modification required, autoAddReplicas changed", "autoAddReplicas", autoAddReplicasParameter, "oldValue", collectionResp["autoAddReplicas"])
			success = true
		}

		if collectionResp["maxShardsPerNode"] != maxShardsPerNodeParameter {
			log.Info("Collection modification required, maxShardsPerNode changed", "maxShardsPerNode", maxShardsPerNodeParameter, "oldValue", collectionResp["maxShardsPerNode"])
			success = true
		}

		if collectionResp["replicationFactor"] != replicationFactorParameter {
			log.Info("Collection modification required, replicationFactor changed", "replicationFactor", replicationFactorParameter, "oldValue", collectionResp["replicationFactor"])
			success = true
		}

		if collectionResp["policy"] != autoscalingPolicy {
			log.Info("Collection modification required, autoscalingPolicy changed", "policy", autoscalingPolicy, "oldValue", collectionResp["policy"])
			success = true
		}

		if collectionResp["configName"] != collectionConfigName {
			log.Info("Collection modification required, configName changed", "configName", collectionConfigName, "oldValue", collectionResp["configName"])
			success = true
		}
	} else {
		log.Error(err, "Error calling collection API status", "namespace", namespace, "cloud", cloud, "collection", collection)
	}

	return success, err
}

// CheckIfCollectionExists to request if collection exists in list of collection
func CheckIfCollectionExists(cloud string, collection string, namespace string) (success bool) {
	queryParams := url.Values{}
	queryParams.Add("action", "LIST")

	resp := &SolrCollectionsListResponse{}

	log.Info("Calling to list collections", "namespace", namespace, "cloud", cloud, "collection", collection)
	err := CallCollectionsApi(cloud, namespace, queryParams, resp)

	if err == nil {
		if containsCollection(resp.Collections, collection) {
			success = true
		}
	} else {
		log.Error(err, "Error listing collections", "namespace", namespace, "cloud", cloud, "collection")
	}

	return success
}

// CurrentCollectionAliasDetails will return a success if details found for an alias and comma separated string of associated collections
func CurrentCollectionAliasDetails(cloud string, alias string, namespace string) (success bool, collections string) {
	queryParams := url.Values{}
	queryParams.Add("action", "LISTALIASES")

	resp := &SolrCollectionAliasDetailsResponse{}

	err := CallCollectionsApi(cloud, namespace, queryParams, resp)

	if err == nil {
		success, collections := containsAlias(resp.Aliases, alias)
		if success {
			return success, collections
		}
	}

	return success, ""
}

type SolrCollectionAliasDetailsResponse struct {
	SolrResponseHeader SolrCollectionResponseHeader `json:"responseHeader"`

	// +optional
	Aliases map[string]string `json:"aliases"`
}

type SolrCollectionResponseHeader struct {
	Status int `json:"status"`

	QTime int `json:"QTime"`
}

type SolrCollectionAsyncStatus struct {
	AsyncState string `json:"state"`

	Message string `json:"msg"`
}

type SolrCollectionsListResponse struct {
	ResponseHeader SolrCollectionResponseHeader `json:"responseHeader"`

	// +optional
	RequestId string `json:"requestId"`

	// +optional
	Status SolrCollectionAsyncStatus `json:"status"`

	Collections []string `json:"collections"`
}

type SolrClusterStatusResponse struct {
	ResponseHeader SolrCollectionResponseHeader `json:"responseHeader"`

	Cluster SolrClusterStatusCluster `json:"cluster"`
}

type SolrClusterStatusCluster struct {
	Collections map[string]interface{} `json:"collections"`
}

// ContainsString helper function to test string contains
func ContainsString(slice []string, s string) bool {
	for _, item := range slice {
		if item == s {
			return true
		}
	}
	return false
}

// RemoveString helper function to remove string
func RemoveString(slice []string, s string) (result []string) {
	for _, item := range slice {
		if item == s {
			continue
		}
		result = append(result, item)
	}
	return
}

// containsCollection helper function to check if collection in list
func containsCollection(collections []string, collection string) bool {
	for _, a := range collections {
		if a == collection {
			return true
		}
	}
	return false
}

// containsAlias helper function to check if alias defined and return success and associated collections
func containsAlias(aliases map[string]string, alias string) (success bool, collections string) {
	for k, v := range aliases {
		if k == alias {
			return true, v
		}
	}
	return false, ""
}<|MERGE_RESOLUTION|>--- conflicted
+++ resolved
@@ -23,11 +23,7 @@
 )
 
 // CreateCollection to request collection creation on SolrCloud
-<<<<<<< HEAD
-func CreateCollection(cloud string, collection string, numShards int64, replicationFactor int64, autoAddReplicas bool, autoscalingPolicy string, routerName string, routerField string, shards string, collectionConfigName string, namespace string) (success bool, err error) {
-=======
-func CreateCollection(cloud string, collection string, numShards int64, replicationFactor int64, autoAddReplicas bool, maxShardsPerNode int64, routerName string, routerField string, shards string, collectionConfigName string, namespace string) (success bool, err error) {
->>>>>>> 5b380dc6
+func CreateCollection(cloud string, collection string, numShards int64, replicationFactor int64, autoAddReplicas bool, maxShardsPerNode int64, autoscalingPolicy string, routerName string, routerField string, shards string, collectionConfigName string, namespace string) (success bool, err error) {
 	queryParams := url.Values{}
 	replicationFactorParameter := strconv.FormatInt(replicationFactor, 10)
 	numShardsParameter := strconv.FormatInt(numShards, 10)
