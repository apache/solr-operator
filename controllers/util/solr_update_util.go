--- conflicted
+++ resolved
@@ -94,11 +94,7 @@
 // TODO:
 //  - Think about caching this for ~250 ms? Not a huge need to send these requests milliseconds apart.
 //    - Might be too much complexity for very little gain.
-<<<<<<< HEAD
-func DeterminePodsSafeToUpdate(ctx context.Context, cloud *solr.SolrCloud, outOfDatePods []corev1.Pod, totalPods int, readyPods int, availableUpdatedPodCount int, outOfDatePodsNotStartedCount int, logger logr.Logger) (podsToUpdate []corev1.Pod, retryLater bool) {
-=======
-func DeterminePodsSafeToUpdate(cloud *solr.SolrCloud, outOfDatePods []corev1.Pod, readyPods int, availableUpdatedPodCount int, outOfDatePodsNotStartedCount int, logger logr.Logger, httpHeaders map[string]string) (podsToUpdate []corev1.Pod, retryLater bool) {
->>>>>>> d527675a
+func DeterminePodsSafeToUpdate(ctx context.Context, cloud *solr.SolrCloud, outOfDatePods []corev1.Pod, readyPods int, availableUpdatedPodCount int, outOfDatePodsNotStartedCount int, logger logr.Logger) (podsToUpdate []corev1.Pod, retryLater bool) {
 	// Before fetching the cluster state, be sure that there is room to update at least 1 pod
 	maxPodsUnavailable, unavailableUpdatedPodCount, maxPodsToUpdate := calculateMaxPodsToUpdate(cloud, len(outOfDatePods), outOfDatePodsNotStartedCount, availableUpdatedPodCount)
 	if maxPodsToUpdate <= 0 {
