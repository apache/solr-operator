# Produce CRDs that work back to Kubernetes 1.11 (no version conversion)
CRD_OPTIONS ?= "crd:trivialVersions=true"

# Image URL to use all building/pushing image targets
NAME ?= solr-operator
NAMESPACE ?= bloomberg/
<<<<<<< HEAD
VERSION ?= 0.2.0
IMG ?= $(NAMESPACE)$(NAME):$(VERSION)

=======
IMG = $(NAMESPACE)$(NAME)
VERSION ?= 0.1.4
>>>>>>> 1074e5f7
GIT_SHA = $(shell git rev-parse --short HEAD)
GOOS = $(shell go env GOOS)
ARCH = $(shell go env GOARCH)

# Get the currently used golang install path (in GOPATH/bin, unless GOBIN is set)
ifeq (,$(shell go env GOBIN))
GOBIN=$(shell go env GOPATH)/bin
else
GOBIN=$(shell go env GOBIN)
endif

all: generate

version:
	@echo $(VERSION)

clean:
	rm -rf ./bin

###
# Building
###

# Build manager binary
build: generate vet
	BIN=manager VERSION=${VERSION} GIT_SHA=${GIT_SHA} ARCH=${ARCH} GOOS=${GOOS} ./build/build.sh

# Run tests
test: check-format check-license generate fmt vet manifests
	go test ./... -coverprofile cover.out

# Build manager binary
manager: generate fmt vet
	go build -o bin/manager main.go

# Run against the configured Kubernetes cluster in ~/.kube/config
run: generate fmt vet manifests
	go run ./main.go

# Install CRDs into a cluster
install: manifests
	kustomize build config/crd | kubectl apply -f -

# Deploy controller in the configured Kubernetes cluster in ~/.kube/config
deploy: manifests
	cd config/manager && kustomize edit set image controller=${IMG}
	kustomize build config/default | kubectl apply -f -

# Generate manifests e.g. CRD, RBAC etc.
manifests: controller-gen
	$(CONTROLLER_GEN) $(CRD_OPTIONS) rbac:roleName=manager-role webhook paths="./..." output:crd:artifacts:config=config/crd/bases

# Run go fmt against code
fmt:
	go fmt ./...

# Run go vet against code
vet:
	go vet ./...

check-format:
	./hack/check_format.sh

check-license:
	./hack/check_license.sh

manifests-check:
	@echo "Check to make sure the manifests are up to date"
	git diff --exit-code -- config

# Generate code
generate: controller-gen
	$(CONTROLLER_GEN) object:headerFile=./hack/boilerplate.go.txt paths="./..."

# Build the docker image
docker-build: test
	docker build . -t ${IMG}

# Push the docker image
docker-push:
	docker push ${IMG}

# find or download controller-gen
# download controller-gen if necessary
controller-gen:
ifeq (, $(shell which controller-gen))
	go get sigs.k8s.io/controller-tools/cmd/controller-gen@v0.2.1
CONTROLLER_GEN=$(GOBIN)/controller-gen
else
CONTROLLER_GEN=$(shell which controller-gen)
endif<|MERGE_RESOLUTION|>--- conflicted
+++ resolved
@@ -4,14 +4,8 @@
 # Image URL to use all building/pushing image targets
 NAME ?= solr-operator
 NAMESPACE ?= bloomberg/
-<<<<<<< HEAD
-VERSION ?= 0.2.0
-IMG ?= $(NAMESPACE)$(NAME):$(VERSION)
-
-=======
 IMG = $(NAMESPACE)$(NAME)
 VERSION ?= 0.1.4
->>>>>>> 1074e5f7
 GIT_SHA = $(shell git rev-parse --short HEAD)
 GOOS = $(shell go env GOOS)
 ARCH = $(shell go env GOARCH)
