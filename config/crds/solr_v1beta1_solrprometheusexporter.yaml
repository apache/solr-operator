--- conflicted
+++ resolved
@@ -68,11 +68,7 @@
                 to 1
               format: int32
               type: integer
-<<<<<<< HEAD
-            pod:
-=======
             podPolicy:
->>>>>>> 1074e5f7
               description: Pod defines the policy to create pod for the SolrCloud.
                 Updating the Pod does not take effect on any existing pods.
               properties:
