apiVersion: apiextensions.k8s.io/v1beta1
kind: CustomResourceDefinition
metadata:
  creationTimestamp: null
  labels:
    controller-tools.k8s.io: "1.0"
  name: solrclouds.solr.bloomberg.com
spec:
  additionalPrinterColumns:
  - JSONPath: .status.version
    description: Solr Version of the cloud
    name: Version
    type: string
  - JSONPath: .status.targetVersion
    description: Target Solr Version of the cloud
    name: TargetVersion
    type: string
  - JSONPath: .spec.replicas
    description: Number of solr nodes configured to run in the cloud
    name: DesiredNodes
    type: integer
  - JSONPath: .status.replicas
    description: Number of solr nodes running
    name: Nodes
    type: integer
  - JSONPath: .status.readyReplicas
    description: Number of solr nodes connected to the cloud
    name: ReadyNodes
    type: integer
  - JSONPath: .metadata.creationTimestamp
    name: Age
    type: date
  group: solr.bloomberg.com
  names:
    categories:
    - all
    kind: SolrCloud
    plural: solrclouds
    shortNames:
    - solr
  scope: Namespaced
  subresources:
    scale:
      specReplicasPath: .spec.replicas
      statusReplicasPath: .status.readyReplicas
    status: {}
  validation:
    openAPIV3Schema:
      properties:
        apiVersion:
          description: 'APIVersion defines the versioned schema of this representation
            of an object. Servers should convert recognized schemas to the latest
            internal value, and may reject unrecognized values. More info: https://git.k8s.io/community/contributors/devel/api-conventions.md#resources'
          type: string
        kind:
          description: 'Kind is a string value representing the REST resource this
            object represents. Servers may infer this from the endpoint the client
            submits requests to. Cannot be updated. In CamelCase. More info: https://git.k8s.io/community/contributors/devel/api-conventions.md#types-kinds'
          type: string
        metadata:
          type: object
        spec:
          properties:
            backupRestoreVolume:
              description: 'Required for backups & restores to be enabled. This is
                a volumeSource for a volume that will be mounted to all solrNodes
                to store backups and load restores. The data within the volume will
                be namespaces for this instance, so feel free to use the same volume
                for multiple clouds. Since the volume will be mounted to all solrNodes,
                it must be able to be written from multiple pods. If a PVC reference
                is given, the PVC must have `accessModes: - ReadWriteMany`. Other
                options are to use a NFS volume.'
              type: object
            busyBoxImage:
              properties:
                imagePullSecret:
                  type: string
                pullPolicy:
                  type: string
                repository:
                  type: string
                tag:
                  type: string
              type: object
            dataPvcSpec:
              description: DataPvcSpec is the spec to describe PVC for the solr node
                to store its data. This field is optional. If no PVC spec is provided,
                each solr node will use emptyDir as the data volume
              type: object
            pod:
              description: Pod defines the policy to create pod for the SolrCloud.
                Updating the Pod does not take effect on any existing pods.
              properties:
                affinity:
                  description: The scheduling constraints on pods.
                  type: object
                resources:
                  description: Resources is the resource requirements for the container.
                    This field cannot be updated once the cluster is created.
                  type: object
              type: object
            replicas:
              description: The number of solr nodes to run
              format: int32
              type: integer
            solrGCTune:
              description: Set GC Tuning configuration through GC_TUNE environment
                variable
              type: string
            solrImage:
              properties:
                imagePullSecret:
                  type: string
                pullPolicy:
                  type: string
                repository:
                  type: string
                tag:
                  type: string
              type: object
            solrJavaMem:
              type: string
            solrLogLevel:
              description: Set the Solr Log level, defaults to INFO
              type: string
            solrOpts:
              description: You can add common system properties to the SOLR_OPTS environment
                variable SolrOpts is the string interface for these optional settings
              type: string
<<<<<<< HEAD
=======
            solrPodPolicy:
              description: Pod defines the policy to create pod for the SolrCloud.
                Updating the Pod does not take effect on any existing pods.
              properties:
                affinity:
                  description: The scheduling constraints on pods.
                  type: object
                resources:
                  description: Resources is the resource requirements for the container.
                    This field cannot be updated once the cluster is created.
                  type: object
              type: object
>>>>>>> 1074e5f7
            zookeeperRef:
              description: The information for the Zookeeper this SolrCloud should
                connect to Can be a zookeeper that is running, or one that is created
                by the solr operator
              properties:
                connectionInfo:
                  description: A zookeeper ensemble that is run independently of the
                    solr operator If an externalConnectionString is provided, but
                    no internalConnectionString is, the external will be used as the
                    internal
                  properties:
                    chroot:
                      description: The ChRoot to connect solr at
                      type: string
                    externalConnectionString:
                      description: The connection string to connect to the ensemble
                        from outside of the Kubernetes cluster If external and no
                        internal connection string is provided, the external cnx string
                        will be used as the internal cnx string
                      type: string
                    internalConnectionString:
                      description: The connection string to connect to the ensemble
                        from within the Kubernetes cluster
                      type: string
                  type: object
                provided:
                  description: 'A zookeeper that is created by the solr operator Note:
                    This option will not allow the SolrCloud to run across kube-clusters.'
                  properties:
                    zookeeper:
                      description: 'Create a new Zookeeper Ensemble with the following
                        spec Note: Requires   - The zookeeperOperator flag to be provided
                        to the Solr Operator   - A zookeeper operator to be running'
                      properties:
                        image:
                          description: Image of Zookeeper to run
                          properties:
                            imagePullSecret:
                              type: string
                            pullPolicy:
                              type: string
                            repository:
                              type: string
                            tag:
                              type: string
                          type: object
                        persistentVolumeClaimSpec:
                          description: PersistentVolumeClaimSpec is the spec to describe
                            PVC for the zk container This field is optional. If no
                            PVC spec, etcd container will use emptyDir as volume
                          type: object
                        replicas:
                          description: Number of members to create up for the ZK ensemble
                            Defaults to 3
                          format: int32
                          type: integer
                        zookeeperPodPolicy:
                          description: Pod resources for zookeeper pod
                          properties:
                            affinity:
                              description: The scheduling constraints on pods.
                              type: object
                            resources:
                              description: Resources is the resource requirements
                                for the container. This field cannot be updated once
                                the cluster is created.
                              type: object
                          type: object
                      type: object
                  type: object
              type: object
          type: object
        status:
          properties:
            backupRestoreReady:
              description: BackupRestoreReady announces whether the solrCloud has
                the backupRestorePVC mounted to all pods and therefore is ready for
                backups and restores.
              type: boolean
            externalCommonAddress:
              description: ExternalCommonAddress is the external common http address
                for all solr nodes. Will only be provided when an ingressUrl is provided
                for the cloud
              type: string
            internalCommonAddress:
              description: InternalCommonAddress is the internal common http address
                for all solr nodes
              type: string
            readyReplicas:
              description: ReadyReplicas is the number of number of ready replicas
                in the cluster
              format: int32
              type: integer
            replicas:
              description: Replicas is the number of number of desired replicas in
                the cluster
              format: int32
              type: integer
            solrNodes:
              description: SolrNodes contain the statuses of each solr node running
                in this solr cloud.
              items:
                properties:
                  externalAddress:
                    description: An address the node can be connected to from outside
                      of the Kube cluster Will only be provided when an ingressUrl
                      is provided for the cloud
                    type: string
                  internalAddress:
                    description: An address the node can be connected to from within
                      the Kube cluster
                    type: string
                  name:
                    description: The name of the pod running the node
                    type: string
                  ready:
                    description: Is the node up and running
                    type: boolean
                  version:
                    description: The version of solr that the node is running
                    type: string
                required:
                - name
                - internalAddress
                - ready
                - version
                type: object
              type: array
            targetVersion:
              description: The version of solr that the cloud is meant to be running.
                Will only be provided when the cloud is migrating between versions
              type: string
            version:
              description: The version of solr that the cloud is running
              type: string
            zookeeperConnectionInfo:
              description: ZookeeperConnectionInfo is the information on how to connect
                to the used Zookeeper
              properties:
                chroot:
                  description: The ChRoot to connect solr at
                  type: string
                externalConnectionString:
                  description: The connection string to connect to the ensemble from
                    outside of the Kubernetes cluster If external and no internal
                    connection string is provided, the external cnx string will be
                    used as the internal cnx string
                  type: string
                internalConnectionString:
                  description: The connection string to connect to the ensemble from
                    within the Kubernetes cluster
                  type: string
              type: object
          required:
          - solrNodes
          - replicas
          - readyReplicas
          - version
          - internalCommonAddress
          - zookeeperConnectionInfo
          - backupRestoreReady
          type: object
  version: v1beta1
status:
  acceptedNames:
    kind: ""
    plural: ""
  conditions: []
  storedVersions: []<|MERGE_RESOLUTION|>--- conflicted
+++ resolved
@@ -127,8 +127,6 @@
               description: You can add common system properties to the SOLR_OPTS environment
                 variable SolrOpts is the string interface for these optional settings
               type: string
-<<<<<<< HEAD
-=======
             solrPodPolicy:
               description: Pod defines the policy to create pod for the SolrCloud.
                 Updating the Pod does not take effect on any existing pods.
@@ -141,7 +139,6 @@
                     This field cannot be updated once the cluster is created.
                   type: object
               type: object
->>>>>>> 1074e5f7
             zookeeperRef:
               description: The information for the Zookeeper this SolrCloud should
                 connect to Can be a zookeeper that is running, or one that is created
