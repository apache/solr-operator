apiVersion: rbac.authorization.k8s.io/v1
kind: ClusterRole
metadata:
  creationTimestamp: null
  name: manager-role
rules:
- apiGroups:
  - ""
  resources:
  - pods/exec
  verbs:
  - create
- apiGroups:
  - batch
  resources:
  - jobs
  verbs:
  - get
  - list
  - watch
  - create
  - update
  - patch
  - delete
- apiGroups:
  - batch
  resources:
  - jobs/status
  verbs:
  - get
  - update
  - patch
- apiGroups:
  - solr.bloomberg.com
  resources:
  - solrclouds
  verbs:
  - get
  - list
  - watch
- apiGroups:
  - solr.bloomberg.com
  resources:
  - solrclouds/status
  verbs:
  - get
- apiGroups:
  - solr.bloomberg.com
  resources:
  - solrbackups
  verbs:
  - get
  - list
  - watch
  - create
  - update
  - patch
  - delete
- apiGroups:
  - solr.bloomberg.com
  resources:
  - solrbackups/status
  verbs:
  - get
  - update
  - patch
- apiGroups:
  - ""
  resources:
  - pods
  verbs:
  - get
  - list
  - watch
- apiGroups:
  - ""
  resources:
  - pods/status
  verbs:
  - get
- apiGroups:
  - ""
  resources:
  - services
  verbs:
  - get
  - list
  - watch
  - create
  - update
  - patch
  - delete
- apiGroups:
  - ""
  resources:
  - services/status
  verbs:
  - get
  - update
  - patch
- apiGroups:
  - apps
  resources:
  - deployments
  verbs:
  - get
  - list
  - watch
  - create
  - update
  - patch
  - delete
- apiGroups:
  - apps
  resources:
  - deployments/status
  verbs:
  - get
  - update
  - patch
- apiGroups:
  - apps
  resources:
  - statefulsets
  verbs:
  - get
  - list
  - watch
  - create
  - update
  - patch
  - delete
- apiGroups:
  - apps
  resources:
  - statefulsets/status
  verbs:
  - get
  - update
  - patch
- apiGroups:
  - extensions
  resources:
  - ingresses
  verbs:
  - get
  - list
  - watch
  - create
  - update
  - patch
  - delete
- apiGroups:
  - extensions
  resources:
  - ingresses/status
  verbs:
  - get
  - update
  - patch
- apiGroups:
  - ""
  resources:
  - configmaps
  verbs:
  - get
  - list
  - watch
  - create
  - update
  - patch
  - delete
- apiGroups:
  - ""
  resources:
  - configmaps/status
  verbs:
  - get
  - update
  - patch
- apiGroups:
  - solr.bloomberg.com
  resources:
  - solrclouds
  verbs:
  - get
  - list
  - watch
  - create
  - update
  - patch
  - delete
- apiGroups:
  - solr.bloomberg.com
  resources:
  - solrclouds/status
  verbs:
  - get
  - update
  - patch
- apiGroups:
  - zookeeper.pravega.io
  resources:
  - zookeeperclusters
  verbs:
  - get
  - list
  - watch
  - create
  - update
  - patch
  - delete
- apiGroups:
  - zookeeper.pravega.io
  resources:
  - zookeeperclusters/status
  verbs:
  - get
  - update
  - patch
- apiGroups:
  - etcd.database.coreos.com
  resources:
  - etcdclusters
  verbs:
  - get
  - list
  - watch
  - create
  - update
  - patch
  - delete
- apiGroups:
  - etcd.database.coreos.com
  resources:
  - etcdclusters/status
  verbs:
  - get
  - update
  - patch
- apiGroups:
  - ""
  resources:
  - configmaps
  verbs:
  - get
  - list
  - watch
  - create
  - update
  - patch
  - delete
- apiGroups:
  - ""
  resources:
  - configmaps/status
  verbs:
  - get
- apiGroups:
  - ""
  resources:
  - services
  verbs:
  - get
  - list
  - watch
  - create
  - update
  - patch
  - delete
- apiGroups:
  - ""
  resources:
  - services/status
  verbs:
  - get
- apiGroups:
  - apps
  resources:
  - deployments
  verbs:
  - get
  - list
  - watch
  - create
  - update
  - patch
  - delete
- apiGroups:
  - apps
  resources:
  - deployments/status
  verbs:
  - get
- apiGroups:
  - solr.bloomberg.com
  resources:
  - solrclouds
  verbs:
  - get
  - list
  - watch
- apiGroups:
  - solr.bloomberg.com
  resources:
  - solrclouds/status
  verbs:
  - get
- apiGroups:
  - solr.bloomberg.com
  resources:
  - solrprometheusexporters
  verbs:
  - get
  - list
  - watch
  - create
  - update
  - patch
  - delete
- apiGroups:
  - solr.bloomberg.com
  resources:
  - solrprometheusexporters/status
  verbs:
  - get
  - update
  - patch
- apiGroups:
  - admissionregistration.k8s.io
  resources:
  - mutatingwebhookconfigurations
  - validatingwebhookconfigurations
  verbs:
  - get
  - list
  - watch
  - create
  - update
  - patch
  - delete
- apiGroups:
  - ""
  resources:
  - secrets
  verbs:
  - get
  - list
  - watch
  - create
  - update
  - patch
  - delete
- apiGroups:
  - ""
  resources:
  - services
  verbs:
  - get
  - list
  - watch
  - create
  - update
  - patch
  - delete
---
apiVersion: rbac.authorization.k8s.io/v1
kind: ClusterRoleBinding
metadata:
  creationTimestamp: null
  name: manager-rolebinding
roleRef:
  apiGroup: rbac.authorization.k8s.io
  kind: ClusterRole
  name: manager-role
subjects:
- kind: ServiceAccount
  name: default
  namespace: default
---
apiVersion: v1
kind: Secret
metadata:
  name: webhook-server-secret
  namespace: default
---
apiVersion: apps/v1
kind: Deployment
metadata:
  labels:
    control-plane: solr-operator
    controller-tools.k8s.io: "1.0"
  name: solr-operator
  namespace: default
spec:
  selector:
    matchLabels:
      control-plane: solr-operator
      controller-tools.k8s.io: "1.0"
  template:
    metadata:
      annotations:
        prometheus.io/scrape: "true"
      labels:
        control-plane: solr-operator
        controller-tools.k8s.io: "1.0"
    spec:
      containers:
      - args:
<<<<<<< HEAD
        - -zk-operator
        - -etcd-operator=false
        - -ingress-base-domain=localhost
=======
        - -zk-operator=true
        - -etcd-operator=false
        - -ingress-base-domain=ing.local.domain
>>>>>>> a5d9e175
        env:
        - name: POD_NAMESPACE
          valueFrom:
            fieldRef:
              fieldPath: metadata.namespace
        - name: SECRET_NAME
          value: webhook-server-secret
<<<<<<< HEAD
        image: bloomberg/solr-operator:0.1.0
=======
        image: bloomberg/solr-operator:0.1.2
>>>>>>> a5d9e175
        imagePullPolicy: Always
        name: solr-operator
        ports:
        - containerPort: 8080
          name: metrics
          protocol: TCP
        - containerPort: 9876
          name: webhook-server
          protocol: TCP
        resources:
          limits:
            cpu: 100m
            memory: 30Mi
          requests:
            cpu: 100m
            memory: 20Mi
        volumeMounts:
        - mountPath: /tmp/cert
          name: cert
          readOnly: true
      terminationGracePeriodSeconds: 10
      volumes:
      - name: cert
        secret:
          defaultMode: 420
          secretName: webhook-server-secret<|MERGE_RESOLUTION|>--- conflicted
+++ resolved
@@ -407,15 +407,9 @@
     spec:
       containers:
       - args:
-<<<<<<< HEAD
-        - -zk-operator
-        - -etcd-operator=false
-        - -ingress-base-domain=localhost
-=======
         - -zk-operator=true
         - -etcd-operator=false
         - -ingress-base-domain=ing.local.domain
->>>>>>> a5d9e175
         env:
         - name: POD_NAMESPACE
           valueFrom:
@@ -423,11 +417,7 @@
               fieldPath: metadata.namespace
         - name: SECRET_NAME
           value: webhook-server-secret
-<<<<<<< HEAD
-        image: bloomberg/solr-operator:0.1.0
-=======
         image: bloomberg/solr-operator:0.1.2
->>>>>>> a5d9e175
         imagePullPolicy: Always
         name: solr-operator
         ports:
