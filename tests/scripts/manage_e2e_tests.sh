--- conflicted
+++ resolved
@@ -34,12 +34,8 @@
 
     -h  Display this help and exit
     -i  Solr Operator docker image to use (Optional, defaults to apache/solr-operator:<version>)
-<<<<<<< HEAD
-    -k  Kubernetes Version to test with (full tag, e.g. v1.24.15) (Optional, defaults to a compatible version)
-=======
     -k  Kubernetes Version to test with (full tag, e.g. v1.24.16) (Optional, defaults to a compatible version)
->>>>>>> d98506de
-    -s  Full solr image, or image tag (for the official Solr image), to test with (e.g. apache/solr-nightly:9.0.0, 8.11). (Optional, defaults to a compatible version)
+    -s  Full solr image, or image tag (for the official Solr image), to test with (e.g. apache/solr-nightly:9.4.0, 8.11). (Optional, defaults to a compatible version)
     -a  Load additional local images into the test Kubernetes cluster. Provide option multiple times for multiple images. (Optional)
 EOF
 }
@@ -77,11 +73,7 @@
   echo "Specify a Docker image for the Solr Operator through -i, or through the OPERATOR_IMAGE env var" >&2 && exit 1
 fi
 if [[ -z "${KUBERNETES_VERSION:-}" ]]; then
-<<<<<<< HEAD
-  KUBERNETES_VERSION="v1.24.15"
-=======
   KUBERNETES_VERSION="v1.26.6"
->>>>>>> d98506de
 fi
 if [[ -z "${SOLR_IMAGE:-}" ]]; then
   SOLR_IMAGE="${SOLR_VERSION:-9.3}"
